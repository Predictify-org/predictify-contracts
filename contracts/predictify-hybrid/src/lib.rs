--- conflicted
+++ resolved
@@ -1,85 +1,4 @@
 #![no_std]
-<<<<<<< HEAD
-extern crate alloc;
-use alloc::string::ToString;
-use soroban_sdk::{
-    contract, contractimpl, panic_with_error, symbol_short, vec, Address, Env, Map, String, Symbol,
-    Vec,
-};
-
-// ===== MODULE ORGANIZATION =====
-// Predictify Hybrid Contract - Organized Module Structure
-//
-// This contract provides a comprehensive prediction market system with:
-// - Oracle integration for automated market resolution
-// - Community voting and consensus mechanisms
-// - Dispute resolution and escalation systems
-// - Fee management and analytics
-// - Admin controls and configuration management
-// - Event logging and monitoring
-// - Validation and security systems
-
-// ===== MODULE DECLARATIONS =====
-
-/// Error handling and management module
-pub mod errors;
-use errors::Error;
-
-/// Core data types and structures module
-pub mod types;
-use types::*;
-
-/// Oracle integration and management module
-pub mod oracles;
-
-/// Market creation and state management module
-pub mod markets;
-use markets::{MarketCreator, MarketStateManager};
-
-/// Voting system and consensus module
-pub mod voting;
-use voting::VotingManager;
-
-/// Dispute resolution and escalation module
-pub mod disputes;
-use disputes::DisputeManager;
-
-/// Market resolution and analytics module
-pub mod resolution;
-use resolution::{MarketResolutionManager, OracleResolutionManager};
-
-/// Fee calculation and management module
-pub mod fees;
-use fees::FeeManager;
-
-/// Configuration management module
-pub mod config;
-use config::{ConfigManager, ConfigUtils, ConfigValidator, ContractConfig, Environment};
-
-/// Utility functions and helpers module
-pub mod utils;
-use utils::{CommonUtils, NumericUtils, StringUtils, TimeUtils, ValidationUtils};
-
-/// Event logging and monitoring module
-pub mod events;
-use events::{EventDocumentation, EventHelpers, EventLogger, EventTestingUtils};
-
-/// Admin controls and functions module
-pub mod admin;
-use admin::{AdminFunctions, AdminInitializer};
-
-/// Market extensions and modifications module
-pub mod extensions;
-use extensions::{ExtensionManager, ExtensionUtils, ExtensionValidator};
-
-/// Input validation and security module
-pub mod validation;
-use validation::{
-    ComprehensiveValidator, DisputeValidator as ValidationDisputeValidator,
-    FeeValidator as ValidationFeeValidator, InputValidator,
-    MarketValidator as ValidationMarketValidator, OracleValidator as ValidationOracleValidator,
-    ValidationDocumentation, ValidationResult, VoteValidator as ValidationVoteValidator,
-=======
 
 extern crate alloc;
 extern crate wee_alloc;
@@ -99,6 +18,7 @@
 mod oracles;
 mod resolution;
 mod types;
+mod upgrade;
 mod utils;
 mod validation;
 mod voting;
@@ -110,11 +30,7 @@
 
 use soroban_sdk::{
     contract, contractimpl, panic_with_error, Address, Env, Map, String, Symbol, Vec,
->>>>>>> a6217bfa
 };
-
-// Upgrade module
-pub mod upgrade;
 use upgrade::{UpgradeManager, UpgradeValidator, RollbackManager};
 
 #[contract]
@@ -168,25 +84,11 @@
             panic_with_error!(env, Error::InvalidQuestion);
         }
 
-<<<<<<< HEAD
-    // Update fee configuration (admin only)
-    pub fn update_fee_config(
-        env: Env,
-        admin: Address,
-        new_config: fees::FeeConfig,
-    ) -> fees::FeeConfig {
-        match AdminFunctions::update_fee_config(&env, &admin, &new_config) {
-            Ok(config) => config,
-            Err(e) => panic_with_error!(env, e),
-        }
-    }
-=======
         // Generate a unique market ID
         let counter_key = Symbol::new(&env, "MarketCounter");
         let counter: u32 = env.storage().persistent().get(&counter_key).unwrap_or(0);
         let new_counter = counter + 1;
         env.storage().persistent().set(&counter_key, &new_counter);
->>>>>>> a6217bfa
 
         let market_id = Symbol::new(&env, "market");
 
@@ -196,243 +98,9 @@
         let end_time: u64 = env.ledger().timestamp() + duration_seconds;
 
 
-<<<<<<< HEAD
-    // Allows users to vote on a market outcome by staking tokens
-    pub fn vote(env: Env, user: Address, market_id: Symbol, outcome: String, stake: i128) {
-        match VotingManager::process_vote(&env, user, market_id, outcome, stake) {
-            Ok(_) => (), // Success
-            Err(e) => panic_with_error!(env, e),
-        }
-    }
-
-    // Fetch oracle result to determine market outcome
-    pub fn fetch_oracle_result(env: Env, market_id: Symbol, oracle_contract: Address) -> String {
-        match resolution::OracleResolutionManager::fetch_oracle_result(
-            &env,
-            &market_id,
-            &oracle_contract,
-        ) {
-            Ok(resolution) => resolution.oracle_result,
-            Err(e) => panic_with_error!(env, e),
-        }
-    }
-
-    // Allows users to dispute the market result by staking tokens
-    pub fn dispute_result(env: Env, user: Address, market_id: Symbol, stake: i128) {
-        match DisputeManager::process_dispute(&env, user, market_id, stake, None) {
-            Ok(_) => (), // Success
-            Err(e) => panic_with_error!(env, e),
-        }
-    }
-
-    // Resolves a market by combining oracle results and community votes
-    pub fn resolve_market(env: Env, market_id: Symbol) -> String {
-        match resolution::MarketResolutionManager::resolve_market(&env, &market_id) {
-            Ok(resolution) => resolution.final_outcome,
-            Err(e) => panic_with_error!(env, e),
-        }
-    }
-
-    // Resolve a dispute and determine final market outcome
-    pub fn resolve_dispute(env: Env, admin: Address, market_id: Symbol) -> String {
-        match DisputeManager::resolve_dispute(&env, market_id, admin) {
-            Ok(resolution) => resolution.final_outcome,
-            Err(e) => panic_with_error!(env, e),
-        }
-    }
-
-    // ===== RESOLUTION SYSTEM METHODS =====
-
-    // Get oracle resolution for a market
-    pub fn get_oracle_resolution(
-        env: Env,
-        market_id: Symbol,
-    ) -> Option<resolution::OracleResolution> {
-        match OracleResolutionManager::get_oracle_resolution(&env, &market_id) {
-            Ok(resolution) => resolution,
-            Err(_) => None,
-        }
-    }
-
-    // Get market resolution for a market
-    pub fn get_market_resolution(
-        env: Env,
-        market_id: Symbol,
-    ) -> Option<resolution::MarketResolution> {
-        match MarketResolutionManager::get_market_resolution(&env, &market_id) {
-            Ok(resolution) => resolution,
-            Err(_) => None,
-        }
-    }
-
-    // Get resolution analytics
-    pub fn get_resolution_analytics(env: Env) -> resolution::ResolutionAnalytics {
-        match resolution::MarketResolutionAnalytics::calculate_resolution_analytics(&env) {
-            Ok(analytics) => analytics,
-            Err(_) => resolution::ResolutionAnalytics::default(),
-        }
-    }
-
-    // Get oracle statistics
-    pub fn get_oracle_stats(env: Env) -> resolution::OracleStats {
-        match resolution::OracleResolutionAnalytics::get_oracle_stats(&env) {
-            Ok(stats) => stats,
-            Err(_) => resolution::OracleStats::default(),
-        }
-    }
-
-    // Validate resolution for a market
-    pub fn validate_resolution(env: Env, market_id: Symbol) -> resolution::ResolutionValidation {
-        let mut validation = resolution::ResolutionValidation {
-            is_valid: true,
-            errors: vec![&env],
-            warnings: vec![&env],
-            recommendations: vec![&env],
-        };
-
-        // Get market
-        let market = match MarketStateManager::get_market(&env, &market_id) {
-            Ok(market) => market,
-            Err(_) => {
-                validation.is_valid = false;
-                validation
-                    .errors
-                    .push_back(String::from_str(&env, "Market not found"));
-                return validation;
-            }
-        };
-
-        // Check resolution state
-        let state = resolution::ResolutionUtils::get_resolution_state(&env, &market);
-        let (eligible, reason) =
-            resolution::ResolutionUtils::get_resolution_eligibility(&env, &market);
-
-        if !eligible {
-            validation.is_valid = false;
-            validation.errors.push_back(reason);
-        }
-
-        // Add recommendations based on state
-        match state {
-            resolution::ResolutionState::Active => {
-                validation.recommendations.push_back(String::from_str(
-                    &env,
-                    "Market is active, wait for end time",
-                ));
-            }
-            resolution::ResolutionState::OracleResolved => {
-                validation.recommendations.push_back(String::from_str(
-                    &env,
-                    "Oracle resolved, ready for market resolution",
-                ));
-            }
-            resolution::ResolutionState::MarketResolved => {
-                validation
-                    .recommendations
-                    .push_back(String::from_str(&env, "Market already resolved"));
-            }
-            resolution::ResolutionState::Disputed => {
-                validation.recommendations.push_back(String::from_str(
-                    &env,
-                    "Resolution disputed, consider admin override",
-                ));
-            }
-            resolution::ResolutionState::Finalized => {
-                validation
-                    .recommendations
-                    .push_back(String::from_str(&env, "Resolution finalized"));
-            }
-        }
-
-        validation
-    }
-
-    // Get resolution state for a market
-    pub fn get_resolution_state(env: Env, market_id: Symbol) -> resolution::ResolutionState {
-        match MarketStateManager::get_market(&env, &market_id) {
-            Ok(market) => resolution::ResolutionUtils::get_resolution_state(&env, &market),
-            Err(_) => resolution::ResolutionState::Active,
-        }
-    }
-
-    // Check if market can be resolved
-    pub fn can_resolve_market(env: Env, market_id: Symbol) -> bool {
-        match MarketStateManager::get_market(&env, &market_id) {
-            Ok(market) => resolution::ResolutionUtils::can_resolve_market(&env, &market),
-            Err(_) => false,
-        }
-    }
-
-    // Calculate resolution time for a market
-    pub fn calculate_resolution_time(env: Env, market_id: Symbol) -> u64 {
-        match MarketStateManager::get_market(&env, &market_id) {
-            Ok(market) => {
-                let current_time = env.ledger().timestamp();
-                TimeUtils::time_difference(current_time, market.end_time)
-            }
-            Err(_) => 0,
-        }
-    }
-
-    // Get dispute statistics for a market
-    pub fn get_dispute_stats(env: Env, market_id: Symbol) -> disputes::DisputeStats {
-        match DisputeManager::get_dispute_stats(&env, market_id) {
-            Ok(stats) => stats,
-            Err(e) => panic_with_error!(env, e),
-        }
-    }
-
-    // Get all disputes for a market
-    pub fn get_market_disputes(env: Env, market_id: Symbol) -> Vec<disputes::Dispute> {
-        match DisputeManager::get_market_disputes(&env, market_id) {
-            Ok(disputes) => disputes,
-            Err(e) => panic_with_error!(env, e),
-        }
-    }
-
-    // Check if user has disputed a market
-    pub fn has_user_disputed(env: Env, market_id: Symbol, user: Address) -> bool {
-        match DisputeManager::has_user_disputed(&env, market_id, user) {
-            Ok(has_disputed) => has_disputed,
-            Err(_) => false,
-        }
-    }
-
-    // Get user's dispute stake for a market
-    pub fn get_user_dispute_stake(env: Env, market_id: Symbol, user: Address) -> i128 {
-        match DisputeManager::get_user_dispute_stake(&env, market_id, user) {
-            Ok(stake) => stake,
-            Err(_) => 0,
-        }
-    }
-
-    // Clean up market storage
-    pub fn close_market(env: Env, admin: Address, market_id: Symbol) {
-        match AdminFunctions::close_market(&env, &admin, &market_id) {
-            Ok(_) => (), // Success
-            Err(e) => panic_with_error!(env, e),
-        }
-    }
-
-    // Helper function to create a market with Reflector oracle
-    pub fn create_reflector_market(
-        env: Env,
-        admin: Address,
-        question: String,
-        outcomes: Vec<String>,
-        duration_days: u32,
-        asset_symbol: String,
-        threshold: i128,
-        comparison: String,
-    ) -> Symbol {
-        match MarketCreator::create_reflector_market(
-            &env,
-            admin,
-=======
         // Create a new market
         let market = Market {
             admin: admin.clone(),
->>>>>>> a6217bfa
             question,
             outcomes,
             end_time,
@@ -457,31 +125,6 @@
         market_id
     }
 
-<<<<<<< HEAD
-    // ===== MARKET EXTENSION FUNCTIONS =====
-
-    /// Extend market duration with validation and fee handling
-    pub fn extend_market_duration(
-        env: Env,
-        admin: Address,
-        market_id: Symbol,
-        additional_days: u32,
-        reason: String,
-    ) {
-        match AdminFunctions::extend_market_duration(
-            &env,
-            &admin,
-            &market_id,
-            additional_days,
-            &reason,
-        ) {
-            Ok(_) => (), // Success
-            Err(e) => panic_with_error!(env, e),
-        }
-    }
-=======
->>>>>>> a6217bfa
-
     // Allows users to vote on a market outcome by staking tokens
     pub fn vote(env: Env, user: Address, market_id: Symbol, outcome: String, stake: i128) {
         user.require_auth();
@@ -516,60 +159,13 @@
         market.stakes.set(user.clone(), stake);
         market.total_staked += stake;
 
-<<<<<<< HEAD
-    /// Calculate extension fee for given days
-    pub fn calculate_extension_fee(additional_days: u32) -> i128 {
-        // Use numeric utilities for fee calculation
-        let base_fee = 100_000_000; // 10 XLM base fee
-        let fee_per_day = 10_000_000; // 1 XLM per day
-        NumericUtils::clamp(
-            &(base_fee + (fee_per_day * additional_days as i128)),
-            &100_000_000,   // Minimum fee
-            &1_000_000_000, // Maximum fee
-        )
-=======
         env.storage().persistent().set(&market_id, &market);
->>>>>>> a6217bfa
     }
 
     // Claim winnings
     pub fn claim_winnings(env: Env, user: Address, market_id: Symbol) {
         user.require_auth();
 
-<<<<<<< HEAD
-        match DisputeManager::vote_on_dispute(
-            &env, user, market_id, dispute_id, vote, stake, reason,
-        ) {
-            Ok(_) => (), // Success
-            Err(e) => panic_with_error!(env, e),
-        }
-    }
-
-    /// Calculate dispute outcome based on voting
-    pub fn calculate_dispute_outcome(env: Env, dispute_id: Symbol) -> bool {
-        match DisputeManager::calculate_dispute_outcome(&env, dispute_id) {
-            Ok(outcome) => outcome,
-            Err(_) => false,
-        }
-    }
-
-    /// Distribute dispute fees to winners
-    pub fn distribute_dispute_fees(
-        env: Env,
-        dispute_id: Symbol,
-    ) -> disputes::DisputeFeeDistribution {
-        match DisputeManager::distribute_dispute_fees(&env, dispute_id) {
-            Ok(distribution) => distribution,
-            Err(_) => disputes::DisputeFeeDistribution {
-                dispute_id: symbol_short!("error"),
-                total_fees: 0,
-                winner_stake: 0,
-                loser_stake: 0,
-                winner_addresses: vec![&env],
-                distribution_timestamp: 0,
-                fees_distributed: false,
-            },
-=======
         let mut market: Market = env
             .storage()
             .persistent()
@@ -581,7 +177,6 @@
         // Check if user has claimed already
         if market.claimed.get(user.clone()).unwrap_or(false) {
             panic_with_error!(env, Error::AlreadyClaimed);
->>>>>>> a6217bfa
         }
 
         // Check if market is resolved
@@ -590,43 +185,6 @@
             None => panic_with_error!(env, Error::MarketNotResolved),
         };
 
-<<<<<<< HEAD
-        match DisputeManager::escalate_dispute(&env, user, dispute_id, reason) {
-            Ok(escalation) => escalation,
-            Err(_) => {
-                let default_address = env
-                    .storage()
-                    .persistent()
-                    .get(&Symbol::new(&env, "Admin"))
-                    .unwrap_or_else(|| panic!("Admin not set"));
-                disputes::DisputeEscalation {
-                    dispute_id: symbol_short!("error"),
-                    escalated_by: default_address,
-                    escalation_reason: String::from_str(&env, "Error"),
-                    escalation_timestamp: 0,
-                    escalation_level: 0,
-                    requires_admin_review: false,
-                }
-            }
-        }
-    }
-
-    /// Get dispute votes
-    pub fn get_dispute_votes(env: Env, dispute_id: Symbol) -> Vec<disputes::DisputeVote> {
-        match DisputeManager::get_dispute_votes(&env, &dispute_id) {
-            Ok(votes) => votes,
-            Err(_) => vec![&env],
-        }
-    }
-
-    /// Validate dispute resolution conditions
-    pub fn validate_dispute_resolution(env: Env, dispute_id: Symbol) -> bool {
-        match DisputeManager::validate_dispute_resolution_conditions(&env, dispute_id) {
-            Ok(valid) => valid,
-            Err(_) => false,
-        }
-    }
-=======
         // Get user's vote
         let user_outcome = market
             .votes
@@ -643,35 +201,10 @@
                 if &outcome == winning_outcome {
                     winning_total += market.stakes.get(voter.clone()).unwrap_or(0);
                 }
->>>>>>> a6217bfa
 
             }
 
 
-<<<<<<< HEAD
-    /// Adjust threshold by market size
-    pub fn adjust_threshold_by_market_size(
-        env: Env,
-        market_id: Symbol,
-        base_threshold: i128,
-    ) -> i128 {
-        match voting::ThresholdUtils::adjust_threshold_by_market_size(
-            &env,
-            &market_id,
-            base_threshold,
-        ) {
-            Ok(adjustment) => adjustment,
-            Err(_) => 0,
-        }
-    }
-
-    /// Modify threshold by activity level
-    pub fn modify_threshold_by_activity(env: Env, market_id: Symbol, activity_level: u32) -> i128 {
-        match voting::ThresholdUtils::modify_threshold_by_activity(&env, &market_id, activity_level)
-        {
-            Ok(adjustment) => adjustment,
-            Err(_) => 0,
-=======
             if winning_total > 0 {
                 let user_share = (user_stake * (PERCENTAGE_DENOMINATOR - FEE_PERCENTAGE))
                     / PERCENTAGE_DENOMINATOR;
@@ -681,7 +214,6 @@
                 // In a real implementation, transfer tokens here
                 // For now, we just mark as claimed
             }
->>>>>>> a6217bfa
         }
 
         // Mark as claimed
@@ -689,94 +221,15 @@
         env.storage().persistent().set(&market_id, &market);
     }
 
-<<<<<<< HEAD
-    /// Get threshold adjustment factors
-    pub fn get_threshold_adjustment_factors(
-        env: Env,
-        market_id: Symbol,
-    ) -> voting::ThresholdAdjustmentFactors {
-        match voting::ThresholdUtils::get_threshold_adjustment_factors(&env, &market_id) {
-            Ok(factors) => factors,
-            Err(_) => voting::ThresholdAdjustmentFactors {
-                market_size_factor: 0,
-                activity_factor: 0,
-                complexity_factor: 0,
-                total_adjustment: 0,
-            },
-        }
-=======
     // Get market information
     pub fn get_market(env: Env, market_id: Symbol) -> Option<Market> {
         env.storage().persistent().get(&market_id)
->>>>>>> a6217bfa
     }
 
     // Manually resolve a market (admin only)
     pub fn resolve_market_manual(env: Env, admin: Address, market_id: Symbol, winning_outcome: String) {
         admin.require_auth();
 
-<<<<<<< HEAD
-        match VotingManager::update_dispute_thresholds(
-            &env,
-            admin,
-            market_id,
-            new_threshold,
-            reason,
-        ) {
-            Ok(threshold) => threshold,
-            Err(_) => voting::DisputeThreshold {
-                market_id: symbol_short!("error"),
-                base_threshold: 10_000_000,
-                adjusted_threshold: 10_000_000,
-                market_size_factor: 0,
-                activity_factor: 0,
-                complexity_factor: 0,
-                timestamp: 0,
-            },
-        }
-    }
-
-    /// Get threshold history for a market
-    pub fn get_threshold_history(
-        env: Env,
-        market_id: Symbol,
-    ) -> Vec<voting::ThresholdHistoryEntry> {
-        match VotingManager::get_threshold_history(&env, market_id) {
-            Ok(history) => history,
-            Err(_) => vec![&env],
-        }
-    }
-
-    // ===== CONFIGURATION MANAGEMENT METHODS =====
-
-    /// Initialize contract with configuration
-    pub fn initialize_with_config(env: Env, admin: Address, environment: Environment) {
-        match AdminInitializer::initialize_with_config(&env, &admin, &environment) {
-            Ok(_) => (), // Success
-            Err(e) => panic_with_error!(env, e),
-        }
-    }
-
-    /// Get current contract configuration
-    pub fn get_contract_config(env: Env) -> ContractConfig {
-        match ConfigManager::get_config(&env) {
-            Ok(config) => config,
-            Err(_) => ConfigManager::get_development_config(&env), // Return default if not found
-        }
-    }
-
-    /// Update contract configuration (admin only)
-    pub fn update_contract_config(
-        env: Env,
-        admin: Address,
-        new_config: ContractConfig,
-    ) -> Result<(), Error> {
-        match AdminFunctions::update_contract_config(&env, &admin, &new_config) {
-            Ok(_) => Ok(()),
-            Err(e) => Err(e),
-        }
-    }
-=======
 
         // Verify admin
         let stored_admin: Address = env
@@ -789,111 +242,9 @@
 
         if admin != stored_admin {
             panic_with_error!(env, Error::Unauthorized);
->>>>>>> a6217bfa
-
-        }
-
-<<<<<<< HEAD
-    /// Check if fees are enabled
-    pub fn fees_enabled(env: Env) -> bool {
-        let config = match ConfigManager::get_config(&env) {
-            Ok(config) => config,
-            Err(_) => ConfigManager::get_development_config(&env),
-        };
-        ConfigUtils::fees_enabled(&config)
-    }
-
-    /// Get environment type
-    pub fn get_environment(env: Env) -> Environment {
-        let config = match ConfigManager::get_config(&env) {
-            Ok(config) => config,
-            Err(_) => ConfigManager::get_development_config(&env),
-        };
-        config.network.environment
-    }
-
-    /// Validate configuration
-    pub fn validate_configuration(env: Env) -> bool {
-        let config = match ConfigManager::get_config(&env) {
-            Ok(config) => config,
-            Err(_) => return false,
-        };
-        ConfigValidator::validate_contract_config(&config).is_ok()
-    }
-
-    // ===== UTILITY-BASED METHODS =====
-
-    /// Format duration in human-readable format
-    pub fn format_duration(env: Env, seconds: u64) -> String {
-        TimeUtils::format_duration(&env, seconds)
-    }
-
-    /// Calculate percentage with custom denominator
-    pub fn calculate_percentage(percentage: i128, value: i128, denominator: i128) -> i128 {
-        NumericUtils::calculate_percentage(&percentage, &value, &denominator)
-    }
-
-    /// Validate string length
-    pub fn validate_string_length(s: String, min_length: u32, max_length: u32) -> bool {
-        StringUtils::validate_string_length(&s, min_length, max_length).is_ok()
-    }
-
-    /// Sanitize string
-    pub fn sanitize_string(_env: Env, s: String) -> String {
-        StringUtils::sanitize_string(&s)
-    }
-
-    /// Convert number to string
-    pub fn number_to_string(env: Env, value: i128) -> String {
-        NumericUtils::i128_to_string(&env, &value)
-    }
-
-    /// Convert string to number
-    pub fn string_to_number(s: String) -> i128 {
-        NumericUtils::string_to_i128(&s)
-    }
-
-    /// Generate unique ID
-    pub fn generate_unique_id(env: Env, prefix: String) -> String {
-        CommonUtils::generate_unique_id(&env, &prefix)
-    }
-
-    /// Compare addresses for equality
-    pub fn addresses_equal(a: Address, b: Address) -> bool {
-        CommonUtils::addresses_equal(&a, &b)
-    }
-
-    /// Compare strings ignoring case
-    pub fn strings_equal_ignore_case(a: String, b: String) -> bool {
-        CommonUtils::strings_equal_ignore_case(&a, &b)
-    }
-
-    /// Calculate weighted average
-    pub fn calculate_weighted_average(values: Vec<i128>, weights: Vec<i128>) -> i128 {
-        CommonUtils::calculate_weighted_average(&values, &weights)
-    }
-
-    /// Calculate simple interest
-    pub fn calculate_simple_interest(principal: i128, rate: i128, periods: i128) -> i128 {
-        CommonUtils::calculate_simple_interest(&principal, &rate, &periods)
-    }
-
-    /// Round to nearest multiple
-    pub fn round_to_nearest(value: i128, multiple: i128) -> i128 {
-        NumericUtils::round_to_nearest(&value, &multiple)
-    }
-
-    /// Clamp value between min and max
-    pub fn clamp_value(value: i128, min: i128, max: i128) -> i128 {
-        NumericUtils::clamp(&value, &min, &max)
-    }
-
-    /// Check if value is within range
-    pub fn is_within_range(value: i128, min: i128, max: i128) -> bool {
-        NumericUtils::is_within_range(&value, &min, &max)
-    }
-=======
->>>>>>> a6217bfa
+
+        }
+
 
         let mut market: Market = env
             .storage()
@@ -909,119 +260,13 @@
         }
 
 
-<<<<<<< HEAD
-    /// Create test event
-    pub fn create_test_event(env: Env, event_type: String) -> bool {
-        EventTestingUtils::simulate_event_emission(&env, &event_type)
-    }
-
-    /// Validate test event structure
-    pub fn validate_test_event(env: Env, event_type: String) -> bool {
-        match event_type.to_string().as_str() {
-            "MarketCreated" => {
-                let test_event = EventTestingUtils::create_test_market_created_event(
-                    &env,
-                    &Symbol::new(&env, "test"),
-                    &Address::from_str(
-                        &env,
-                        "GAAAAAAAAAAAAAAAAAAAAAAAAAAAAAAAAAAAAAAAAAAAAAAAAAAAAWHF",
-                    ),
-                );
-                EventTestingUtils::validate_test_event_structure(&test_event).is_ok()
-            }
-            "VoteCast" => {
-                let test_event = EventTestingUtils::create_test_vote_cast_event(
-                    &env,
-                    &Symbol::new(&env, "test"),
-                    &Address::from_str(
-                        &env,
-                        "GAAAAAAAAAAAAAAAAAAAAAAAAAAAAAAAAAAAAAAAAAAAAAAAAAAAAWHF",
-                    ),
-                );
-                EventTestingUtils::validate_test_event_structure(&test_event).is_ok()
-            }
-            "OracleResult" => {
-                let test_event = EventTestingUtils::create_test_oracle_result_event(
-                    &env,
-                    &Symbol::new(&env, "test"),
-                );
-                EventTestingUtils::validate_test_event_structure(&test_event).is_ok()
-            }
-            "MarketResolved" => {
-                let test_event = EventTestingUtils::create_test_market_resolved_event(
-                    &env,
-                    &Symbol::new(&env, "test"),
-                );
-                EventTestingUtils::validate_test_event_structure(&test_event).is_ok()
-            }
-            "DisputeCreated" => {
-                let test_event = EventTestingUtils::create_test_dispute_created_event(
-                    &env,
-                    &Symbol::new(&env, "test"),
-                    &Address::from_str(
-                        &env,
-                        "GAAAAAAAAAAAAAAAAAAAAAAAAAAAAAAAAAAAAAAAAAAAAAAAAAAAAWHF",
-                    ),
-                );
-                EventTestingUtils::validate_test_event_structure(&test_event).is_ok()
-            }
-            "FeeCollected" => {
-                let test_event = EventTestingUtils::create_test_fee_collected_event(
-                    &env,
-                    &Symbol::new(&env, "test"),
-                    &Address::from_str(
-                        &env,
-                        "GAAAAAAAAAAAAAAAAAAAAAAAAAAAAAAAAAAAAAAAAAAAAAAAAAAAAWHF",
-                    ),
-                );
-                EventTestingUtils::validate_test_event_structure(&test_event).is_ok()
-            }
-            "ErrorLogged" => {
-                let test_event = EventTestingUtils::create_test_error_logged_event(&env);
-                EventTestingUtils::validate_test_event_structure(&test_event).is_ok()
-            }
-            "PerformanceMetric" => {
-                let test_event = EventTestingUtils::create_test_performance_metric_event(&env);
-                EventTestingUtils::validate_test_event_structure(&test_event).is_ok()
-            }
-            _ => false,
-=======
         // Validate winning outcome
         let outcome_exists = market.outcomes.iter().any(|o| o == winning_outcome);
         if !outcome_exists {
             panic_with_error!(env, Error::InvalidOutcome);
->>>>>>> a6217bfa
-        }
-
-
-<<<<<<< HEAD
-    /// Validate event timestamp
-    pub fn validate_event_timestamp(timestamp: u64) -> bool {
-        EventHelpers::is_valid_timestamp(timestamp)
-    }
-
-    // ===== VALIDATION METHODS =====
-
-    /// Validate input parameters for market creation
-    pub fn validate_market_creation_inputs(
-        env: Env,
-        admin: Address,
-        question: String,
-        outcomes: Vec<String>,
-        duration_days: u32,
-        oracle_config: OracleConfig,
-    ) -> ValidationResult {
-        ComprehensiveValidator::validate_complete_market_creation(
-            &env,
-            &admin,
-            &question,
-            &outcomes,
-            &duration_days,
-            &oracle_config,
-        )
-    }
-=======
->>>>>>> a6217bfa
+        }
+
+
 
         // Set winning outcome
         market.winning_outcome = Some(winning_outcome);
@@ -1032,131 +277,6 @@
     pub fn fetch_oracle_result(
         env: Env,
         market_id: Symbol,
-<<<<<<< HEAD
-        outcome: String,
-        stake_amount: i128,
-    ) -> ValidationResult {
-        let mut result = ValidationResult::valid();
-
-        // Validate user address
-        if let Err(_error) = InputValidator::validate_address(&env, &user) {
-            result.add_error();
-        }
-
-        // Validate outcome string
-        if let Err(_error) = InputValidator::validate_string(&env, &outcome, 1, 100) {
-            result.add_error();
-        }
-
-        // Validate stake amount
-        if let Err(_error) = ValidationVoteValidator::validate_stake_amount(&stake_amount) {
-            result.add_error();
-        }
-
-        // Validate market exists and is valid for voting
-        if let Some(market) = env.storage().persistent().get::<Symbol, Market>(&market_id) {
-            if let Err(_error) =
-                ValidationMarketValidator::validate_market_for_voting(&env, &market, &market_id)
-            {
-                result.add_error();
-            }
-
-            // Validate outcome against market outcomes
-            if let Err(_error) =
-                ValidationVoteValidator::validate_outcome(&env, &outcome, &market.outcomes)
-            {
-                result.add_error();
-            }
-        } else {
-            result.add_error();
-        }
-
-        result
-    }
-
-    /// Validate oracle configuration
-    pub fn validate_oracle_config(env: Env, oracle_config: OracleConfig) -> ValidationResult {
-        let mut result = ValidationResult::valid();
-
-        if let Err(_error) = ValidationOracleValidator::validate_oracle_config(&env, &oracle_config)
-        {
-            result.add_error();
-        }
-
-        result
-    }
-
-    /// Validate fee configuration
-    pub fn validate_fee_config(
-        env: Env,
-        platform_fee_percentage: i128,
-        creation_fee: i128,
-        min_fee_amount: i128,
-        max_fee_amount: i128,
-        collection_threshold: i128,
-    ) -> ValidationResult {
-        ValidationFeeValidator::validate_fee_config(
-            &env,
-            &platform_fee_percentage,
-            &creation_fee,
-            &min_fee_amount,
-            &max_fee_amount,
-            &collection_threshold,
-        )
-    }
-
-    /// Validate dispute creation
-    pub fn validate_dispute_creation(
-        env: Env,
-        user: Address,
-        market_id: Symbol,
-        dispute_stake: i128,
-    ) -> ValidationResult {
-        let mut result = ValidationResult::valid();
-
-        // Validate user address
-        if let Err(_error) = InputValidator::validate_address(&env, &user) {
-            result.add_error();
-        }
-
-        // Validate dispute stake
-        if let Err(_error) = ValidationDisputeValidator::validate_dispute_stake(&dispute_stake) {
-            result.add_error();
-        }
-
-        // Validate market exists and is resolved
-        if let Some(market) = env.storage().persistent().get::<Symbol, Market>(&market_id) {
-            if let Err(_error) = ValidationMarketValidator::validate_market_for_fee_collection(
-                &env, &market, &market_id,
-            ) {
-                result.add_error();
-            }
-        } else {
-            result.add_error();
-        }
-
-        result
-    }
-
-    /// Get validation rules documentation
-    pub fn get_validation_rules(env: Env) -> Map<String, String> {
-        ValidationDocumentation::get_validation_rules(&env)
-    }
-
-    /// Get validation error codes
-    pub fn get_validation_error_codes(env: Env) -> Map<String, String> {
-        ValidationDocumentation::get_validation_error_codes(&env)
-    }
-
-    /// Get validation system overview
-    pub fn get_validation_overview(env: Env) -> String {
-        ValidationDocumentation::get_validation_overview(&env)
-    }
-
-    /// Test validation utilities
-    pub fn test_validation_utilities(env: Env) -> ValidationResult {
-        validation::ValidationTestingUtils::create_test_validation_result(&env)
-=======
         oracle_contract: Address,
     ) -> Result<String, Error> {
         // Get the market from storage
@@ -1203,7 +323,6 @@
         let stats = markets::MarketAnalytics::get_market_stats(&market);
         
         Ok(stats)
->>>>>>> a6217bfa
     }
 
     // ===== UPGRADE MANAGEMENT METHODS =====
@@ -1232,23 +351,31 @@
 
     pub fn validate_upgrade_compatibility(
         env: Env,
-        old_version: upgrade::ContractVersion,
-        new_version: upgrade::ContractVersion,
-    ) -> upgrade::CompatibilityReport {
-        UpgradeValidator::validate_upgrade_compatibility(&env, &old_version, &new_version)
-            .unwrap_or_else(|e| panic_with_error!(env, e))
-    }
-
-    pub fn validate_upgrade_safety(env: Env, upgrade: upgrade::UpgradeData) -> upgrade::SafetyReport {
-        UpgradeValidator::validate_upgrade_safety(&env, &upgrade).unwrap_or_else(|e| panic_with_error!(env, e))
-    }
-
-    pub fn test_upgrade_compatibility(env: Env, new_contract: Address) -> upgrade::TestResults {
-        UpgradeValidator::test_upgrade_compatibility(&env, new_contract).unwrap_or_else(|e| panic_with_error!(env, e))
-    }
-
-    pub fn rollback_upgrade(env: Env, admin: Address, reason: String) -> upgrade::RollbackData {
-        RollbackManager::rollback_upgrade(&env, admin, reason).unwrap_or_else(|e| panic_with_error!(env, e))
+        user: Address,
+        market_id: Symbol,
+        oracle_contract: Address,
+    ) -> Result<String, Error> {
+        // Get the market from storage
+        let market = env.storage().persistent().get::<Symbol, Market>(&market_id)
+            .ok_or(Error::MarketNotFound)?;
+
+        // Validate market state
+        if market.oracle_result.is_some() {
+            return Err(Error::MarketAlreadyResolved);
+        }
+
+
+        // Check if market has ended
+        let current_time = env.ledger().timestamp();
+        if current_time < market.end_time {
+            return Err(Error::MarketClosed);
+
+        }
+        
+        // Get oracle result using the resolution module
+        let oracle_resolution = resolution::OracleResolutionManager::fetch_oracle_result(&env, &market_id, &oracle_contract)?;
+        
+        Ok(oracle_resolution.oracle_result)
     }
 
     pub fn validate_rollback_conditions(env: Env) {
