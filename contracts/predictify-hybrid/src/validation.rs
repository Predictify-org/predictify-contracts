--- conflicted
+++ resolved
@@ -1916,7 +1916,7 @@
         env: &Env,
         oracle_config: &OracleConfig,
     ) -> Result<(), ValidationError> {
-<<<<<<< HEAD
+
 
         // Validate feed ID
         if InputValidator::validate_string(env, &oracle_config.feed_id, 1, 50).is_err() {
@@ -1935,10 +1935,7 @@
         }
 
         Ok(())
-=======
-        // Use the new comprehensive OracleConfigValidator
-        OracleConfigValidator::validate_oracle_config_all_together(oracle_config)
->>>>>>> a06fb5b6
+
     }
 
     /// Validate comparison operator
