#![no_std]

extern crate alloc;

// Module declarations - all modules enabled
mod admin;
mod config;
mod disputes;
mod errors;
mod events;
mod extensions;
mod fees;
mod markets;
mod oracles;
mod reentrancy;
mod resolution;
mod storage;
mod types;
mod utils;
mod validation;
mod validation_tests;
mod voting;

#[cfg(test)]
mod integration_test;

// Re-export commonly used items
use admin::AdminInitializer;
pub use errors::Error;
pub use types::*;

use alloc::format;
use soroban_sdk::{

    contract, contractimpl, panic_with_error, symbol_short, vec, Address, Env, Map, String, Symbol, Vec,
};
use alloc::string::ToString;

// Global allocator for wasm32 target
#[cfg(target_arch = "wasm32")]
#[global_allocator]
static ALLOC: wee_alloc::WeeAlloc = wee_alloc::WeeAlloc::INIT;

// Import commonly used items from modules
use markets::{MarketCreator, MarketStateManager};
use voting::VotingManager;
use disputes::DisputeManager;
use extensions::{ExtensionManager, ExtensionUtils, ExtensionValidator};
use fees::FeeManager;
use reentrancy::{validate_no_reentrancy, protect_external_call};
use resolution::{OracleResolutionManager, MarketResolutionManager};
use config::{ConfigManager, ConfigUtils, ContractConfig, Environment};
use utils::{TimeUtils, StringUtils, NumericUtils, ValidationUtils, CommonUtils};
use events::{EventLogger, EventHelpers, EventTestingUtils, EventDocumentation};
use validation::ValidationResult;


#[contract]
pub struct PredictifyHybrid;

const PERCENTAGE_DENOMINATOR: i128 = 100;
const FEE_PERCENTAGE: i128 = 2; // 2% fee for the platform

#[contractimpl]
impl PredictifyHybrid {
    /// Initializes the Predictify Hybrid smart contract with an administrator.
    ///
    /// This function must be called once after contract deployment to set up the initial
    /// administrative configuration. It establishes the contract admin who will have
    /// privileges to create markets and perform administrative functions.
    ///
    /// # Parameters
    ///
    /// * `env` - The Soroban environment for blockchain operations
    /// * `admin` - The address that will be granted administrative privileges
    ///
    /// # Panics
    ///
    /// This function will panic if:
    /// - The contract has already been initialized
    /// - The admin address is invalid
    /// - Storage operations fail
    ///
    /// # Example
    ///
    /// ```rust
    /// # use soroban_sdk::{Env, Address};
    /// # use predictify_hybrid::PredictifyHybrid;
    /// # let env = Env::default();
    /// # let admin_address = Address::generate(&env);
    ///
    /// // Initialize the contract with an admin
    /// PredictifyHybrid::initialize(env.clone(), admin_address);
    /// ```
    ///
    /// # Security
    ///
    /// The admin address should be carefully chosen as it will have significant
    /// control over the contract's operation, including market creation and resolution.
    pub fn initialize(env: Env, admin: Address) {
        match AdminInitializer::initialize(&env, &admin) {
            Ok(_) => (), // Success
            Err(e) => panic_with_error!(env, e),
        }
    }

    /// Creates a new prediction market with specified parameters and oracle configuration.
    ///
    /// This function allows authorized administrators to create prediction markets
    /// with custom questions, possible outcomes, duration, and oracle integration.
    /// Each market gets a unique identifier and is stored in persistent contract storage.
    ///
    /// # Parameters
    ///
    /// * `env` - The Soroban environment for blockchain operations
    /// * `admin` - The administrator address creating the market (must be authorized)
    /// * `question` - The prediction question (must be non-empty)
    /// * `outcomes` - Vector of possible outcomes (minimum 2 required, all non-empty)
    /// * `duration_days` - Market duration in days (must be between 1-365 days)
    /// * `oracle_config` - Configuration for oracle integration (Reflector, Pyth, etc.)
    ///
    /// # Returns
    ///
    /// Returns a unique `Symbol` that serves as the market identifier for all future operations.
    ///
    /// # Panics
    ///
    /// This function will panic with specific errors if:
    /// - `Error::Unauthorized` - Caller is not the contract admin
    /// - `Error::InvalidQuestion` - Question is empty
    /// - `Error::InvalidOutcomes` - Less than 2 outcomes or any outcome is empty
    /// - Storage operations fail
    ///
    /// # Example
    ///
    /// ```rust
    /// # use soroban_sdk::{Env, Address, String, Vec};
    /// # use predictify_hybrid::{PredictifyHybrid, OracleConfig, OracleType};
    /// # let env = Env::default();
    /// # let admin = Address::generate(&env);
    ///
    /// let question = String::from_str(&env, "Will Bitcoin reach $100,000 by 2024?");
    /// let outcomes = vec![
    ///     String::from_str(&env, "Yes"),
    ///     String::from_str(&env, "No")
    /// ];
    /// let oracle_config = OracleConfig {
    ///     oracle_type: OracleType::Reflector,
    ///     oracle_contract: Address::generate(&env),
    ///     asset_code: Some(String::from_str(&env, "BTC")),
    ///     threshold_value: Some(100000),
    /// };
    ///
    /// let market_id = PredictifyHybrid::create_market(
    ///     env.clone(),
    ///     admin,
    ///     question,
    ///     outcomes,
    ///     30, // 30 days duration
    ///     oracle_config
    /// );
    /// ```
    ///
    /// # Market State
    ///
    /// New markets are created in `MarketState::Active` state, allowing immediate voting.
    /// The market will automatically transition to `MarketState::Ended` when the duration expires.
    pub fn create_market(
        env: Env,
        admin: Address,
        question: String,
        outcomes: Vec<String>,
        duration_days: u32,
        oracle_config: OracleConfig,
    ) -> Symbol {
        // Authenticate that the caller is the admin
        admin.require_auth();

        // Verify the caller is an admin
        let stored_admin: Address = env
            .storage()
            .persistent()
            .get(&Symbol::new(&env, "Admin"))
            .unwrap_or_else(|| {
                panic!("Admin not set");
            });

        // Use error helper for admin validation
        let _ = errors::helpers::require_admin(&env, &admin, &stored_admin);

        // Use the markets module to create the market
        match MarketCreator::create_market(
            &env,
            admin.clone(),
            question,
            outcomes,
            duration_days,
            oracle_config,
        ) {
            Ok(market_id) => {
                // Process creation fee using the fee management system
                match FeeManager::process_creation_fee(&env, &admin) {
                    Ok(_) => market_id,
                    Err(e) => panic_with_error!(env, e),
                }
            }
            Err(e) => panic_with_error!(env, e),

        }
    }

    /// Distribute winnings to users
    pub fn claim_winnings(env: Env, user: Address, market_id: Symbol) {
        // Require authentication
        user.require_auth();
        
        // Validate no reentrancy
        validate_no_reentrancy(&env).unwrap_or_else(|e| panic_with_error!(env, e));
        
        // Protect against reentrancy attacks
        let result = protect_external_call(
            &env,
            symbol_short!("claim_win"),
            user.clone(),
            || {
                // Execute the claim operation
                VotingManager::process_claim(&env, user, market_id)
            },
        );
        
        match result {
            Ok(_) => (), // Success
            Err(e) => panic_with_error!(env, e),
        }
    }

    /// Allows users to vote on a market outcome by staking tokens.
    ///
    /// This function enables users to participate in prediction markets by voting
    /// for their predicted outcome and staking tokens to back their prediction.
    /// Users can only vote once per market, and votes cannot be changed after submission.
    ///
    /// # Parameters
    ///
    /// * `env` - The Soroban environment for blockchain operations
    /// * `user` - The address of the user casting the vote (must be authenticated)
    /// * `market_id` - Unique identifier of the market to vote on
    /// * `outcome` - The outcome the user is voting for (must match a market outcome)
    /// * `stake` - Amount of tokens to stake on this prediction (in base token units)
    ///
    /// # Panics
    ///
    /// This function will panic with specific errors if:
    /// - `Error::MarketNotFound` - Market with given ID doesn't exist
    /// - `Error::MarketClosed` - Market voting period has ended
    /// - `Error::InvalidOutcome` - Outcome doesn't match any market outcomes
    /// - `Error::AlreadyVoted` - User has already voted on this market
    ///
    /// # Example
    ///
    /// ```rust
    /// # use soroban_sdk::{Env, Address, String, Symbol};
    /// # use predictify_hybrid::PredictifyHybrid;
    /// # let env = Env::default();
    /// # let user = Address::generate(&env);
    /// # let market_id = Symbol::new(&env, "market_1");
    ///
    /// // Vote "Yes" with 1000 token units stake
    /// PredictifyHybrid::vote(
    ///     env.clone(),
    ///     user,
    ///     market_id,
    ///     String::from_str(&env, "Yes"),
    ///     1000
    /// );
    /// ```
    ///
    /// # Token Staking
    ///
    /// The stake amount represents the user's confidence in their prediction.
    /// Higher stakes increase potential rewards but also increase risk.
    /// Stakes are locked until market resolution and cannot be withdrawn early.
    ///
    /// # Market State Requirements
    ///
    /// - Market must be in `Active` state
    /// - Current time must be before market end time
    /// - Market must not be cancelled or resolved
    pub fn vote(env: Env, user: Address, market_id: Symbol, outcome: String, stake: i128) {

        // Require authentication
        user.require_auth();
        
        // Validate no reentrancy
        validate_no_reentrancy(&env).unwrap_or_else(|e| panic_with_error!(env, e));
        
        // Protect against reentrancy attacks
        let result = protect_external_call(
            &env,
            symbol_short!("vote"),
            user.clone(),
            || {
                // Execute the vote operation
                VotingManager::process_vote(&env, user, market_id, outcome, stake)
            },
        );
        
        match result {
            Ok(_) => (), // Success
            Err(e) => panic_with_error!(env, e),
        }
    }

    // Fetch oracle result to determine market outcome
    pub fn fetch_oracle_result(env: Env, market_id: Symbol, oracle_contract: Address) -> String {
        // Validate no reentrancy
        validate_no_reentrancy(&env).unwrap_or_else(|e| panic_with_error!(env, e));
        
        // Protect against reentrancy attacks
        let result = protect_external_call(
            &env,
            symbol_short!("fetch_orc"),
            oracle_contract.clone(),
            || {
                // Execute the oracle fetch operation
                resolution::OracleResolutionManager::fetchoracle_result(&env, &market_id, &oracle_contract)
            },
        );
        
        match result {
            Ok(resolution) => resolution.oracle_result,
            Err(e) => panic_with_error!(env, e),
        }
    }

    // Allows users to dispute the market result by staking tokens
    pub fn dispute_result(env: Env, user: Address, market_id: Symbol, stake: i128) {
        // Require authentication
        user.require_auth();
        
        // Validate no reentrancy
        validate_no_reentrancy(&env).unwrap_or_else(|e| panic_with_error!(env, e));
        
        // Protect against reentrancy attacks
        let result = protect_external_call(
            &env,
            symbol_short!("dispute"),
            user.clone(),
            || {
                // Execute the dispute operation
                DisputeManager::process_dispute(&env, user, market_id, stake, None)
            },
        );
        
        match result {
            Ok(_) => (), // Success
            Err(e) => panic_with_error!(env, e),
        }
    }


    // ===== RESOLUTION SYSTEM METHODS =====

    // Get oracle resolution for a market
    pub fn get_oracle_resolution(env: Env, market_id: Symbol) -> Option<resolution::OracleResolution> {
        OracleResolutionManager::get_oracle_resolution(&env, &market_id).unwrap_or_default()
    }

    // Get market resolution for a market
    pub fn get_market_resolution(env: Env, market_id: Symbol) -> Option<resolution::MarketResolution> {
        MarketResolutionManager::get_market_resolution(&env, &market_id).unwrap_or_default()
    }

    /// Get oracle statistics
    pub fn get_oracle_stats(env: Env) -> resolution::OracleStats {
        resolution::OracleResolutionAnalytics::get_oracle_stats(&env).unwrap_or_default()
    }

    /// Process winnings claim and calculate payouts for resolved markets
    pub fn process_winnings_claim(env: Env, user: Address, market_id: Symbol) -> Result<i128, Error> {
        // Get the market from storage
        let mut market = env
            .storage()
            .persistent()
            .get::<Symbol, Market>(&market_id)
            .ok_or(Error::MarketNotFound)?;

        // Check if market is resolved
        let winning_outcome = match &market.winning_outcome {
            Some(outcome) => outcome,
            None => return Err(Error::MarketNotResolved),
        };

        // Get user's vote
        let user_outcome = market
            .votes
            .get(user.clone())
            .ok_or(Error::NothingToClaim)?;

        let user_stake = market.stakes.get(user.clone()).unwrap_or(0);

        // Calculate payout if user won
        if &user_outcome == winning_outcome {
            // Calculate total winning stakes
            let mut winning_total = 0;
            for (voter, outcome) in market.votes.iter() {
                if &outcome == winning_outcome {
                    winning_total += market.stakes.get(voter.clone()).unwrap_or(0);
                }
            }

            if winning_total > 0 {
                let user_share = (user_stake * (PERCENTAGE_DENOMINATOR - FEE_PERCENTAGE))
                    / PERCENTAGE_DENOMINATOR;
                let total_pool = market.total_staked;
                let payout = (user_share * total_pool) / winning_total;

                // Mark as claimed
                market.claimed.set(user.clone(), true);
                env.storage().persistent().set(&market_id, &market);

                return Ok(payout);
            }
        }

        Err(Error::NothingToClaim)
    }

    // Get resolution state for a market
    pub fn get_resolution_state(env: Env, market_id: Symbol) -> resolution::ResolutionState {
        match MarketStateManager::get_market(&env, &market_id) {
            Ok(market) => resolution::ResolutionUtils::get_resolution_state(&env, &market),
            Err(_) => resolution::ResolutionState::Active,
        }
    }

    // Check if market can be resolved
    pub fn can_resolve_market(env: Env, market_id: Symbol) -> bool {
        match MarketStateManager::get_market(&env, &market_id) {
            Ok(market) => resolution::ResolutionUtils::can_resolve_market(&env, &market),
            Err(_) => false,
        }
    }

    // Calculate resolution time for a market
    pub fn calculate_resolution_time(env: Env, market_id: Symbol) -> u64 {
        match MarketStateManager::get_market(&env, &market_id) {
            Ok(market) => {
                let current_time = env.ledger().timestamp();
                TimeUtils::time_difference(current_time, market.end_time)
            },
            Err(_) => 0,
        }
    }

    // Get dispute statistics for a market
    pub fn get_dispute_stats(env: Env, market_id: Symbol) -> disputes::DisputeStats {
        match DisputeManager::get_dispute_stats(&env, market_id) {
            Ok(stats) => stats,
            Err(e) => panic_with_error!(env, e),
        }
    }

    // Get all disputes for a market
    pub fn get_market_disputes(env: Env, market_id: Symbol) -> Vec<disputes::Dispute> {
        match DisputeManager::get_market_disputes(&env, market_id) {
            Ok(disputes) => disputes,
            Err(e) => panic_with_error!(env, e),
        }
    }

    // Check if user has disputed a market
    pub fn has_user_disputed(env: Env, market_id: Symbol, user: Address) -> bool {
        DisputeManager::has_user_disputed(&env, market_id, user).unwrap_or_default()
    }

    // Get user's dispute stake for a market
    pub fn get_user_dispute_stake(env: Env, market_id: Symbol, user: Address) -> i128 {
        DisputeManager::get_user_dispute_stake(&env, market_id, user).unwrap_or_default()
    }

    /// Retrieves complete market information by market identifier.
    ///
    /// This function provides read-only access to all market data including
    /// configuration, current state, voting results, stakes, and resolution status.
    /// It's the primary way to query market information for display or analysis.
    ///
    /// # Parameters
    ///
    /// * `env` - The Soroban environment for blockchain operations
    /// * `market_id` - Unique identifier of the market to retrieve
    ///
    /// # Returns
    ///
    /// Returns `Some(Market)` if the market exists, `None` if not found.
    /// The `Market` struct contains:
    /// - Basic info: admin, question, outcomes, end_time
    /// - Oracle configuration and results
    /// - Voting data: votes, stakes, total_staked
    /// - Resolution data: winning_outcome, claimed status
    /// - State information: current state, extensions, fee collection
    ///
    /// # Example
    ///
    /// ```rust
    /// # use soroban_sdk::{Env, Symbol};
    /// # use predictify_hybrid::PredictifyHybrid;
    /// # let env = Env::default();
    /// # let market_id = Symbol::new(&env, "market_1");
    ///
    /// match PredictifyHybrid::get_market(env.clone(), market_id) {
    ///     Some(market) => {
    ///         // Market found - access market data
    ///         let question = market.question;
    ///         let state = market.state;
    ///         let total_staked = market.total_staked;
    ///     },
    ///     None => {
    ///         // Market not found
    ///     }
    /// }
    /// ```
    ///
    /// # Use Cases
    ///
    /// - **UI Display**: Show market details, voting status, and results
    /// - **Analytics**: Calculate market statistics and user positions
    /// - **Validation**: Check market state before performing operations
    /// - **Monitoring**: Track market progress and resolution status
    ///
    /// # Performance
    ///
    /// This is a read-only operation that doesn't modify contract state.
    /// It retrieves data from persistent storage with minimal computational overhead.
    pub fn get_market(env: Env, market_id: Symbol) -> Option<Market> {
        env.storage().persistent().get(&market_id)
    }

    /// Manually resolves a prediction market by setting the winning outcome (admin only).
    ///
    /// This function allows contract administrators to manually resolve markets
    /// when automatic oracle resolution is not available or needs override.
    /// It's typically used for markets with subjective outcomes or when oracle
    /// data is unavailable or disputed.
    ///
    /// # Parameters
    ///
    /// * `env` - The Soroban environment for blockchain operations
    /// * `admin` - The administrator address performing the resolution (must be authorized)
    /// * `market_id` - Unique identifier of the market to resolve
    /// * `winning_outcome` - The outcome to be declared as the winner
    ///
    /// # Panics
    ///
    /// This function will panic with specific errors if:
    /// - `Error::Unauthorized` - Caller is not the contract admin
    /// - `Error::MarketNotFound` - Market with given ID doesn't exist
    /// - `Error::MarketClosed` - Market hasn't reached its end time yet
    /// - `Error::InvalidOutcome` - Winning outcome doesn't match any market outcomes
    ///
    /// # Example
    ///
    /// ```rust
    /// # use soroban_sdk::{Env, Address, String, Symbol};
    /// # use predictify_hybrid::PredictifyHybrid;
    /// # let env = Env::default();
    /// # let admin = Address::generate(&env);
    /// # let market_id = Symbol::new(&env, "market_1");
    ///
    /// // Manually resolve market with "Yes" as winning outcome
    /// PredictifyHybrid::resolve_market_manual(
    ///     env.clone(),
    ///     admin,
    ///     market_id,
    ///     String::from_str(&env, "Yes")
    /// );
    /// ```
    ///
    /// # Resolution Process
    ///
    /// 1. **Authentication**: Verifies caller is the contract admin
    /// 2. **Market Validation**: Ensures market exists and has ended
    /// 3. **Outcome Validation**: Confirms winning outcome is valid
    /// 4. **State Update**: Sets winning outcome and updates market state
    ///
    /// # Use Cases
    ///
    /// - **Subjective Markets**: Markets requiring human judgment
    /// - **Oracle Failures**: When automated oracles are unavailable
    /// - **Dispute Resolution**: Override disputed automatic resolutions
    /// - **Emergency Resolution**: Resolve markets in exceptional circumstances
    ///
    /// # Security
    ///
    /// This function requires admin privileges and should be used carefully.
    /// Manual resolutions should be transparent and follow established governance procedures.
    pub fn resolve_market_manual(
        env: Env,
        admin: Address,
        market_id: Symbol,
        _winning_outcome: String,
    ) {
        admin.require_auth();

        // Verify admin
        let stored_admin: Address = env
            .storage()
            .persistent()
            .get(&Symbol::new(&env, "Admin"))

            .expect("Admin not set");

        // Use error helper for admin validation
        let _ = errors::helpers::require_admin(&env, &admin, &stored_admin);

        // Remove market from storage
        MarketStateManager::remove_market(&env, &market_id);
    }

    // Helper function to create a market with Reflector oracle
    #[allow(clippy::too_many_arguments)]
    pub fn create_reflector_market(
        env: Env,
        admin: Address,
        question: String,
        outcomes: Vec<String>,
        duration_days: u32,
        asset_symbol: String,
        threshold: i128,
        comparison: String,
    ) -> Symbol {
        let params = ReflectorMarketParams {
            admin,
            question,
            outcomes,
            duration_days,
            asset_symbol,
            threshold,
            comparison,
        };
        match MarketCreator::create_reflector_market(&env, params) {
            Ok(market_id) => market_id,
            Err(e) => panic_with_error!(env, e),
        }
    }

    // Helper function to create a market with Pyth oracle
    #[allow(clippy::too_many_arguments)]
    pub fn create_pyth_market(
        env: Env,
        admin: Address,
        question: String,
        outcomes: Vec<String>,
        duration_days: u32,
        feed_id: String,
        threshold: i128,
        comparison: String,
    ) -> Symbol {
        let params = PythMarketParams {
            admin,
            question,
            outcomes,
            duration_days,
            feed_id,
            threshold,
            comparison,
        };
        match MarketCreator::create_pyth_market(&env, params) {
            Ok(market_id) => market_id,
            Err(e) => panic_with_error!(env, e),

        }
    }

    /// Helper function to create a market with Reflector oracle for specific assets
    #[allow(clippy::too_many_arguments)]
    pub fn create_reflector_asset_market(
        env: Env,
        admin: Address,
        question: String,
        outcomes: Vec<String>,
        duration_days: u32,
        asset_symbol: String, // e.g., "BTC", "ETH", "XLM"
        threshold: i128,
        comparison: String,
    ) -> Symbol {
        let params = ReflectorMarketParams {
            admin,
            question,
            outcomes,
            duration_days,
            asset_symbol,
            threshold,
            comparison,
        };
        match MarketCreator::create_reflector_asset_market(&env, params) {
            Ok(market_id) => market_id,
            Err(e) => panic_with_error!(env, e),
        }
    }

<<<<<<< HEAD
    // ===== MARKET EXTENSION FUNCTIONS =====
=======


>>>>>>> e8195388

    /// Fetches oracle result for a market from external oracle contracts.
    ///
    /// This function retrieves prediction results from configured oracle sources
    /// such as Reflector or Pyth networks. It's used to obtain objective data
    /// for market resolution when manual resolution is not appropriate.
    ///
    /// # Parameters
    ///
    /// * `env` - The Soroban environment for blockchain operations
    /// * `market_id` - Unique identifier of the market to fetch oracle data for
    /// * `oracle_contract` - Address of the oracle contract to query
    ///
    /// # Returns
    ///
    /// Returns `Result<String, Error>` where:
    /// - `Ok(String)` - The oracle result as a string representation
    /// - `Err(Error)` - Specific error if operation fails
    ///
    /// # Errors
    ///
    /// This function returns specific errors:
    /// - `Error::MarketNotFound` - Market with given ID doesn't exist
    /// - `Error::MarketAlreadyResolved` - Market already has oracle result set
    /// - `Error::MarketClosed` - Market hasn't reached its end time yet
    /// - Oracle-specific errors from the resolution module
    ///
    /// # Example
    ///
    /// ```rust
    /// # use soroban_sdk::{Env, Address, Symbol};
    /// # use predictify_hybrid::PredictifyHybrid;
    /// # let env = Env::default();
    /// # let market_id = Symbol::new(&env, "btc_market");
    /// # let oracle_address = Address::generate(&env);
    ///
    /// match PredictifyHybrid::fetch_oracle_result(
    ///     env.clone(),
    ///     market_id,
    ///     oracle_address
    /// ) {
    ///     Ok(result) => {
    ///         // Oracle result retrieved successfully
    ///         println!("Oracle result: {}", result);
    ///     },
    ///     Err(e) => {
    ///         // Handle error
    ///         println!("Failed to fetch oracle result: {:?}", e);
    ///     }
    /// }
    /// ```
    ///
    /// # Oracle Integration
    ///
    /// This function integrates with various oracle types:
    /// - **Reflector**: For asset price data and market conditions
    /// - **Pyth**: For high-frequency financial data feeds
    /// - **Custom Oracles**: For specialized data sources
    ///
    /// # Market State Requirements
    ///
    /// - Market must exist and be past its end time
    /// - Market must not already have an oracle result
    /// - Oracle contract must be accessible and responsive

    /// Resolves a market automatically using oracle data and community consensus.
    ///
    /// This function implements the hybrid resolution algorithm that combines
    /// objective oracle data with community voting patterns to determine the
    /// final market outcome. It's the primary automated resolution mechanism.
    ///
    /// # Parameters
    ///
    /// * `env` - The Soroban environment for blockchain operations
    /// * `market_id` - Unique identifier of the market to resolve
    ///
    /// # Returns
    ///
    /// Returns `Result<(), Error>` where:
    /// - `Ok(())` - Market resolved successfully
    /// - `Err(Error)` - Specific error if resolution fails
    ///
    /// # Errors
    ///
    /// This function returns specific errors:
    /// - `Error::MarketNotFound` - Market with given ID doesn't exist
    /// - `Error::MarketNotEnded` - Market hasn't reached its end time
    /// - `Error::MarketAlreadyResolved` - Market is already resolved
    /// - `Error::InsufficientData` - Not enough data for resolution
    /// - Resolution-specific errors from the resolution module
    ///
    /// # Example
    ///
    /// ```rust
    /// # use soroban_sdk::{Env, Symbol};
    /// # use predictify_hybrid::PredictifyHybrid;
    /// # let env = Env::default();
    /// # let market_id = Symbol::new(&env, "ended_market");
    ///
    /// match PredictifyHybrid::resolve_market(env.clone(), market_id) {
    ///     Ok(()) => {
    ///         // Market resolved successfully
    ///         println!("Market resolved successfully");
    ///     },
    ///     Err(e) => {
    ///         // Handle resolution error
    ///         println!("Resolution failed: {:?}", e);
    ///     }
    /// }
    /// ```
    ///
    /// # Hybrid Resolution Algorithm
    ///
    /// The resolution process follows these steps:
    /// 1. **Data Collection**: Gather oracle data and community votes
    /// 2. **Consensus Analysis**: Analyze agreement between oracle and community
    /// 3. **Conflict Resolution**: Handle disagreements using weighted algorithms
    /// 4. **Final Determination**: Set winning outcome based on hybrid result
    /// 5. **State Update**: Update market state to resolved
    ///
    /// # Resolution Criteria
    ///
    /// - Market must be past its end time
    /// - Sufficient voting participation required
    /// - Oracle data must be available (if configured)
    /// - No active disputes that would prevent resolution
    ///
    /// # Post-Resolution
    ///
    /// After successful resolution:
    /// - Market state changes to `Resolved`
    /// - Winning outcome is set
    /// - Users can claim winnings
    /// - Market statistics are finalized
    pub fn resolve_market(env: Env, market_id: Symbol) -> Result<(), Error> {
        // Use the resolution module to resolve the market
        let _resolution = resolution::MarketResolutionManager::resolve_market(&env, &market_id)?;
        Ok(())
    }

    /// Retrieves comprehensive analytics about market resolution performance.
    ///
    /// This function provides detailed statistics about how markets are being
    /// resolved across the platform, including success rates, resolution methods,
    /// oracle performance, and community consensus patterns.
    ///
    /// # Parameters
    ///
    /// * `env` - The Soroban environment for blockchain operations
    ///
    /// # Returns
    ///
    /// Returns `Result<ResolutionAnalytics, Error>` where:
    /// - `Ok(ResolutionAnalytics)` - Complete resolution analytics data
    /// - `Err(Error)` - Error if analytics calculation fails
    ///
    /// The `ResolutionAnalytics` struct contains:
    /// - Total markets resolved
    /// - Resolution method breakdown (manual vs automatic)
    /// - Oracle accuracy statistics
    /// - Community consensus metrics
    /// - Average resolution time
    /// - Dispute frequency and outcomes
    ///
    /// # Errors
    ///
    /// This function may return:
    /// - `Error::InsufficientData` - Not enough resolved markets for analytics
    /// - Storage access errors
    /// - Calculation errors from the analytics module
    ///
    /// # Example
    ///
    /// ```rust
    /// # use soroban_sdk::Env;
    /// # use predictify_hybrid::PredictifyHybrid;
    /// # let env = Env::default();
    ///
    /// match PredictifyHybrid::get_resolution_analytics(env.clone()) {
    ///     Ok(analytics) => {
    ///         // Access resolution statistics
    ///         let total_resolved = analytics.total_markets_resolved;
    ///         let oracle_accuracy = analytics.oracle_accuracy_rate;
    ///         let avg_resolution_time = analytics.average_resolution_time;
    ///         
    ///         println!("Resolved markets: {}", total_resolved);
    ///         println!("Oracle accuracy: {}%", oracle_accuracy);
    ///     },
    ///     Err(e) => {
    ///         println!("Analytics unavailable: {:?}", e);
    ///     }
    /// }
    /// ```
    ///
    /// # Use Cases
    ///
    /// - **Platform Monitoring**: Track overall resolution system health
    /// - **Oracle Evaluation**: Assess oracle performance and reliability
    /// - **Community Analysis**: Understand voting patterns and accuracy
    /// - **System Optimization**: Identify areas for improvement
    /// - **Governance Reporting**: Provide transparency to stakeholders
    ///
    /// # Analytics Metrics
    ///
    /// Key metrics included:
    /// - **Resolution Rate**: Percentage of markets successfully resolved
    /// - **Method Distribution**: Manual vs automatic resolution breakdown
    /// - **Accuracy Scores**: Oracle vs community prediction accuracy
    /// - **Time Metrics**: Average time from market end to resolution
    /// - **Dispute Analytics**: Frequency and resolution of disputes
    ///
    /// # Performance
    ///
    /// This function performs read-only analytics calculations and may take
    /// longer for platforms with many resolved markets. Results may be cached
    /// for performance optimization.
    pub fn get_resolution_analytics(env: Env) -> Result<resolution::ResolutionAnalytics, Error> {
        resolution::MarketResolutionAnalytics::calculate_resolution_analytics(&env)
    }

    /// Retrieves comprehensive analytics and statistics for a specific market.
    ///
    /// This function provides detailed statistical analysis of a market including
    /// participation metrics, voting patterns, stake distribution, and performance
    /// indicators. It's essential for market analysis and user interfaces.
    ///
    /// # Parameters
    ///
    /// * `env` - The Soroban environment for blockchain operations
    /// * `market_id` - Unique identifier of the market to analyze
    ///
    /// # Returns
    ///
    /// Returns `Result<MarketStats, Error>` where:
    /// - `Ok(MarketStats)` - Complete market statistics and analytics
    /// - `Err(Error)` - Error if market not found or analysis fails
    ///
    /// The `MarketStats` struct contains:
    /// - Participation metrics (total voters, total stake)
    /// - Outcome distribution (stakes per outcome)
    /// - Market activity timeline
    /// - Consensus and confidence indicators
    /// - Resolution status and results
    ///
    /// # Errors
    ///
    /// This function returns:
    /// - `Error::MarketNotFound` - Market with given ID doesn't exist
    /// - Calculation errors from the analytics module
    ///
    /// # Example
    ///
    /// ```rust
    /// # use soroban_sdk::{Env, Symbol};
    /// # use predictify_hybrid::PredictifyHybrid;
    /// # let env = Env::default();
    /// # let market_id = Symbol::new(&env, "market_1");
    ///
    /// match PredictifyHybrid::get_market_analytics(env.clone(), market_id) {
    ///     Ok(stats) => {
    ///         // Access market statistics
    ///         let total_participants = stats.total_participants;
    ///         let total_stake = stats.total_stake;
    ///         let leading_outcome = stats.leading_outcome;
    ///         
    ///         println!("Participants: {}", total_participants);
    ///         println!("Total stake: {}", total_stake);
    ///         println!("Leading outcome: {:?}", leading_outcome);
    ///     },
    ///     Err(e) => {
    ///         println!("Analytics unavailable: {:?}", e);
    ///     }
    /// }
    /// ```
    ///
    /// # Statistical Metrics
    ///
    /// Key analytics provided:
    /// - **Participation**: Number of unique voters and total stake
    /// - **Distribution**: Stake distribution across outcomes
    /// - **Confidence**: Market confidence indicators and consensus strength
    /// - **Activity**: Voting timeline and participation patterns
    /// - **Performance**: Market liquidity and engagement metrics
    ///
    /// # Use Cases
    ///
    /// - **UI Display**: Show market statistics to users
    /// - **Market Analysis**: Understand market dynamics and trends
    /// - **Risk Assessment**: Evaluate market confidence and volatility
    /// - **Performance Tracking**: Monitor market engagement over time
    /// - **Research**: Academic and commercial market research
    ///
    /// # Real-time Updates
    ///
    /// Statistics are calculated in real-time based on current market state.
    /// For active markets, analytics reflect the most current voting and staking data.
    /// For resolved markets, analytics include final resolution information.
    ///
    /// # Performance
    ///
    /// This function performs calculations on market data and may have
    /// computational overhead for markets with many participants. Consider
    /// caching results for frequently accessed markets.
    pub fn get_market_analytics(
        env: Env,
        market_id: Symbol,
    ) -> Result<markets::MarketStats, Error> {
        let market = match markets::MarketStateManager::get_market(&env, &market_id) {
            Ok(m) => m,
            Err(e) => return Err(e),
        };

        let stats = markets::MarketAnalytics::get_market_stats(&market);
        Ok(stats)
    }

    /// Validate extension conditions for a market
    pub fn validate_extension_conditions(
        env: Env,
        market_id: Symbol,
        additional_days: u32,
    ) -> bool {
        ExtensionValidator::validate_extension_conditions(&env, &market_id, additional_days).is_ok()
    }

    /// Check extension limits for a market
    pub fn check_extension_limits(env: Env, market_id: Symbol, additional_days: u32) -> bool {
        ExtensionValidator::check_extension_limits(&env, &market_id, additional_days).is_ok()
    }

    /// Get market extension history
    pub fn get_market_extension_history(
        env: Env,
        market_id: Symbol,
    ) -> Vec<types::MarketExtension> {
        match ExtensionManager::get_market_extension_history(&env, market_id) {
            Ok(history) => history,
            Err(_) => vec![&env],
        }
    }

    /// Dispute a market resolution
    pub fn dispute_market(
        env: Env,
        user: Address,
        market_id: Symbol,
        stake: i128,
    ) -> Result<disputes::Dispute, Error> {
        user.require_auth();

        // Validate no reentrancy
        validate_no_reentrancy(&env).unwrap_or_else(|e| panic_with_error!(env, e));
        
        // Protect against reentrancy attacks
        let result = protect_external_call(
            &env,
            symbol_short!("dispute"),
            user.clone(),
            || {
                // Execute the dispute operation
                match DisputeManager::process_dispute(&env, user.clone(), market_id.clone(), stake, None) {
                    Ok(()) => {
                        // Create and return dispute object
                        Ok(disputes::Dispute {
                            user: user.clone(),
                            market_id: market_id.clone(),
                            stake,
                            timestamp: env.ledger().timestamp(),
                            reason: None,
                            status: disputes::DisputeStatus::Active,
                        })
                    },
                    Err(e) => Err(e),
                }
            },
        );
        
        match result {
            Ok(dispute) => Ok(dispute),
            Err(e) => Err(e),
        }
    }

    /// Check if admin can extend market
    pub fn can_extend_market(env: Env, market_id: Symbol, admin: Address) -> bool {
        ExtensionManager::can_extend_market(&env, market_id, admin).unwrap_or_default()
    }

    /// Handle extension fees
    pub fn handle_extension_fees(env: Env, market_id: Symbol, additional_days: u32) -> i128 {
        ExtensionUtils::handle_extension_fees(&env, &market_id, additional_days).unwrap_or_default()
    }

    /// Get extension statistics for a market
    pub fn get_extension_stats(env: Env, market_id: Symbol) -> ExtensionStats {
        match ExtensionManager::get_extension_stats(&env, market_id) {
            Ok(stats) => stats,
            Err(_) => ExtensionStats {
                total_extensions: 0,
                total_extension_days: 0,
                max_extension_days: 30,
                can_extend: false,
                extension_fee_per_day: 100_000_000,
            },
        }
    }

    /// Calculate extension fee for given days
    pub fn calculate_extension_fee(additional_days: u32) -> i128 {
        // Use numeric utilities for fee calculation
        let base_fee = 100_000_000; // 10 XLM base fee
        let fee_per_day = 10_000_000; // 1 XLM per day
        NumericUtils::clamp(
            &(base_fee + (fee_per_day * additional_days as i128)),
            &100_000_000, // Minimum fee
            &1_000_000_000 // Maximum fee
        )

    }

    /// Vote on a dispute
    pub fn vote_on_dispute(
        env: Env,
        user: Address,
        market_id: Symbol,
        dispute_id: Symbol,
        vote: bool,
        stake: i128,
        reason: Option<String>,

    ) {
        user.require_auth();

        match DisputeManager::vote_on_dispute(&env, user, market_id, dispute_id, vote, stake, reason) {
            Ok(_) => (), // Success
            Err(e) => panic_with_error!(env, e),
        }
    }

    /// Calculate dispute outcome based on voting
    pub fn calculate_dispute_outcome(env: Env, dispute_id: Symbol) -> bool {
        DisputeManager::calculate_dispute_outcome(&env, dispute_id).unwrap_or_default()
    }

    /// Distribute dispute fees to winners
    pub fn distribute_dispute_fees(env: Env, dispute_id: Symbol) -> disputes::DisputeFeeDistribution {
        match DisputeManager::distribute_dispute_fees(&env, dispute_id) {
            Ok(distribution) => distribution,
            Err(_) => disputes::DisputeFeeDistribution {
                dispute_id: symbol_short!("error"),
                total_fees: 0,
                winner_stake: 0,
                loser_stake: 0,
                winner_addresses: vec![&env],
                distribution_timestamp: 0,
                fees_distributed: false,
            },
        }
    }

    /// Escalate a dispute
    pub fn escalate_dispute(
        env: Env,
        user: Address,
        dispute_id: Symbol,
        reason: String,
    ) -> disputes::DisputeEscalation {
        user.require_auth();

        match DisputeManager::escalate_dispute(&env, user, dispute_id, reason) {
            Ok(escalation) => escalation,
            Err(_) => {
                let default_address = env.storage()
                    .persistent()
                    .get(&Symbol::new(&env, "Admin"))
                    .unwrap_or_else(|| panic!("Admin not set"));
                disputes::DisputeEscalation {
                    dispute_id: symbol_short!("error"),
                    escalated_by: default_address,
                    escalation_reason: String::from_str(&env, "Error"),
                    escalation_timestamp: 0,
                    escalation_level: 0,
                    requires_admin_review: false,
                }
            },
        }
    }

    /// Get dispute votes
    pub fn get_dispute_votes(env: Env, dispute_id: Symbol) -> Vec<disputes::DisputeVote> {
        match DisputeManager::get_dispute_votes(&env, &dispute_id) {
            Ok(votes) => votes,
            Err(_) => vec![&env],
        }
    }

    /// Validate dispute resolution conditions
    pub fn validate_dispute_resolution(env: Env, dispute_id: Symbol) -> bool {
        DisputeManager::validate_dispute_resolution_conditions(&env, dispute_id).unwrap_or_default()
    }

    // ===== DYNAMIC THRESHOLD FUNCTIONS =====

    /// Calculate dynamic dispute threshold for a market
    pub fn calculate_dispute_threshold(env: Env, market_id: Symbol) -> voting::DisputeThreshold {
        match VotingManager::calculate_dispute_threshold(&env, market_id) {
            Ok(threshold) => threshold,
            Err(_) => voting::DisputeThreshold {
                market_id: symbol_short!("error"),
                base_threshold: 10_000_000,
                adjusted_threshold: 10_000_000,
                market_size_factor: 0,
                activity_factor: 0,
                complexity_factor: 0,
                timestamp: 0,
            },
        }
    }

    /// Adjust threshold by market size
    pub fn adjust_threshold_by_market_size(env: Env, market_id: Symbol, base_threshold: i128) -> i128 {
        voting::ThresholdUtils::adjust_threshold_by_market_size(&env, &market_id, base_threshold).unwrap_or_default()
    }

    /// Modify threshold by activity level
    pub fn modify_threshold_by_activity(env: Env, market_id: Symbol, activity_level: u32) -> i128 {
        voting::ThresholdUtils::modify_threshold_by_activity(&env, &market_id, activity_level).unwrap_or_default()
    }

    /// Validate dispute threshold
    pub fn validate_dispute_threshold(threshold: i128, market_id: Symbol) -> bool {
        voting::ThresholdUtils::validate_dispute_threshold(threshold, &market_id).is_ok()
    }

    /// Get threshold adjustment factors
    pub fn get_threshold_adjustment_factors(env: Env, market_id: Symbol) -> voting::ThresholdAdjustmentFactors {
        match voting::ThresholdUtils::get_threshold_adjustment_factors(&env, &market_id) {
            Ok(factors) => factors,
            Err(_) => voting::ThresholdAdjustmentFactors {
                market_size_factor: 0,
                activity_factor: 0,
                complexity_factor: 0,
                total_adjustment: 0,
            },
        }

    }

    /// Resolve a dispute (admin only)
    pub fn resolve_dispute(
        env: Env,
        admin: Address,
        market_id: Symbol,
    ) -> Result<disputes::DisputeResolution, Error> {
        admin.require_auth();

        // Use the dispute manager to resolve the dispute
        DisputeManager::resolve_dispute(&env, market_id, admin)
    }

    /// Get threshold history for a market
    pub fn get_threshold_history(env: Env, market_id: Symbol) -> Vec<voting::ThresholdHistoryEntry> {
        match VotingManager::get_threshold_history(&env, market_id) {
            Ok(history) => history,
            Err(_) => vec![&env],
        }
    }

    // ===== CONFIGURATION MANAGEMENT METHODS =====

    /// Initialize contract with configuration
    pub fn initialize_with_config(env: Env, admin: Address, environment: Environment) {
        // Store admin address
        env.storage()
            .persistent()
            .set(&Symbol::new(&env, "Admin"), &admin);

        // Initialize configuration based on environment
        let config = match environment {
            Environment::Development => ConfigManager::get_development_config(&env),
            Environment::Testnet => ConfigManager::get_testnet_config(&env),
            Environment::Mainnet => ConfigManager::get_mainnet_config(&env),
            Environment::Custom => ConfigManager::get_development_config(&env), // Default to development for custom
        };

        // Store configuration
        match ConfigManager::store_config(&env, &config) {
            Ok(_) => (),
            Err(e) => panic_with_error!(env, e),
        }
    }


    /// Update contract configuration (admin only)
    pub fn update_config(env: Env, admin: Address, config: ContractConfig) -> Result<(), Error> {
        let stored_admin = env.storage().persistent().get(&Symbol::new(&env, "Admin")).unwrap();
        errors::helpers::require_admin(&env, &admin, &stored_admin)?;

        // Store configuration
        ConfigManager::store_config(&env, &config)?;
        Ok(())
    }

    /// Reset configuration to defaults
    pub fn reset_config_to_defaults(env: Env, admin: Address) -> ContractConfig {
        // Verify admin permissions

        let stored_admin: Address = env
            .storage()
            .persistent()
            .get(&Symbol::new(&env, "Admin"))

            .unwrap_or_else(|| panic!("Admin not set"));

        if let Err(e) = errors::helpers::require_admin(&env, &admin, &stored_admin) {
            panic_with_error!(env, e);
        }

        // Reset to defaults
        match ConfigManager::reset_to_defaults(&env) {
            Ok(config) => config,
            Err(e) => panic_with_error!(env, e),
        }
    }

    /// Update contract admin (admin only)
    pub fn update_admin(env: Env, admin: Address, new_admin: Address) -> Result<(), Error> {
        let stored_admin = env.storage().persistent().get(&Symbol::new(&env, "Admin")).unwrap();
        errors::helpers::require_admin(&env, &admin, &stored_admin)?;

        // Store new admin
        env.storage()
            .persistent()
            .set(&Symbol::new(&env, "Admin"), &new_admin);
        Ok(())
    }

    /// Update contract token (admin only)
    pub fn update_token(env: Env, admin: Address, new_token: Address) -> Address {
        // Verify admin permissions

        let stored_admin: Address = env
            .storage()
            .persistent()
            .get(&Symbol::new(&env, "Admin"))

            .unwrap_or_else(|| panic!("Admin not set"));

        if let Err(e) = errors::helpers::require_admin(&env, &admin, &stored_admin) {
            panic_with_error!(env, e);
        }

        // Store new token
        env.storage()
            .persistent()
            .set(&Symbol::new(&env, "TokenID"), &new_token);

        new_token
    }

    /// Get configuration summary
    pub fn get_config_summary(env: Env) -> String {
        let config = match ConfigManager::get_config(&env) {
            Ok(config) => config,
            Err(_) => ConfigManager::get_development_config(&env),
        };
        ConfigUtils::get_config_summary(&config)
    }

    /// Extend market duration with validation and fee handling
    pub fn extend_market_duration(
        env: Env,
        admin: Address,
        market_id: Symbol,
        additional_days: u32,
        reason: String,
    ) -> Result<(), Error> {
        admin.require_auth();

        // Verify admin
        let stored_admin: Address = env
            .storage()
            .persistent()
            .get(&Symbol::new(&env, "Admin"))
            .expect("Admin not set");

        // Use error helper for admin validation
        let _ = errors::helpers::require_admin(&env, &admin, &stored_admin);

        match extensions::ExtensionManager::extend_market_duration(
            &env,
            admin,
            market_id,
            additional_days,
            reason,
<<<<<<< HEAD
        ) {
            Ok(_) => Ok(()),
            Err(e) => Err(e),
        }
=======
        )


>>>>>>> e8195388
    }

    // ===== STORAGE OPTIMIZATION FUNCTIONS =====

    /// Compress market data for storage optimization
    pub fn compress_market_data(env: Env, market_id: Symbol) -> Result<storage::CompressedMarket, Error> {
        let market = match markets::MarketStateManager::get_market(&env, &market_id) {
            Ok(m) => m,
            Err(e) => return Err(e),
        };

        storage::StorageOptimizer::compress_market_data(&env, &market)
    }

    // ===== UTILITY-BASED METHODS =====

    /// Format duration in human-readable format
    pub fn format_duration(env: Env, seconds: u64) -> String {
        TimeUtils::format_duration(&env, seconds)
    }

    /// Calculate percentage with custom denominator
    pub fn calculate_percentage(percentage: i128, value: i128, denominator: i128) -> i128 {
        NumericUtils::calculate_percentage(&percentage, &value, &denominator)
    }

    /// Validate string length
    pub fn validate_string_length(s: String, min_length: u32, max_length: u32) -> bool {
        StringUtils::validate_string_length(&s, min_length, max_length).is_ok()
    }

    /// Sanitize string
    pub fn sanitize_string(s: String) -> String {
        StringUtils::sanitize_string(&s)
    }

    /// Convert number to string
    pub fn number_to_string(value: i128) -> String {
        let env = Env::default();
        NumericUtils::i128_to_string(&env, &value)
    }

    /// Convert string to number
    pub fn string_to_number(s: String) -> i128 {
        NumericUtils::string_to_i128(&s)
    }

    /// Generate unique ID
    pub fn generate_unique_id(prefix: String) -> String {
        let env = Env::default();
        CommonUtils::generate_unique_id(&env, &prefix)
    }

    /// Compare addresses for equality
    pub fn addresses_equal(a: Address, b: Address) -> bool {
        CommonUtils::addresses_equal(&a, &b)
    }

    /// Compare strings ignoring case
    pub fn strings_equal_ignore_case(a: String, b: String) -> bool {
        CommonUtils::strings_equal_ignore_case(&a, &b)
    }

    /// Calculate weighted average
    pub fn calculate_weighted_average(values: Vec<i128>, weights: Vec<i128>) -> i128 {
        CommonUtils::calculate_weighted_average(&values, &weights)
    }

    /// Calculate simple interest
    pub fn calculate_simple_interest(principal: i128, rate: i128, periods: i128) -> i128 {
        CommonUtils::calculate_simple_interest(&principal, &rate, &periods)
    }

    /// Round to nearest multiple
    pub fn round_to_nearest(value: i128, multiple: i128) -> i128 {
        NumericUtils::round_to_nearest(&value, &multiple)
    }

    /// Clamp value between min and max
    pub fn clamp_value(value: i128, min: i128, max: i128) -> i128 {
        NumericUtils::clamp(&value, &min, &max)
    }

    /// Check if value is within range
    pub fn is_within_range(value: i128, min: i128, max: i128) -> bool {
        NumericUtils::is_within_range(&value, &min, &max)
    }

    /// Calculate absolute difference
    pub fn abs_difference(a: i128, b: i128) -> i128 {
        NumericUtils::abs_difference(&a, &b)
    }

    /// Calculate square root
    pub fn sqrt(value: i128) -> i128 {
        NumericUtils::sqrt(&value)
    }

    /// Validate positive number
    pub fn validate_positive_number(value: i128) -> bool {
        ValidationUtils::validate_positive_number(&value)
    }

    /// Validate number range
    pub fn validate_number_range(value: i128, min: i128, max: i128) -> bool {
        ValidationUtils::validate_number_range(&value, &min, &max)
    }

    /// Validate future timestamp
    pub fn validate_future_timestamp(env: Env, timestamp: u64) -> bool {
        ValidationUtils::validate_future_timestamp(&env, &timestamp)
    }

    /// Get time utilities information
    pub fn get_time_utilities() -> String {
        let env = Env::default();
        let current_time = env.ledger().timestamp();
        let mut s = alloc::string::String::new();
        s.push_str("Current time: ");
        s.push_str(&current_time.to_string());
        s.push_str(", Days to seconds: 86400");
        String::from_str(&env, &s)
    }

    // ===== EVENT-BASED METHODS =====

    /// Get market events
    pub fn get_market_events(env: Env, market_id: Symbol) -> Vec<events::MarketEventSummary> {
        EventLogger::get_market_events(&env, &market_id)
    }

    /// Get recent events
    pub fn get_recent_events(env: Env, limit: u32) -> Vec<events::EventSummary> {
        EventLogger::get_recent_events(&env, limit)
    }

    /// Get error events
    pub fn get_error_events(env: Env) -> Vec<events::ErrorLoggedEvent> {
        EventLogger::get_error_events(&env)
    }

    /// Get performance metrics
    pub fn get_performance_metrics(env: Env) -> Vec<events::PerformanceMetricEvent> {
        EventLogger::get_performance_metrics(&env)
    }

    /// Clear old events
    pub fn clear_old_events(env: Env, older_than_timestamp: u64) {
        EventLogger::clear_old_events(&env, older_than_timestamp);
    }

    /// Validate event structure
    pub fn validate_event_structure(env: Env, event_type: String, _event_data: String) -> bool {
        let valid_event_types = vec![
            &env,
            String::from_str(&env, "MarketCreated"),
            String::from_str(&env, "VoteCast"),
            String::from_str(&env, "OracleResult"),
            String::from_str(&env, "MarketResolved"),
            String::from_str(&env, "DisputeCreated"),
            String::from_str(&env, "DisputeResolved"),
            String::from_str(&env, "FeeCollected"),
            String::from_str(&env, "ExtensionRequested"),
            String::from_str(&env, "ConfigUpdated"),
            String::from_str(&env, "ErrorLogged"),
            String::from_str(&env, "PerformanceMetric"),
        ];
        
        // Check if event_type is in the list of valid types
        for valid_type in valid_event_types.iter() {
            if event_type == valid_type {
                return true;
            }
        }
        false
    }

    /// Get event documentation
    pub fn get_event_documentation(_env: Env) -> Map<String, String> {
        // Implementation
        Map::new(&Env::default())
    }

    /// Get event usage examples
    pub fn get_event_usage_examples(_env: Env) -> Map<String, String> {
        // Implementation
        Map::new(&Env::default())
    }

    /// Get event system overview
    pub fn get_event_system_overview(env: Env) -> String {
        EventDocumentation::get_overview(&env)
    }

    /// Clean up old market data based on age and state
    pub fn cleanup_old_market_data(env: Env, market_id: Symbol) -> Result<bool, Error> {
        storage::StorageOptimizer::cleanup_old_market_data(&env, &market_id)
    }

    /// Validate test event structure
    pub fn validate_test_event(env: Env, event_type: String) -> bool {
        let market_created = String::from_str(&env, "MarketCreated");
        let vote_cast = String::from_str(&env, "VoteCast");
        let oracle_result = String::from_str(&env, "OracleResult");
        let market_resolved = String::from_str(&env, "MarketResolved");
        let dispute_created = String::from_str(&env, "DisputeCreated");
        let fee_collected = String::from_str(&env, "FeeCollected");
        let error_logged = String::from_str(&env, "ErrorLogged");
        let performance_metric = String::from_str(&env, "PerformanceMetric");
        
        if event_type == market_created {
            let test_event = EventTestingUtils::create_test_market_created_event(
                &env,
                &Symbol::new(&env, "test"),
                &Address::from_str(&env, "GAAAAAAAAAAAAAAAAAAAAAAAAAAAAAAAAAAAAAAAAAAAAAAAAAAAAWHF"),
            );
            EventTestingUtils::validate_test_event_structure(&test_event).is_ok()
        } else if event_type == vote_cast {
            let test_event = EventTestingUtils::create_test_vote_cast_event(
                &env,
                &Symbol::new(&env, "test"),
                &Address::from_str(&env, "GAAAAAAAAAAAAAAAAAAAAAAAAAAAAAAAAAAAAAAAAAAAAAAAAAAAAWHF"),
            );
            EventTestingUtils::validate_test_event_structure(&test_event).is_ok()
        } else if event_type == oracle_result {
            let test_event = EventTestingUtils::create_test_oracle_result_event(
                &env,
                &Symbol::new(&env, "test"),
            );
            EventTestingUtils::validate_test_event_structure(&test_event).is_ok()
        } else if event_type == market_resolved {
            let test_event = EventTestingUtils::create_test_market_resolved_event(
                &env,
                &Symbol::new(&env, "test"),
            );
            EventTestingUtils::validate_test_event_structure(&test_event).is_ok()
        } else if event_type == dispute_created {
            let test_event = EventTestingUtils::create_test_dispute_created_event(
                &env,
                &Symbol::new(&env, "test"),
                &Address::from_str(&env, "GAAAAAAAAAAAAAAAAAAAAAAAAAAAAAAAAAAAAAAAAAAAAAAAAAAAAWHF"),
            );
            EventTestingUtils::validate_test_event_structure(&test_event).is_ok()
        } else if event_type == fee_collected {
            let test_event = EventTestingUtils::create_test_fee_collected_event(
                &env,
                &Symbol::new(&env, "test"),
                &Address::from_str(&env, "GAAAAAAAAAAAAAAAAAAAAAAAAAAAAAAAAAAAAAAAAAAAAAAAAAAAAWHF"),
            );
            EventTestingUtils::validate_test_event_structure(&test_event).is_ok()
        } else if event_type == error_logged {
            let test_event = EventTestingUtils::create_test_error_logged_event(&env);
            EventTestingUtils::validate_test_event_structure(&test_event).is_ok()
        } else if event_type == performance_metric {
            let test_event = EventTestingUtils::create_test_performance_metric_event(&env);
            EventTestingUtils::validate_test_event_structure(&test_event).is_ok()
        } else {
            false
        }
    }

    /// Get event age in seconds
    pub fn get_event_age(env: Env, event_timestamp: u64) -> u64 {
        let current_timestamp = env.ledger().timestamp();
        EventHelpers::get_event_age(current_timestamp, event_timestamp)

    }

    /// Monitor storage usage and return statistics
    pub fn monitor_storage_usage(env: Env) -> Result<storage::StorageUsageStats, Error> {
        storage::StorageOptimizer::monitor_storage_usage(&env)
    }

    /// Optimize storage layout for a specific market
    pub fn optimize_storage_layout(env: Env, market_id: Symbol) -> Result<bool, Error> {
        storage::StorageOptimizer::optimize_storage_layout(&env, &market_id)
    }

    /// Get storage usage statistics
    pub fn get_storage_usage_statistics(env: Env) -> Result<storage::StorageUsageStats, Error> {
        storage::StorageOptimizer::get_storage_usage_statistics(&env)
    }

    /// Validate storage integrity for a specific market
    pub fn validate_storage_integrity(env: Env, market_id: Symbol) -> Result<storage::StorageIntegrityResult, Error> {
        storage::StorageOptimizer::validate_storage_integrity(&env, &market_id)
    }

    /// Get storage configuration
    pub fn get_storage_config(env: Env) -> storage::StorageConfig {
        storage::StorageOptimizer::get_storage_config(&env)
    }

    /// Update storage configuration
    pub fn update_storage_config(env: Env, config: storage::StorageConfig) -> Result<(), Error> {
        storage::StorageOptimizer::update_storage_config(&env, &config)
    }

    /// Calculate storage cost for a market
    pub fn calculate_storage_cost(env: Env, market_id: Symbol) -> Result<u64, Error> {
        let market = match markets::MarketStateManager::get_market(&env, &market_id) {
            Ok(m) => m,
            Err(e) => return Err(e),
        };
        
        Ok(storage::StorageUtils::calculate_storage_cost(&market))
    }


    /// Validate oracle configuration
    pub fn validate_oracle_config(env: Env, oracle_config: OracleConfig) -> ValidationResult {
        let mut result = ValidationResult::valid();
        
        if let Err(_error) = crate::errors::helpers::require_valid_oracle_config(&env, &oracle_config) {
            result.add_error();
        }

        result
    }

    /// Get storage recommendations for a market
    pub fn get_storage_recommendations(env: Env, market_id: Symbol) -> Result<Vec<String>, Error> {
        let market = match markets::MarketStateManager::get_market(&env, &market_id) {
            Ok(m) => m,
            Err(e) => return Err(e),
        };
        
        Ok(storage::StorageUtils::get_storage_recommendations(&market))

    }
}

mod test;

#[cfg(test)]
mod reentrancy_tests;<|MERGE_RESOLUTION|>--- conflicted
+++ resolved
@@ -699,12 +699,10 @@
         }
     }
 
-<<<<<<< HEAD
     // ===== MARKET EXTENSION FUNCTIONS =====
-=======
-
-
->>>>>>> e8195388
+
+
+
 
     /// Fetches oracle result for a market from external oracle contracts.
     ///
@@ -1400,16 +1398,11 @@
             market_id,
             additional_days,
             reason,
-<<<<<<< HEAD
+
         ) {
             Ok(_) => Ok(()),
             Err(e) => Err(e),
-        }
-=======
-        )
-
-
->>>>>>> e8195388
+
     }
 
     // ===== STORAGE OPTIMIZATION FUNCTIONS =====
