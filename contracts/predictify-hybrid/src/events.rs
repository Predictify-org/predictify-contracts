--- conflicted
+++ resolved
@@ -875,11 +875,8 @@
     /// Action taken by circuit breaker
     pub action: String,
     /// Condition that triggered the action (if automatic)
-<<<<<<< HEAD
     pub condition: crate::circuit_breaker::BreakerCondition,
-=======
     pub condition: Option<String>,
->>>>>>> a2e120ea
     /// Reason for the action
     pub reason: String,
     /// Event timestamp
