--- conflicted
+++ resolved
@@ -1,11 +1,9 @@
 extern crate alloc;
 
 use alloc::string::ToString;
-<<<<<<< HEAD
+
 use soroban_sdk::{Address, Env, Map, String, Symbol, Vec};
-=======
-use core::str;
->>>>>>> 180a45ba
+
 
 use crate::errors::Error;
 
@@ -196,18 +194,14 @@
     }
 
     /// Validate string length
-<<<<<<< HEAD
+
     pub fn validate_string_length(
         s: &String,
         min_length: u32,
         max_length: u32,
     ) -> Result<(), Error> {
         let len = s.to_string().len() as u32;
-=======
-    pub fn validate_string_length(s: &String, min_length: u32, max_length: u32) -> Result<(), Error> {
-        let rust_string = s.to_string();
-        let len = rust_string.len() as u32;
->>>>>>> 180a45ba
+
         if len < min_length || len > max_length {
             Err(Error::InvalidInput)
         } else {
@@ -533,7 +527,7 @@
     /// Create test map
     pub fn create_test_map(env: &Env) -> Map<String, String> {
         let mut map = Map::new(env);
-<<<<<<< HEAD
+
         map.set(
             String::from_str(env, "key1"),
             String::from_str(env, "value1"),
@@ -542,9 +536,7 @@
             String::from_str(env, "key2"),
             String::from_str(env, "value2"),
         );
-=======
-        map.set(String::from_str(env, "key"), String::from_str(env, "value"));
->>>>>>> 180a45ba
+
         map
     }
 
