--- conflicted
+++ resolved
@@ -954,9 +954,34 @@
         completed: bool,
         auditor: Address,
     ) -> Result<(), Error> {
-<<<<<<< HEAD
         audit::AuditManager::update_audit_item_status(&env, category, item_id, completed, auditor)
-=======
+    }
+
+    /// Validate audit completion for deployment readiness
+    pub fn validate_audit_completion(env: Env) -> Result<bool, Error> {
+        let checklist = audit::AuditManager::get_audit_status(&env)?;
+        audit::AuditManager::validate_audit_completion(&env, &checklist)
+    }
+
+    /// Generate comprehensive audit report
+    pub fn generate_audit_report(env: Env) -> Result<String, Error> {
+        audit::AuditManager::generate_audit_report(&env)
+    }
+
+    /// Get audit statistics
+    pub fn get_audit_statistics(env: Env) -> Result<Map<String, u32>, Error> {
+        audit::AuditManager::get_audit_statistics(&env)
+    }
+
+    /// Extend market duration (admin only)
+    pub fn extend_market(
+        env: Env,
+        admin: Address,
+        market_id: Symbol,
+        additional_days: u32,
+        reason: String,
+        fee_amount: i128,
+    ) -> Result<(), Error> {
         admin.require_auth();
 
         // Verify admin
@@ -979,77 +1004,75 @@
             additional_days,
             reason,
         )
-
-
-    }
-
-    // ===== STORAGE OPTIMIZATION FUNCTIONS =====
-
-    /// Compress market data for storage optimization
-    pub fn compress_market_data(env: Env, market_id: Symbol) -> Result<storage::CompressedMarket, Error> {
+    }
+
+    /// Get security audit checklist
+    pub fn get_security_audit_checklist(env: Env) -> Vec<audit::AuditItem> {
+        audit::AuditChecklistGenerator::get_security_audit_checklist(&env)
+    }
+
+    /// Get code review checklist
+    pub fn get_code_review_checklist(env: Env) -> Vec<audit::AuditItem> {
+        audit::AuditChecklistGenerator::get_code_review_checklist(&env)
+    }
+
+    /// Get testing audit checklist
+    pub fn get_testing_audit_checklist(env: Env) -> Vec<audit::AuditItem> {
+        audit::AuditChecklistGenerator::get_testing_audit_checklist(&env)
+    }
+
+    /// Get documentation audit checklist
+    pub fn get_docs_audit_checklist(env: Env) -> Vec<audit::AuditItem> {
+        audit::AuditChecklistGenerator::get_documentation_audit_checklist(&env)
+    }
+
+    /// Get deployment audit checklist
+    pub fn get_deployment_audit_checklist(env: Env) -> Vec<audit::AuditItem> {
+        audit::AuditChecklistGenerator::get_deployment_audit_checklist(&env)
+    }
+
+    /// Reset audit system (admin only)
+    pub fn reset_audit_system(env: Env, admin: Address) -> Result<(), Error> {
+        audit::AuditManager::reset_audit_system(&env, &admin)
+    }
+
+    /// Get storage usage statistics
+    pub fn get_storage_usage_statistics(env: Env) -> Result<storage::StorageUsageStats, Error> {
+        storage::StorageOptimizer::get_storage_usage_statistics(&env)
+    }
+
+    /// Validate storage integrity for a specific market
+    pub fn validate_storage_integrity(env: Env, market_id: Symbol) -> Result<storage::StorageIntegrityResult, Error> {
+        storage::StorageOptimizer::validate_storage_integrity(&env, &market_id)
+    }
+
+    /// Get storage configuration
+    pub fn get_storage_config(env: Env) -> storage::StorageConfig {
+        storage::StorageOptimizer::get_storage_config(&env)
+    }
+
+    /// Update storage configuration
+    pub fn update_storage_config(env: Env, config: storage::StorageConfig) -> Result<(), Error> {
+        storage::StorageOptimizer::update_storage_config(&env, &config)
+    }
+
+    /// Calculate storage cost for a market
+    pub fn calculate_storage_cost(env: Env, market_id: Symbol) -> Result<u64, Error> {
         let market = match markets::MarketStateManager::get_market(&env, &market_id) {
             Ok(m) => m,
             Err(e) => return Err(e),
         };
-        
-        storage::StorageOptimizer::compress_market_data(&env, &market)
->>>>>>> 4ac42e8d
-    }
-
-    /// Validate audit completion for deployment readiness
-    pub fn validate_audit_completion(env: Env) -> Result<bool, Error> {
-        let checklist = audit::AuditManager::get_audit_status(&env)?;
-        audit::AuditManager::validate_audit_completion(&env, &checklist)
-    }
-
-    /// Generate comprehensive audit report
-    pub fn generate_audit_report(env: Env) -> Result<String, Error> {
-        audit::AuditManager::generate_audit_report(&env)
-    }
-
-    /// Get audit statistics
-    pub fn get_audit_statistics(env: Env) -> Result<Map<String, u32>, Error> {
-        audit::AuditManager::get_audit_statistics(&env)
-    }
-
-    /// Get security audit checklist
-    pub fn get_security_audit_checklist(env: Env) -> Vec<audit::AuditItem> {
-        audit::AuditChecklistGenerator::get_security_audit_checklist(&env)
-    }
-
-    /// Get code review checklist
-    pub fn get_code_review_checklist(env: Env) -> Vec<audit::AuditItem> {
-        audit::AuditChecklistGenerator::get_code_review_checklist(&env)
-    }
-
-    /// Get testing audit checklist
-    pub fn get_testing_audit_checklist(env: Env) -> Vec<audit::AuditItem> {
-        audit::AuditChecklistGenerator::get_testing_audit_checklist(&env)
-    }
-
-    /// Get documentation audit checklist
-    pub fn get_docs_audit_checklist(env: Env) -> Vec<audit::AuditItem> {
-        audit::AuditChecklistGenerator::get_documentation_audit_checklist(&env)
-    }
-
-    /// Get deployment audit checklist
-    pub fn get_deployment_audit_checklist(env: Env) -> Vec<audit::AuditItem> {
-        audit::AuditChecklistGenerator::get_deployment_audit_checklist(&env)
-    }
-
-    /// Reset audit system (admin only)
-    pub fn reset_audit_system(env: Env, admin: Address) -> Result<(), Error> {
-        audit::AuditManager::reset_audit_system(&env, &admin)
-
-<<<<<<< HEAD
-=======
+
+        Ok(storage::StorageUtils::calculate_storage_cost(&market))
+    }
+
     /// Get storage efficiency score for a market
     pub fn get_storage_efficiency_score(env: Env, market_id: Symbol) -> Result<u32, Error> {
         let market = match markets::MarketStateManager::get_market(&env, &market_id) {
             Ok(m) => m,
             Err(e) => return Err(e),
         };
-        
+
         Ok(storage::StorageUtils::get_storage_efficiency_score(&market))
     }
 
@@ -1059,10 +1082,8 @@
             Ok(m) => m,
             Err(e) => return Err(e),
         };
-        
+
         Ok(storage::StorageUtils::get_storage_recommendations(&market))
-
->>>>>>> 4ac42e8d
     }
 }
 
