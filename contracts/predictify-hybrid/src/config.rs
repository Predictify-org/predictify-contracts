use soroban_sdk::{contracttype, Address, Env, String, Symbol};

use crate::errors::Error;

/// Configuration management system for Predictify Hybrid contract
///
/// This module provides a comprehensive configuration system with:
/// - Centralized constants and configuration values
/// - Environment-specific configuration support
/// - Configuration validation and helper functions
/// - Configuration documentation and testing utilities
/// - Modular configuration system for easier maintenance
// ===== CORE CONSTANTS =====
///   Percentage denominator for calculations (100%)
pub const PERCENTAGE_DENOMINATOR: i128 = 100;

/// Maximum market duration in days
pub const MAX_MARKET_DURATION_DAYS: u32 = 365;

/// Minimum market duration in days
pub const MIN_MARKET_DURATION_DAYS: u32 = 1;

/// Maximum number of outcomes per market
pub const MAX_MARKET_OUTCOMES: u32 = 10;

/// Minimum number of outcomes per market
pub const MIN_MARKET_OUTCOMES: u32 = 2;

/// Maximum question length in characters
pub const MAX_QUESTION_LENGTH: u32 = 500;

/// Maximum outcome length in characters
pub const MAX_OUTCOME_LENGTH: u32 = 100;

// ===== FEE CONSTANTS =====

/// Default platform fee percentage (2%)
pub const DEFAULT_PLATFORM_FEE_PERCENTAGE: i128 = 2;

/// Default market creation fee (1 XLM)
pub const DEFAULT_MARKET_CREATION_FEE: i128 = 10_000_000;

/// Minimum fee amount (0.1 XLM)
pub const MIN_FEE_AMOUNT: i128 = 1_000_000;

/// Maximum fee amount (100 XLM)
pub const MAX_FEE_AMOUNT: i128 = 1_000_000_000;

/// Fee collection threshold (10 XLM)
pub const FEE_COLLECTION_THRESHOLD: i128 = 100_000_000;

/// Maximum platform fee percentage
pub const MAX_PLATFORM_FEE_PERCENTAGE: i128 = 10;

/// Minimum platform fee percentage
pub const MIN_PLATFORM_FEE_PERCENTAGE: i128 = 0;

// ===== VOTING CONSTANTS =====

/// Minimum vote stake (0.1 XLM)
pub const MIN_VOTE_STAKE: i128 = 1_000_000;

/// Minimum dispute stake (1 XLM)
pub const MIN_DISPUTE_STAKE: i128 = 10_000_000;

/// Maximum dispute threshold (10 XLM)
pub const MAX_DISPUTE_THRESHOLD: i128 = 100_000_000;

/// Base dispute threshold (1 XLM)
pub const BASE_DISPUTE_THRESHOLD: i128 = 10_000_000;

/// Large market threshold (100 XLM)
pub const LARGE_MARKET_THRESHOLD: i128 = 1_000_000_000;

/// High activity threshold (100 votes)
pub const HIGH_ACTIVITY_THRESHOLD: u32 = 100;

/// Dispute extension hours
pub const DISPUTE_EXTENSION_HOURS: u32 = 24;

// ===== EXTENSION CONSTANTS =====

/// Maximum extension days
pub const MAX_EXTENSION_DAYS: u32 = 30;

/// Minimum extension days
pub const MIN_EXTENSION_DAYS: u32 = 1;

/// Extension fee per day (1 XLM)
pub const EXTENSION_FEE_PER_DAY: i128 = 100_000_000;

/// Maximum total extensions per market
pub const MAX_TOTAL_EXTENSIONS: u32 = 3;

// ===== RESOLUTION CONSTANTS =====

/// Minimum confidence score
pub const MIN_CONFIDENCE_SCORE: u32 = 0;

/// Maximum confidence score
pub const MAX_CONFIDENCE_SCORE: u32 = 100;

/// Oracle weight in hybrid resolution (70%)
pub const ORACLE_WEIGHT_PERCENTAGE: u32 = 70;

/// Community weight in hybrid resolution (30%)
pub const COMMUNITY_WEIGHT_PERCENTAGE: u32 = 30;

/// Minimum votes for community consensus
pub const MIN_VOTES_FOR_CONSENSUS: u32 = 5;

// ===== ORACLE CONSTANTS =====

/// Maximum oracle price age (1 hour)
pub const MAX_ORACLE_PRICE_AGE: u64 = 3600;

/// Oracle retry attempts
pub const ORACLE_RETRY_ATTEMPTS: u32 = 3;

/// Oracle timeout seconds
pub const ORACLE_TIMEOUT_SECONDS: u64 = 30;

// ===== STORAGE CONSTANTS =====

/// Storage key for admin address
pub const ADMIN_STORAGE_KEY: &str = "Admin";

/// Storage key for token ID
pub const TOKEN_ID_STORAGE_KEY: &str = "TokenID";

/// Storage key for fee configuration
pub const FEE_CONFIG_STORAGE_KEY: &str = "FeeConfig";

/// Storage key for resolution analytics
pub const RESOLUTION_ANALYTICS_STORAGE_KEY: &str = "ResolutionAnalytics";

/// Storage key for oracle statistics
pub const ORACLE_STATS_STORAGE_KEY: &str = "OracleStats";

// ===== CONFIGURATION STRUCTS =====

/// Deployment environment specification for the Predictify Hybrid contract.
///
/// This enum defines the different environments where the contract can be deployed,
/// each with its own configuration parameters, security settings, and operational
/// characteristics. The environment determines fee structures, validation rules,
/// and network-specific behaviors.
///
/// # Environment Characteristics
///
/// Each environment is optimized for different use cases:
/// - **Development**: Relaxed rules for testing and development
/// - **Testnet**: Production-like environment for integration testing
/// - **Mainnet**: Full production environment with strict security
/// - **Custom**: Flexible environment for specialized deployments
///
/// # Usage in Configuration
///
/// The environment setting affects:
/// - Fee structures and minimum stakes
/// - Validation thresholds and limits
/// - Oracle timeout and retry settings
/// - Market duration and extension rules
/// - Security and permission requirements
///
/// # Example
///
/// ```rust
/// # use predictify_hybrid::config::Environment;
///
/// // Environment comparison and selection
/// let current_env = Environment::Mainnet;
///
/// match current_env {
///     Environment::Development => {
///         println!("Using development settings with relaxed rules");
///     },
///     Environment::Testnet => {
///         println!("Using testnet settings for integration testing");
///     },
///     Environment::Mainnet => {
///         println!("Using production settings with full security");
///     },
///     Environment::Custom => {
///         println!("Using custom environment configuration");
///     }
/// }
/// ```
#[derive(Clone, Copy, Debug, Eq, PartialEq)]
#[contracttype]
pub enum Environment {
    /// Development environment with relaxed validation and low fees.
    ///
    /// Characteristics:
    /// - Minimal fees for easy testing
    /// - Relaxed validation rules
    /// - Short timeouts for faster iteration
    /// - Permissive market creation limits
    /// - Debug-friendly error messages
    Development,

    /// Testnet environment that mirrors production settings.
    ///
    /// Characteristics:
    /// - Production-like fee structures
    /// - Full validation enabled
    /// - Realistic timeouts and limits
    /// - Comprehensive testing capabilities
    /// - Integration testing support
    Testnet,

    /// Production mainnet environment with full security.
    ///
    /// Characteristics:
    /// - Optimized fee structures
    /// - Strict validation and security
    /// - Production timeouts and limits
    /// - Maximum security features
    /// - Audit-ready configuration
    Mainnet,

    /// Custom environment for specialized deployments.
    ///
    /// Characteristics:
    /// - Configurable parameters
    /// - Flexible validation rules
    /// - Custom fee structures
    /// - Specialized use case support
    /// - Enterprise deployment ready
    Custom,
}

/// Network-specific configuration for Stellar blockchain connectivity.
///
/// This struct contains all the network-related parameters required for the
/// contract to operate correctly on different Stellar networks. It includes
/// environment settings, connection details, and network identifiers.
///
/// # Purpose
///
/// NetworkConfig enables:
/// - Multi-network deployment support
/// - Environment-specific network settings
/// - RPC endpoint configuration
/// - Network identity verification
/// - Contract address management
///
/// # Usage Scenarios
///
/// - **Development**: Local Stellar network or Futurenet
/// - **Testing**: Stellar Testnet with test tokens
/// - **Production**: Stellar Mainnet with real assets
/// - **Custom**: Private or consortium networks
///
/// # Example
///
/// ```rust
/// # use soroban_sdk::{Env, Address, String};
/// # use predictify_hybrid::config::{NetworkConfig, Environment};
/// # let env = Env::default();
/// # let contract_addr = Address::generate(&env);
///
/// // Create mainnet network configuration
/// let mainnet_config = NetworkConfig {
///     environment: Environment::Mainnet,
///     passphrase: String::from_str(&env, "Public Global Stellar Network ; September 2015"),
///     rpc_url: String::from_str(&env, "https://horizon.stellar.org"),
///     network_id: String::from_str(&env, "mainnet"),
///     contract_address: contract_addr,
/// };
///
/// println!("Configured for {} environment",
///     match mainnet_config.environment {
///         Environment::Mainnet => "production",
///         Environment::Testnet => "testing",
///         Environment::Development => "development",
///         Environment::Custom => "custom",
///     }
/// );
/// ```
#[derive(Clone, Debug)]
#[contracttype]
pub struct NetworkConfig {
    /// The deployment environment (Development, Testnet, Mainnet, Custom).
    ///
    /// This determines which network-specific settings and validation
    /// rules are applied throughout the contract.
    pub environment: Environment,

    /// Stellar network passphrase for transaction signing.
    ///
    /// Standard passphrases:
    /// - Mainnet: "Public Global Stellar Network ; September 2015"
    /// - Testnet: "Test SDF Network ; September 2015"
    /// - Development: Custom passphrase for local networks
    pub passphrase: String,

    /// RPC endpoint URL for blockchain interactions.
    ///
    /// Examples:
    /// - Mainnet: "https://horizon.stellar.org"
    /// - Testnet: "https://horizon-testnet.stellar.org"
    /// - Development: "http://localhost:8000"
    pub rpc_url: String,

    /// Network identifier for configuration management.
    ///
    /// Used for:
    /// - Configuration file organization
    /// - Network-specific caching
    /// - Deployment tracking
    /// - Environment validation
    pub network_id: String,

    /// The deployed contract's address on this network.
    ///
    /// This address is used for:
    /// - Contract invocation
    /// - Event filtering
    /// - Cross-contract communication
    /// - Network verification
    pub contract_address: Address,
}

/// Comprehensive fee structure configuration for the prediction platform.
///
/// This struct defines all fee-related parameters that govern the economic
/// model of the prediction market platform. It includes platform fees,
/// creation costs, limits, and collection thresholds.
///
/// # Fee Types
///
/// The platform implements several fee mechanisms:
/// - **Platform Fees**: Percentage taken from winning payouts
/// - **Creation Fees**: Fixed cost to create new markets
/// - **Minimum/Maximum Limits**: Bounds on fee amounts
/// - **Collection Thresholds**: When fees are automatically collected
///
/// # Economic Model
///
/// Fees serve multiple purposes:
/// - Platform sustainability and development funding
/// - Spam prevention through creation costs
/// - Market quality incentives
/// - Oracle and infrastructure costs
///
/// # Example
///
/// ```rust
/// # use predictify_hybrid::config::FeeConfig;
///
/// // Create a balanced fee configuration
/// let fee_config = FeeConfig {
///     platform_fee_percentage: 250,    // 2.5% of winnings
///     creation_fee: 10_000_000,        // 1 XLM to create market
///     min_fee_amount: 1_000_000,       // 0.1 XLM minimum
///     max_fee_amount: 100_000_000,     // 10 XLM maximum
///     collection_threshold: 50_000_000, // Collect at 5 XLM
///     fees_enabled: true,              // Fees are active
/// };
///
/// // Calculate platform fee for a 100 XLM payout
/// let payout = 1_000_000_000; // 100 XLM
/// let platform_fee = (payout * fee_config.platform_fee_percentage) / 10000;
/// println!("Platform fee: {} stroops", platform_fee); // 25 XLM
/// ```
#[derive(Clone, Debug)]
#[contracttype]
pub struct FeeConfig {
    /// Platform fee percentage in basis points (1/100th of a percent).
    ///
    /// This fee is taken from winning payouts and represents the platform's
    /// revenue. Examples:
    /// - 250 = 2.5% fee
    /// - 500 = 5.0% fee
    /// - 1000 = 10.0% fee
    ///
    /// Range: 0-1000 (0% to 10%)
    pub platform_fee_percentage: i128,

    /// Fixed fee required to create a new prediction market (in stroops).
    ///
    /// This fee prevents spam market creation and covers:
    /// - Oracle setup costs
    /// - Storage and computational resources
    /// - Market validation and moderation
    ///
    /// Typical values:
    /// - Development: 1_000_000 (0.1 XLM)
    /// - Testnet: 10_000_000 (1 XLM)
    /// - Mainnet: 50_000_000 (5 XLM)
    pub creation_fee: i128,

    /// Minimum fee amount that can be charged (in stroops).
    ///
    /// Ensures fees are meaningful and cover basic operational costs.
    /// Prevents dust fees that could clog the system.
    pub min_fee_amount: i128,

    /// Maximum fee amount that can be charged (in stroops).
    ///
    /// Protects users from excessive fees on large markets.
    /// Provides predictable cost ceiling for high-value markets.
    pub max_fee_amount: i128,

    /// Threshold amount for automatic fee collection (in stroops).
    ///
    /// When accumulated fees reach this threshold, they are automatically
    /// collected to reduce gas costs and improve efficiency.
    pub collection_threshold: i128,

    /// Global flag to enable or disable all fee collection.
    ///
    /// When false:
    /// - No platform fees are charged
    /// - Creation fees may still apply (depends on implementation)
    /// - Useful for promotional periods or testing
    pub fees_enabled: bool,
}

/// Voting and dispute mechanism configuration for prediction markets.
///
/// This struct defines the parameters that govern how users can vote on market
/// outcomes and dispute resolutions. It includes stake requirements, thresholds
/// for different market sizes, and dispute handling parameters.
///
/// # Voting Mechanics
///
/// The voting system supports:
/// - **Stake-weighted voting**: Higher stakes have more influence
/// - **Dispute mechanisms**: Challenge incorrect resolutions
/// - **Dynamic thresholds**: Adjust based on market size and activity
/// - **Time extensions**: Allow additional time for disputes
///
/// # Economic Incentives
///
/// Voting configuration balances:
/// - Participation incentives through reasonable minimum stakes
/// - Spam prevention through dispute costs
/// - Proportional influence based on market size
/// - Fair dispute resolution processes
///
/// # Example
///
/// ```rust
/// # use predictify_hybrid::config::VotingConfig;
///
/// // Create balanced voting configuration
/// let voting_config = VotingConfig {
///     min_vote_stake: 1_000_000,        // 0.1 XLM minimum vote
///     min_dispute_stake: 10_000_000,    // 1 XLM minimum dispute
///     max_dispute_threshold: 100_000_000, // 10 XLM max dispute cost
///     base_dispute_threshold: 10_000_000, // 1 XLM base dispute cost
///     large_market_threshold: 1_000_000_000, // 100 XLM = large market
///     high_activity_threshold: 100,     // 100+ votes = high activity
///     dispute_extension_hours: 24,      // 24 hour dispute window
/// };
///
/// // Check if market qualifies as large
/// let market_volume = 500_000_000; // 50 XLM
/// let is_large_market = market_volume >= voting_config.large_market_threshold;
/// println!("Large market: {}", is_large_market); // false
/// ```
#[derive(Clone, Debug)]
#[contracttype]
pub struct VotingConfig {
    /// Minimum stake required to vote on a market outcome (in stroops).
    ///
    /// This prevents spam voting while keeping participation accessible.
    /// Typical values:
    /// - Development: 100_000 (0.01 XLM)
    /// - Testnet: 1_000_000 (0.1 XLM)
    /// - Mainnet: 5_000_000 (0.5 XLM)
    pub min_vote_stake: i128,

    /// Minimum stake required to initiate a dispute (in stroops).
    ///
    /// Higher than voting stake to prevent frivolous disputes.
    /// Should be meaningful but not prohibitive for legitimate disputes.
    pub min_dispute_stake: i128,

    /// Maximum dispute threshold that can be required (in stroops).
    ///
    /// Caps dispute costs to ensure accessibility while maintaining
    /// serious commitment from disputers.
    pub max_dispute_threshold: i128,

    /// Base dispute threshold for standard markets (in stroops).
    ///
    /// Starting point for dispute cost calculations.
    /// May be adjusted based on market size and activity.
    pub base_dispute_threshold: i128,

    /// Total stake threshold that defines a "large" market (in stroops).
    ///
    /// Large markets may have:
    /// - Higher dispute thresholds
    /// - Extended resolution periods
    /// - Additional validation requirements
    pub large_market_threshold: i128,

    /// Vote count threshold that defines "high activity" markets.
    ///
    /// High activity markets may receive:
    /// - Priority in resolution queues
    /// - Enhanced dispute mechanisms
    /// - Additional monitoring
    pub high_activity_threshold: u32,

    /// Additional hours added to resolution period when disputed.
    ///
    /// Provides time for:
    /// - Community review of disputes
    /// - Additional evidence gathering
    /// - Oracle re-evaluation
    /// - Consensus building
    pub dispute_extension_hours: u32,
}

/// Market creation and structure configuration parameters.
///
/// This struct defines the constraints and limits for creating prediction markets,
/// including duration limits, outcome constraints, and content length restrictions.
/// These parameters ensure market quality and system performance.
///
/// # Market Quality Control
///
/// Configuration parameters serve to:
/// - **Ensure Clarity**: Reasonable question and outcome lengths
/// - **Maintain Performance**: Limit complexity for efficient processing
/// - **Prevent Abuse**: Reasonable duration and outcome limits
/// - **Support Usability**: Balanced constraints for good user experience
///
/// # Duration Considerations
///
/// Market duration affects:
/// - Oracle availability and reliability
/// - User engagement and participation
/// - Resolution complexity and accuracy
/// - Platform resource utilization
///
/// # Example
///
/// ```rust
/// # use predictify_hybrid::config::MarketConfig;
///
/// // Create production market configuration
/// let market_config = MarketConfig {
///     max_duration_days: 365,    // Up to 1 year markets
///     min_duration_days: 1,      // At least 1 day
///     max_outcomes: 10,          // Up to 10 possible outcomes
///     min_outcomes: 2,           // At least binary choice
///     max_question_length: 500,  // 500 character questions
///     max_outcome_length: 100,   // 100 character outcomes
/// };
///
/// // Validate a market proposal
/// let question = "Will Bitcoin reach $100,000 by end of 2024?";
/// let outcomes = vec!["Yes", "No"];
/// let duration = 90; // 3 months
///
/// let valid_question = question.len() <= market_config.max_question_length as usize;
/// let valid_outcomes = outcomes.len() >= market_config.min_outcomes as usize &&
///                     outcomes.len() <= market_config.max_outcomes as usize;
/// let valid_duration = duration >= market_config.min_duration_days &&
///                     duration <= market_config.max_duration_days;
///
/// println!("Market valid: {}", valid_question && valid_outcomes && valid_duration);
/// ```
#[derive(Clone, Debug)]
#[contracttype]
pub struct MarketConfig {
    /// Maximum allowed market duration in days.
    ///
    /// Limits how far into the future markets can extend.
    /// Considerations:
    /// - Oracle data availability decreases over time
    /// - User interest may wane for very long markets
    /// - Platform evolution may make old markets obsolete
    ///
    /// Typical values: 30-365 days
    pub max_duration_days: u32,

    /// Minimum required market duration in days.
    ///
    /// Ensures markets have sufficient time for:
    /// - User discovery and participation
    /// - Meaningful price discovery
    /// - Event outcome determination
    ///
    /// Typical values: 1-7 days
    pub min_duration_days: u32,

    /// Maximum number of possible outcomes per market.
    ///
    /// Limits complexity while supporting diverse market types:
    /// - Binary markets: 2 outcomes
    /// - Multiple choice: 3-10 outcomes
    /// - Complex scenarios: Up to maximum
    ///
    /// Higher limits increase:
    /// - Storage requirements
    /// - UI complexity
    /// - Resolution difficulty
    pub max_outcomes: u32,

    /// Minimum number of required outcomes per market.
    ///
    /// Typically 2 to ensure meaningful prediction markets.
    /// Single-outcome markets don't provide prediction value.
    pub min_outcomes: u32,

    /// Maximum length for market questions in characters.
    ///
    /// Balances between:
    /// - Detailed, clear questions
    /// - Storage efficiency
    /// - UI display constraints
    /// - Processing performance
    ///
    /// Typical range: 200-1000 characters
    pub max_question_length: u32,

    /// Maximum length for outcome descriptions in characters.
    ///
    /// Keeps outcome descriptions:
    /// - Clear and concise
    /// - Displayable in UI components
    /// - Storage efficient
    /// - Easy to process
    ///
    /// Typical range: 50-200 characters
    pub max_outcome_length: u32,
}

/// Market duration extension configuration and fee structure.
///
/// This struct defines the parameters for extending market durations beyond
/// their original end dates. Extensions allow markets to accommodate delayed
/// events or provide additional time for resolution when needed.
///
/// # Extension Use Cases
///
/// Market extensions are useful for:
/// - **Delayed Events**: When predicted events are postponed
/// - **Resolution Complexity**: Additional time needed for accurate resolution
/// - **High Stakes Markets**: Extra caution for significant markets
/// - **Community Requests**: Popular markets that warrant extension
///
/// # Economic Model
///
/// Extension fees serve to:
/// - Cover additional oracle and infrastructure costs
/// - Prevent abuse of extension mechanisms
/// - Compensate for extended resource usage
/// - Maintain platform sustainability
///
/// # Example
///
/// ```rust
/// # use predictify_hybrid::config::ExtensionConfig;
///
/// // Create extension configuration
/// let extension_config = ExtensionConfig {
///     max_extension_days: 30,        // Up to 30 days per extension
///     min_extension_days: 1,         // At least 1 day extension
///     fee_per_day: 1_000_000,        // 0.1 XLM per day
///     max_total_extensions: 3,       // Maximum 3 extensions per market
/// };
///
/// // Calculate extension cost
/// let extension_days = 7;
/// let total_cost = extension_days as i128 * extension_config.fee_per_day;
/// println!("7-day extension costs: {} stroops", total_cost); // 7,000,000 stroops
///
/// // Check if extension is valid
/// let current_extensions = 2;
/// let can_extend = current_extensions < extension_config.max_total_extensions &&
///                 extension_days >= extension_config.min_extension_days &&
///                 extension_days <= extension_config.max_extension_days;
/// println!("Can extend: {}", can_extend); // true
/// ```
#[derive(Clone, Debug)]
#[contracttype]
pub struct ExtensionConfig {
    /// Maximum number of days that can be added in a single extension.
    ///
    /// Prevents excessively long extensions while allowing meaningful
    /// time additions. Typical values:
    /// - Development: 7-14 days
    /// - Production: 14-30 days
    pub max_extension_days: u32,

    /// Minimum number of days required for an extension.
    ///
    /// Ensures extensions are meaningful and worth the administrative
    /// overhead. Typically 1-3 days minimum.
    pub min_extension_days: u32,

    /// Fee charged per day of extension (in stroops).
    ///
    /// This fee:
    /// - Covers additional oracle and infrastructure costs
    /// - Prevents frivolous extension requests
    /// - Scales with the duration of extension
    ///
    /// Typical values:
    /// - Development: 100_000 (0.01 XLM/day)
    /// - Testnet: 1_000_000 (0.1 XLM/day)
    /// - Mainnet: 5_000_000 (0.5 XLM/day)
    pub fee_per_day: i128,

    /// Maximum number of extensions allowed per market.
    ///
    /// Prevents indefinite market extensions while allowing
    /// reasonable flexibility for legitimate needs.
    /// Typical range: 2-5 extensions
    pub max_total_extensions: u32,
}

/// Market resolution mechanism and confidence scoring configuration.
///
/// This struct defines how markets are resolved by combining oracle data
/// with community voting. It includes confidence scoring, weighting mechanisms,
/// and consensus requirements for accurate market resolution.
///
/// # Hybrid Resolution Model
///
/// The resolution system combines:
/// - **Oracle Data**: Objective, external data sources
/// - **Community Voting**: Collective intelligence and verification
/// - **Confidence Scoring**: Reliability assessment of resolutions
/// - **Weighted Consensus**: Balanced decision making
///
/// # Resolution Quality
///
/// Configuration parameters ensure:
/// - High accuracy through multiple data sources
/// - Transparency in resolution processes
/// - Resistance to manipulation
/// - Scalable resolution mechanisms
///
/// # Example
///
/// ```rust
/// # use predictify_hybrid::config::ResolutionConfig;
///
/// // Create balanced resolution configuration
/// let resolution_config = ResolutionConfig {
///     min_confidence_score: 0,    // 0% minimum confidence
///     max_confidence_score: 100,  // 100% maximum confidence
///     oracle_weight_percentage: 70, // Oracle has 70% influence
///     community_weight_percentage: 30, // Community has 30% influence
///     min_votes_for_consensus: 5,  // Need at least 5 votes
/// };
///
/// // Calculate weighted resolution
/// let oracle_confidence = 85;  // Oracle 85% confident
/// let community_confidence = 92; // Community 92% confident
///
/// let weighted_confidence =
///     (oracle_confidence * resolution_config.oracle_weight_percentage +
///      community_confidence * resolution_config.community_weight_percentage) / 100;
///
/// println!("Final confidence: {}%", weighted_confidence); // 87%
/// ```
#[derive(Clone, Debug)]
#[contracttype]
pub struct ResolutionConfig {
    /// Minimum allowed confidence score (typically 0).
    ///
    /// Represents the lowest confidence level that can be assigned
    /// to a market resolution. Usually 0 to allow full range.
    pub min_confidence_score: u32,

    /// Maximum allowed confidence score (typically 100).
    ///
    /// Represents the highest confidence level that can be assigned
    /// to a market resolution. Usually 100 for percentage-based scoring.
    pub max_confidence_score: u32,

    /// Percentage weight given to oracle data in hybrid resolution.
    ///
    /// Determines how much influence oracle data has in the final
    /// resolution decision. Higher values favor objective data sources.
    ///
    /// Typical values:
    /// - High oracle trust: 70-80%
    /// - Balanced approach: 50-60%
    /// - Community focused: 30-40%
    pub oracle_weight_percentage: u32,

    /// Percentage weight given to community voting in hybrid resolution.
    ///
    /// Determines how much influence community consensus has in the
    /// final resolution. Should sum with oracle_weight_percentage to 100.
    ///
    /// Higher community weight provides:
    /// - Better handling of edge cases
    /// - Resistance to oracle manipulation
    /// - Democratic decision making
    pub community_weight_percentage: u32,

    /// Minimum number of community votes required for valid consensus.
    ///
    /// Ensures community input is meaningful and representative.
    /// Too low: Susceptible to manipulation
    /// Too high: May prevent resolution of niche markets
    ///
    /// Typical values: 3-10 votes depending on platform size
    pub min_votes_for_consensus: u32,
}

/// Oracle integration and reliability configuration parameters.
///
/// This struct defines how the contract interacts with external oracle services
/// for market resolution. It includes timeout settings, retry mechanisms,
/// and data freshness requirements to ensure reliable oracle integration.
///
/// # Oracle Reliability
///
/// Configuration parameters address:
/// - **Data Freshness**: Ensuring oracle data is current
/// - **Network Resilience**: Handling temporary oracle failures
/// - **Timeout Management**: Preventing indefinite waits
/// - **Quality Assurance**: Maintaining data reliability standards
///
/// # Integration Patterns
///
/// Oracle configuration supports:
/// - Multiple oracle providers for redundancy
/// - Fallback mechanisms for oracle failures
/// - Data validation and quality checks
/// - Performance monitoring and optimization
///
/// # Example
///
/// ```rust
/// # use predictify_hybrid::config::OracleConfig;
///
/// // Create production oracle configuration
/// let oracle_config = OracleConfig {
///     max_price_age: 3600,      // 1 hour maximum data age
///     retry_attempts: 3,        // Try up to 3 times
///     timeout_seconds: 30,      // 30 second timeout per attempt
/// };
///
/// // Calculate total maximum wait time
/// let max_wait_time = oracle_config.retry_attempts as u64 * oracle_config.timeout_seconds;
/// println!("Maximum oracle wait: {} seconds", max_wait_time); // 90 seconds
///
/// // Check if data is fresh enough
/// let data_age = 1800; // 30 minutes old
/// let is_fresh = data_age <= oracle_config.max_price_age;
/// println!("Data is fresh: {}", is_fresh); // true
/// ```
#[derive(Clone, Debug)]
#[contracttype]
pub struct OracleConfig {
    /// Maximum age of oracle data before it's considered stale (in seconds).
    ///
    /// Ensures oracle data is sufficiently recent for accurate market
    /// resolution. Older data may not reflect current conditions.
    ///
    /// Typical values:
    /// - High-frequency markets: 300-900 seconds (5-15 minutes)
    /// - Standard markets: 1800-3600 seconds (30-60 minutes)
    /// - Long-term markets: 3600-7200 seconds (1-2 hours)
    pub max_price_age: u64,

    /// Number of retry attempts for failed oracle requests.
    ///
    /// Provides resilience against:
    /// - Temporary network issues
    /// - Oracle service interruptions
    /// - Rate limiting responses
    /// - Transient failures
    ///
    /// Typical values: 2-5 retries
    pub retry_attempts: u32,

    /// Timeout duration for each oracle request (in seconds).
    ///
    /// Balances between:
    /// - Allowing sufficient time for oracle response
    /// - Preventing indefinite waits
    /// - Maintaining responsive user experience
    /// - Managing system resources
    ///
    /// Typical values: 10-60 seconds per request
    pub timeout_seconds: u64,
}

/// Complete contract configuration combining all subsystem configurations.
///
/// This struct serves as the master configuration container that brings together
/// all the individual configuration components into a single, cohesive contract
/// configuration. It ensures all subsystems work together harmoniously.
///
/// # Configuration Architecture
///
/// The ContractConfig follows a modular design:
/// - **Network**: Blockchain connectivity and environment settings
/// - **Fees**: Economic model and fee structures
/// - **Voting**: Community participation and dispute mechanisms
/// - **Market**: Market creation rules and constraints
/// - **Extension**: Market duration extension parameters
/// - **Resolution**: Hybrid resolution and confidence scoring
/// - **Oracle**: External data integration settings
///
/// # Environment-Specific Configurations
///
/// Different environments require different parameter sets:
/// - **Development**: Relaxed limits, low fees, fast timeouts
/// - **Testnet**: Production-like settings with test-friendly adjustments
/// - **Mainnet**: Optimized, secure, production-ready parameters
/// - **Custom**: Flexible configuration for specialized deployments
///
/// # Configuration Validation
///
/// The complete configuration ensures:
/// - Internal consistency between subsystems
/// - Appropriate parameter relationships
/// - Environment-appropriate settings
/// - Security and performance optimization
///
/// # Example
///
/// ```rust
/// # use soroban_sdk::Env;
/// # use predictify_hybrid::config::{ConfigManager, Environment};
/// # let env = Env::default();
///
/// // Get environment-specific configurations
/// let dev_config = ConfigManager::get_development_config(&env);
/// let mainnet_config = ConfigManager::get_mainnet_config(&env);
///
/// // Compare environment differences
/// println!("Dev creation fee: {} stroops", dev_config.fees.creation_fee);
/// println!("Mainnet creation fee: {} stroops", mainnet_config.fees.creation_fee);
///
/// // Access nested configuration
/// println!("Oracle timeout: {} seconds", dev_config.oracle.timeout_seconds);
/// println!("Max market duration: {} days", dev_config.market.max_duration_days);
///
/// // Validate environment consistency
/// assert_eq!(dev_config.network.environment, Environment::Development);
/// assert_eq!(mainnet_config.network.environment, Environment::Mainnet);
/// ```
///
/// # Configuration Management
///
/// ContractConfig supports:
/// - **Serialization**: Storage in contract persistent storage
/// - **Validation**: Consistency checks across all parameters
/// - **Updates**: Partial or complete configuration updates
/// - **Versioning**: Configuration evolution and migration
/// - **Testing**: Test-specific configuration generation
///
/// # Integration Patterns
///
/// The configuration is used throughout the contract:
/// - Market creation validates against market config
/// - Fee calculations use fee config parameters
/// - Oracle calls respect timeout and retry settings
/// - Voting mechanisms follow voting config rules
/// - Extensions are governed by extension config
///
/// # Best Practices
///
/// - Always validate complete configuration after changes
/// - Test configuration changes in development environment first
/// - Document rationale for production configuration values
/// - Monitor system behavior after configuration updates
/// - Maintain configuration version history for rollbacks
#[derive(Clone, Debug)]
#[contracttype]
pub struct ContractConfig {
    /// Network connectivity and environment configuration.
    ///
    /// Defines which Stellar network the contract operates on,
    /// connection parameters, and environment-specific settings.
    pub network: NetworkConfig,

    /// Economic model and fee structure configuration.
    ///
    /// Controls platform fees, creation costs, limits, and
    /// collection thresholds for sustainable operation.
    pub fees: FeeConfig,

    /// Voting and dispute mechanism configuration.
    ///
    /// Governs community participation, stake requirements,
    /// and dispute resolution processes.
    pub voting: VotingConfig,

    /// Market creation and structure configuration.
    ///
    /// Defines constraints for market creation including
    /// duration limits, outcome counts, and content restrictions.
    pub market: MarketConfig,

    /// Market duration extension configuration.
    ///
    /// Controls how markets can be extended beyond their
    /// original duration, including fees and limits.
    pub extension: ExtensionConfig,

    /// Market resolution and confidence scoring configuration.
    ///
    /// Defines how markets are resolved using hybrid oracle
    /// and community consensus mechanisms.
    pub resolution: ResolutionConfig,

    /// Oracle integration and reliability configuration.
    ///
    /// Controls how the contract interacts with external
    /// oracle services for market resolution data.
    pub oracle: OracleConfig,
}

// ===== CONFIGURATION MANAGER =====

/// Centralized configuration management for the Predictify Hybrid contract.
///
/// The `ConfigManager` provides a comprehensive suite of functions for creating,
/// managing, and maintaining contract configurations across different environments.
/// It serves as the single source of truth for all configuration-related operations.
///
/// # Core Responsibilities
///
/// ConfigManager handles:
/// - **Environment-Specific Configs**: Development, testnet, and mainnet configurations
/// - **Component Configs**: Individual subsystem configuration generation
/// - **Storage Management**: Persistent configuration storage and retrieval
/// - **Validation**: Configuration consistency and validity checks
/// - **Updates**: Safe configuration updates and migrations
///
/// # Configuration Philosophy
///
/// The configuration system follows these principles:
/// - **Environment Appropriate**: Each environment has optimized settings
/// - **Modular Design**: Configurations are composed of focused components
/// - **Safety First**: Validation prevents invalid or dangerous configurations
/// - **Flexibility**: Support for custom configurations when needed
/// - **Maintainability**: Clear, documented, and testable configuration logic
///
/// # Usage Patterns
///
/// ConfigManager is typically used during:
/// - Contract initialization and deployment
/// - Runtime configuration retrieval
/// - Administrative configuration updates
/// - Testing and development setup
/// - Environment migrations
///
/// # Example
///
/// ```rust
/// # use soroban_sdk::Env;
/// # use predictify_hybrid::config::{ConfigManager, Environment};
/// # let env = Env::default();
///
/// // Get environment-appropriate configurations
/// let dev_config = ConfigManager::get_development_config(&env);
/// let mainnet_config = ConfigManager::get_mainnet_config(&env);
///
/// // Store configuration in contract
/// ConfigManager::store_config(&env, &mainnet_config).unwrap();
///
/// // Retrieve stored configuration
/// let stored_config = ConfigManager::get_config(&env).unwrap();
/// assert_eq!(stored_config.network.environment, Environment::Mainnet);
/// ```
pub struct ConfigManager;

impl ConfigManager {
    /// Creates a development environment configuration with relaxed parameters.
    ///
    /// This function generates a complete contract configuration optimized for
    /// development and testing scenarios. It uses relaxed validation rules,
    /// lower fees, and shorter timeouts to facilitate rapid development cycles.
    ///
    /// # Development Characteristics
    ///
    /// The development configuration features:
    /// - **Low Fees**: Minimal creation and platform fees for easy testing
    /// - **Relaxed Limits**: Permissive market creation and participation rules
    /// - **Fast Timeouts**: Short oracle and extension timeouts for quick iteration
    /// - **Test Network**: Uses Stellar testnet for safe development
    /// - **Debug Friendly**: Settings optimized for debugging and testing
    ///
    /// # Parameters
    ///
    /// * `env` - The Soroban environment for string and address creation
    ///
    /// # Returns
    ///
    /// Returns a `ContractConfig` with development-optimized settings across
    /// all subsystems (network, fees, voting, market, extension, resolution, oracle).
    ///
    /// # Example
    ///
    /// ```rust
    /// # use soroban_sdk::Env;
    /// # use predictify_hybrid::config::{ConfigManager, Environment};
    /// # let env = Env::default();
    ///
    /// // Get development configuration
    /// let dev_config = ConfigManager::get_development_config(&env);
    ///
    /// // Verify development characteristics
    /// assert_eq!(dev_config.network.environment, Environment::Development);
    /// assert!(dev_config.fees.creation_fee < 10_000_000); // Less than 1 XLM
    /// assert!(dev_config.oracle.timeout_seconds <= 30); // Quick timeouts
    ///
    /// println!("Development config ready with {} second oracle timeout",
    ///     dev_config.oracle.timeout_seconds);
    /// ```
    ///
    /// # Development vs Production
    ///
    /// Key differences from production:
    /// - Creation fees: ~0.1 XLM vs ~5 XLM
    /// - Platform fees: ~1% vs ~2.5%
    /// - Oracle timeouts: ~10s vs ~30s
    /// - Market limits: More permissive vs strict
    /// - Validation: Relaxed vs comprehensive
    ///
    /// # Use Cases
    ///
    /// Development configuration is ideal for:
    /// - Local development and testing
    /// - Unit and integration test suites
    /// - Feature development and experimentation
    /// - Debugging and troubleshooting
    /// - Rapid prototyping
    ///
    /// # Network Configuration
    ///
    /// The development config uses Stellar testnet by default but can be
    /// easily modified for local networks or Futurenet as needed.
    pub fn get_development_config(env: &Env) -> ContractConfig {
        ContractConfig {
            network: NetworkConfig {
                environment: Environment::Development,
                passphrase: String::from_str(env, "Test SDF Network ; September 2015"),
                rpc_url: String::from_str(env, "https://soroban-testnet.stellar.org"),
                network_id: String::from_str(env, "testnet"),
                contract_address: Address::from_str(
                    env,
                    "GAAAAAAAAAAAAAAAAAAAAAAAAAAAAAAAAAAAAAAAAAAAAAAAAAAAAWHF",
                ),
            },
            fees: Self::get_default_fee_config(),
            voting: Self::get_default_voting_config(),
            market: Self::get_default_market_config(),
            extension: Self::get_default_extension_config(),
            resolution: Self::get_default_resolution_config(),
            oracle: Self::get_default_oracle_config(),
        }
    }

    /// Creates a testnet environment configuration with production-like settings.
    ///
    /// This function generates a complete contract configuration that closely
    /// mirrors production settings while remaining suitable for testing and
    /// integration scenarios. It provides a realistic testing environment.
    ///
    /// # Testnet Characteristics
    ///
    /// The testnet configuration features:
    /// - **Production-Like Fees**: Realistic fee structures for testing
    /// - **Full Validation**: Complete validation rules enabled
    /// - **Realistic Timeouts**: Production-appropriate timeout values
    /// - **Test Network**: Uses Stellar testnet with test tokens
    /// - **Integration Ready**: Optimized for integration testing
    ///
    /// # Parameters
    ///
    /// * `env` - The Soroban environment for string and address creation
    ///
    /// # Returns
    ///
    /// Returns a `ContractConfig` with testnet-optimized settings that closely
    /// mirror production while remaining test-friendly.
    ///
    /// # Example
    ///
    /// ```rust
    /// # use soroban_sdk::Env;
    /// # use predictify_hybrid::config::{ConfigManager, Environment};
    /// # let env = Env::default();
    ///
    /// // Get testnet configuration
    /// let testnet_config = ConfigManager::get_testnet_config(&env);
    ///
    /// // Verify testnet characteristics
    /// assert_eq!(testnet_config.network.environment, Environment::Testnet);
    /// assert_eq!(testnet_config.network.passphrase.to_string(),
    ///     "Test SDF Network ; September 2015");
    ///
    /// // Compare with development settings
    /// let dev_config = ConfigManager::get_development_config(&env);
    /// assert!(testnet_config.fees.creation_fee >= dev_config.fees.creation_fee);
    ///
    /// println!("Testnet config with {} XLM creation fee",
    ///     testnet_config.fees.creation_fee / 10_000_000);
    /// ```
    ///
    /// # Testing Scenarios
    ///
    /// Testnet configuration is perfect for:
    /// - **Integration Testing**: End-to-end testing with realistic settings
    /// - **User Acceptance Testing**: Testing with production-like behavior
    /// - **Performance Testing**: Load testing with realistic parameters
    /// - **Oracle Integration**: Testing oracle connectivity and reliability
    /// - **Fee Testing**: Validating economic model with realistic fees
    ///
    /// # Network Details
    ///
    /// The testnet configuration:
    /// - Uses Stellar testnet (Test SDF Network)
    /// - Connects to Stellar testnet RPC endpoints
    /// - Employs test tokens (not real value)
    /// - Provides reset capabilities for testing
    ///
    /// # Production Preparation
    ///
    /// Testnet serves as the final validation before mainnet:
    /// - Validates all contract functionality
    /// - Tests oracle integrations
    /// - Verifies fee calculations
    /// - Confirms user experience flows
    /// - Validates security measures
    pub fn get_testnet_config(env: &Env) -> ContractConfig {
        ContractConfig {
            network: NetworkConfig {
                environment: Environment::Testnet,
                passphrase: String::from_str(env, "Test SDF Network ; September 2015"),
                rpc_url: String::from_str(env, "https://soroban-testnet.stellar.org"),
                network_id: String::from_str(env, "testnet"),
                contract_address: Address::from_str(
                    env,
                    "GAAAAAAAAAAAAAAAAAAAAAAAAAAAAAAAAAAAAAAAAAAAAAAAAAAAAWHF",
                ),
            },
            fees: Self::get_default_fee_config(),
            voting: Self::get_default_voting_config(),
            market: Self::get_default_market_config(),
            extension: Self::get_default_extension_config(),
            resolution: Self::get_default_resolution_config(),
            oracle: Self::get_default_oracle_config(),
        }
    }

    /// Creates a mainnet environment configuration with production-optimized settings.
    ///
    /// This function generates a complete contract configuration optimized for
    /// production deployment on Stellar mainnet. It emphasizes security, efficiency,
    /// and economic sustainability while maintaining excellent user experience.
    ///
    /// # Mainnet Characteristics
    ///
    /// The mainnet configuration features:
    /// - **Optimized Fees**: Balanced fee structure for sustainability and accessibility
    /// - **Strict Security**: Comprehensive validation and security measures
    /// - **Production Timeouts**: Reliable timeout values for production use
    /// - **Mainnet Network**: Uses Stellar mainnet with real XLM
    /// - **Audit Ready**: Configuration suitable for security audits
    ///
    /// # Parameters
    ///
    /// * `env` - The Soroban environment for string and address creation
    ///
    /// # Returns
    ///
    /// Returns a `ContractConfig` with production-optimized settings designed
    /// for real-world usage with actual economic value.
    ///
    /// # Example
    ///
    /// ```rust
    /// # use soroban_sdk::Env;
    /// # use predictify_hybrid::config::{ConfigManager, Environment};
    /// # let env = Env::default();
    ///
    /// // Get mainnet configuration
    /// let mainnet_config = ConfigManager::get_mainnet_config(&env);
    ///
    /// // Verify mainnet characteristics
    /// assert_eq!(mainnet_config.network.environment, Environment::Mainnet);
    /// assert_eq!(mainnet_config.network.passphrase.to_string(),
    ///     "Public Global Stellar Network ; September 2015");
    ///
    /// // Check production-grade settings
    /// assert!(mainnet_config.fees.creation_fee >= 10_000_000); // At least 1 XLM
    /// assert!(mainnet_config.fees.platform_fee_percentage >= 200); // At least 2%
    ///
    /// println!("Mainnet config with {}% platform fee",
    ///     mainnet_config.fees.platform_fee_percentage / 100);
    /// ```
    ///
    /// # Production Considerations
    ///
    /// Mainnet configuration addresses:
    /// - **Economic Sustainability**: Fees that support platform operations
    /// - **Security**: Robust validation and anti-abuse measures
    /// - **Scalability**: Settings that support high transaction volumes
    /// - **User Experience**: Balanced between security and usability
    /// - **Regulatory Compliance**: Settings that support compliance requirements
    ///
    /// # Fee Structure
    ///
    /// Mainnet fees are designed to:
    /// - Cover operational costs (oracles, infrastructure)
    /// - Prevent spam and abuse
    /// - Generate sustainable revenue
    /// - Remain competitive with alternatives
    /// - Support platform development
    ///
    /// # Security Features
    ///
    /// Production security includes:
    /// - Comprehensive input validation
    /// - Anti-manipulation measures
    /// - Robust dispute mechanisms
    /// - Oracle reliability safeguards
    /// - Economic incentive alignment
    ///
    /// # Deployment Readiness
    ///
    /// Before mainnet deployment, ensure:
    /// - Thorough testing on testnet
    /// - Security audit completion
    /// - Oracle integration validation
    /// - Fee model validation
    /// - User experience testing
    /// - Monitoring and alerting setup
    pub fn get_mainnet_config(env: &Env) -> ContractConfig {
        ContractConfig {
            network: NetworkConfig {
                environment: Environment::Mainnet,
                passphrase: String::from_str(env, "Public Global Stellar Network ; September 2015"),
                rpc_url: String::from_str(env, "https://rpc.mainnet.stellar.org"),
                network_id: String::from_str(env, "mainnet"),
                contract_address: Address::from_str(
                    env,
                    "GAAAAAAAAAAAAAAAAAAAAAAAAAAAAAAAAAAAAAAAAAAAAAAAAAAAAWHF",
                ),
            },
            fees: Self::get_mainnet_fee_config(),
            voting: Self::get_mainnet_voting_config(),
            market: Self::get_default_market_config(),
            extension: Self::get_default_extension_config(),
            resolution: Self::get_default_resolution_config(),
            oracle: Self::get_mainnet_oracle_config(),
        }
    }

    /// Creates a default fee configuration suitable for development and testing.
    ///
    /// This function generates a balanced fee configuration that provides reasonable
    /// defaults for most environments while remaining accessible for development
    /// and testing scenarios.
    ///
    /// # Default Fee Structure
    ///
    /// The default configuration includes:
    /// - **Platform Fee**: 2% of winning payouts
    /// - **Creation Fee**: 1 XLM to create markets
    /// - **Minimum Fee**: 0.1 XLM floor
    /// - **Maximum Fee**: 100 XLM ceiling
    /// - **Collection Threshold**: 10 XLM auto-collection
    /// - **Fees Enabled**: Active by default
    ///
    /// # Returns
    ///
    /// Returns a `FeeConfig` with balanced default values suitable for
    /// development, testing, and initial production deployments.
    ///
    /// # Example
    ///
    /// ```rust
    /// # use predictify_hybrid::config::ConfigManager;
    ///
    /// // Get default fee configuration
    /// let fee_config = ConfigManager::get_default_fee_config();
    ///
    /// // Verify default values
    /// assert_eq!(fee_config.platform_fee_percentage, 2); // 2%
    /// assert_eq!(fee_config.creation_fee, 10_000_000); // 1 XLM
    /// assert!(fee_config.fees_enabled);
    ///
    /// println!("Default platform fee: {}%", fee_config.platform_fee_percentage);
    /// ```
    ///
    /// # Usage Context
    ///
    /// Default fees are appropriate for:
    /// - Development and testing environments
    /// - Initial testnet deployments
    /// - Conservative production starts
    /// - Baseline configuration reference
    ///
    /// # Customization
    ///
    /// For production mainnet, consider using `get_mainnet_fee_config()`
    /// which provides higher, more sustainable fee structures.
    pub fn get_default_fee_config() -> FeeConfig {
        FeeConfig {
            platform_fee_percentage: DEFAULT_PLATFORM_FEE_PERCENTAGE,
            creation_fee: DEFAULT_MARKET_CREATION_FEE,
            min_fee_amount: MIN_FEE_AMOUNT,
            max_fee_amount: MAX_FEE_AMOUNT,
            collection_threshold: FEE_COLLECTION_THRESHOLD,
            fees_enabled: true,
        }
    }

    /// Creates a mainnet-optimized fee configuration with higher, sustainable fees.
    ///
    /// This function generates a fee configuration specifically designed for
    /// production mainnet deployment, with higher fees that support platform
    /// sustainability while remaining competitive and accessible.
    ///
    /// # Mainnet Fee Structure
    ///
    /// The mainnet configuration includes:
    /// - **Platform Fee**: 3% of winning payouts (vs 2% default)
    /// - **Creation Fee**: 1.5 XLM to create markets (vs 1 XLM default)
    /// - **Minimum Fee**: 0.2 XLM floor (vs 0.1 XLM default)
    /// - **Maximum Fee**: 200 XLM ceiling (vs 100 XLM default)
    /// - **Collection Threshold**: 20 XLM auto-collection (vs 10 XLM default)
    /// - **Fees Enabled**: Active for revenue generation
    ///
    /// # Returns
    ///
    /// Returns a `FeeConfig` with mainnet-optimized values designed for
    /// production deployment with real economic value.
    ///
    /// # Example
    ///
    /// ```rust
    /// # use predictify_hybrid::config::ConfigManager;
    ///
    /// // Get mainnet fee configuration
    /// let mainnet_fees = ConfigManager::get_mainnet_fee_config();
    /// let default_fees = ConfigManager::get_default_fee_config();
    ///
    /// // Compare mainnet vs default
    /// assert!(mainnet_fees.platform_fee_percentage > default_fees.platform_fee_percentage);
    /// assert!(mainnet_fees.creation_fee > default_fees.creation_fee);
    ///
    /// println!("Mainnet creation fee: {} XLM", mainnet_fees.creation_fee / 10_000_000);
    /// ```
    ///
    /// # Economic Rationale
    ///
    /// Higher mainnet fees serve to:
    /// - **Cover Operational Costs**: Oracle fees, infrastructure, development
    /// - **Prevent Spam**: Higher creation fees deter low-quality markets
    /// - **Ensure Sustainability**: Revenue supports long-term platform viability
    /// - **Maintain Quality**: Economic barriers encourage thoughtful market creation
    ///
    /// # Market Competitiveness
    ///
    /// Mainnet fees are designed to be:
    /// - Competitive with similar prediction platforms
    /// - Reasonable for serious market creators
    /// - Sustainable for platform operations
    /// - Transparent and predictable
    pub fn get_mainnet_fee_config() -> FeeConfig {
        FeeConfig {
            platform_fee_percentage: 3,        // 3% for mainnet
            creation_fee: 15_000_000,          // 1.5 XLM for mainnet
            min_fee_amount: 2_000_000,         // 0.2 XLM for mainnet
            max_fee_amount: 2_000_000_000,     // 200 XLM for mainnet
            collection_threshold: 200_000_000, // 20 XLM for mainnet
            fees_enabled: true,
        }
    }

    /// Creates a default voting configuration with balanced participation thresholds.
    ///
    /// This function generates a voting configuration that balances accessibility
    /// with security, providing reasonable defaults for community participation
    /// and dispute resolution mechanisms.
    ///
    /// # Default Voting Parameters
    ///
    /// The default configuration includes:
    /// - **Minimum Vote Stake**: 0.1 XLM (accessible participation)
    /// - **Minimum Dispute Stake**: 1 XLM (serious commitment required)
    /// - **Maximum Dispute Threshold**: 10 XLM (reasonable cap)
    /// - **Base Dispute Threshold**: 1 XLM (starting point)
    /// - **Large Market Threshold**: 100 XLM (high-value market definition)
    /// - **High Activity Threshold**: 100 votes (active market definition)
    /// - **Dispute Extension**: 24 hours (reasonable review time)
    ///
    /// # Returns
    ///
    /// Returns a `VotingConfig` with balanced default values suitable for
    /// most environments and use cases.
    ///
    /// # Example
    ///
    /// ```rust
    /// # use predictify_hybrid::config::ConfigManager;
    ///
    /// // Get default voting configuration
    /// let voting_config = ConfigManager::get_default_voting_config();
    ///
    /// // Check accessibility
    /// assert_eq!(voting_config.min_vote_stake, 1_000_000); // 0.1 XLM
    /// assert_eq!(voting_config.dispute_extension_hours, 24);
    ///
    /// // Calculate dispute cost for standard market
    /// let dispute_cost = voting_config.base_dispute_threshold;
    /// println!("Base dispute cost: {} XLM", dispute_cost / 10_000_000);
    /// ```
    ///
    /// # Participation Balance
    ///
    /// Default settings balance:
    /// - **Accessibility**: Low minimum stakes encourage participation
    /// - **Security**: Higher dispute stakes prevent frivolous challenges
    /// - **Scalability**: Thresholds adjust based on market size and activity
    /// - **Fairness**: Reasonable timeframes for dispute resolution
    ///
    /// # Environment Suitability
    ///
    /// Default voting config works well for:
    /// - Development and testing environments
    /// - Initial testnet deployments
    /// - Conservative production launches
    /// - General-purpose prediction markets
    pub fn get_default_voting_config() -> VotingConfig {
        VotingConfig {
            min_vote_stake: MIN_VOTE_STAKE,
            min_dispute_stake: MIN_DISPUTE_STAKE,
            max_dispute_threshold: MAX_DISPUTE_THRESHOLD,
            base_dispute_threshold: BASE_DISPUTE_THRESHOLD,
            large_market_threshold: LARGE_MARKET_THRESHOLD,
            high_activity_threshold: HIGH_ACTIVITY_THRESHOLD,
            dispute_extension_hours: DISPUTE_EXTENSION_HOURS,
        }
    }

    /// Creates a mainnet-optimized voting configuration with higher stakes and security.
    ///
    /// This function generates a voting configuration specifically designed for
    /// production mainnet deployment, with higher stakes that improve security
    /// and reduce spam while maintaining reasonable accessibility.
    ///
    /// # Mainnet Voting Parameters
    ///
    /// The mainnet configuration includes:
    /// - **Minimum Vote Stake**: 0.2 XLM (vs 0.1 XLM default)
    /// - **Minimum Dispute Stake**: 2 XLM (vs 1 XLM default)
    /// - **Maximum Dispute Threshold**: 20 XLM (vs 10 XLM default)
    /// - **Base Dispute Threshold**: 2 XLM (vs 1 XLM default)
    /// - **Large Market Threshold**: 200 XLM (vs 100 XLM default)
    /// - **High Activity Threshold**: 200 votes (vs 100 votes default)
    /// - **Dispute Extension**: 48 hours (vs 24 hours default)
    ///
    /// # Returns
    ///
    /// Returns a `VotingConfig` with mainnet-optimized values designed for
    /// production deployment with enhanced security and quality.
    ///
    /// # Example
    ///
    /// ```rust
    /// # use predictify_hybrid::config::ConfigManager;
    ///
    /// // Get mainnet voting configuration
    /// let mainnet_voting = ConfigManager::get_mainnet_voting_config();
    /// let default_voting = ConfigManager::get_default_voting_config();
    ///
    /// // Compare mainnet vs default security
    /// assert!(mainnet_voting.min_dispute_stake > default_voting.min_dispute_stake);
    /// assert!(mainnet_voting.dispute_extension_hours > default_voting.dispute_extension_hours);
    ///
    /// println!("Mainnet dispute stake: {} XLM",
    ///     mainnet_voting.min_dispute_stake / 10_000_000);
    /// ```
    ///
    /// # Enhanced Security Features
    ///
    /// Higher mainnet stakes provide:
    /// - **Spam Resistance**: Higher costs deter low-quality participation
    /// - **Serious Commitment**: Meaningful stakes ensure thoughtful voting
    /// - **Extended Review**: Longer dispute periods for thorough evaluation
    /// - **Quality Markets**: Higher thresholds for large/active market classification
    ///
    /// # Production Considerations
    ///
    /// Mainnet voting config addresses:
    /// - Real economic value at stake
    /// - Higher potential for manipulation attempts
    /// - Need for robust dispute resolution
    /// - Community quality and engagement
    /// - Platform reputation and trust
    pub fn get_mainnet_voting_config() -> VotingConfig {
        VotingConfig {
            min_vote_stake: 2_000_000,             // 0.2 XLM for mainnet
            min_dispute_stake: 20_000_000,         // 2 XLM for mainnet
            max_dispute_threshold: 200_000_000,    // 20 XLM for mainnet
            base_dispute_threshold: 20_000_000,    // 2 XLM for mainnet
            large_market_threshold: 2_000_000_000, // 200 XLM for mainnet
            high_activity_threshold: 200,          // 200 votes for mainnet
            dispute_extension_hours: 48,           // 48 hours for mainnet
        }
    }

    /// Creates a default market configuration with balanced creation constraints.
    ///
    /// This function generates a market configuration that provides reasonable
    /// defaults for market creation, balancing flexibility with quality control
    /// and system performance considerations.
    ///
    /// # Default Market Parameters
    ///
    /// The default configuration includes:
    /// - **Maximum Duration**: 365 days (up to 1 year markets)
    /// - **Minimum Duration**: 1 day (at least 24 hours)
    /// - **Maximum Outcomes**: 10 possible outcomes per market
    /// - **Minimum Outcomes**: 2 outcomes (binary minimum)
    /// - **Maximum Question Length**: 500 characters
    /// - **Maximum Outcome Length**: 100 characters
    ///
    /// # Returns
    ///
    /// Returns a `MarketConfig` with balanced default values suitable for
    /// diverse market types and use cases.
    ///
    /// # Example
    ///
    /// ```rust
    /// # use predictify_hybrid::config::ConfigManager;
    ///
    /// // Get default market configuration
    /// let market_config = ConfigManager::get_default_market_config();
    ///
    /// // Validate a market proposal
    /// let question = "Will Bitcoin reach $100,000 by end of 2024?";
    /// let outcomes = vec!["Yes", "No"];
    /// let duration_days = 90;
    ///
    /// let valid_question = question.len() <= market_config.max_question_length as usize;
    /// let valid_outcomes = outcomes.len() >= market_config.min_outcomes as usize;
    /// let valid_duration = duration_days <= market_config.max_duration_days;
    ///
    /// assert!(valid_question && valid_outcomes && valid_duration);
    /// ```
    ///
    /// # Quality Control Balance
    ///
    /// Default settings balance:
    /// - **Flexibility**: Wide duration range supports diverse market types
    /// - **Quality**: Reasonable length limits ensure clarity
    /// - **Performance**: Outcome limits maintain system efficiency
    /// - **Usability**: Constraints are permissive but meaningful
    ///
    /// # Market Type Support
    ///
    /// Default config supports:
    /// - Binary prediction markets (2 outcomes)
    /// - Multiple choice markets (3-10 outcomes)
    /// - Short-term events (1+ days)
    /// - Long-term predictions (up to 1 year)
    /// - Detailed questions (up to 500 characters)
    pub fn get_default_market_config() -> MarketConfig {
        MarketConfig {
            max_duration_days: MAX_MARKET_DURATION_DAYS,
            min_duration_days: MIN_MARKET_DURATION_DAYS,
            max_outcomes: MAX_MARKET_OUTCOMES,
            min_outcomes: MIN_MARKET_OUTCOMES,
            max_question_length: MAX_QUESTION_LENGTH,
            max_outcome_length: MAX_OUTCOME_LENGTH,
        }
    }

    /// Creates a default extension configuration with reasonable limits and fees.
    ///
    /// This function generates an extension configuration that allows market
    /// duration extensions while preventing abuse through reasonable limits
    /// and proportional fees.
    ///
    /// # Default Extension Parameters
    ///
    /// The default configuration includes:
    /// - **Maximum Extension Days**: 30 days per extension
    /// - **Minimum Extension Days**: 1 day minimum extension
    /// - **Fee Per Day**: 10 XLM per day of extension
    /// - **Maximum Total Extensions**: 3 extensions per market
    ///
    /// # Returns
    ///
    /// Returns an `ExtensionConfig` with balanced default values that allow
    /// reasonable market extensions while preventing abuse.
    ///
    /// # Example
    ///
    /// ```rust
    /// # use predictify_hybrid::config::ConfigManager;
    ///
    /// // Get default extension configuration
    /// let ext_config = ConfigManager::get_default_extension_config();
    ///
    /// // Calculate extension cost
    /// let extension_days = 7;
    /// let total_cost = extension_days as i128 * ext_config.fee_per_day;
    ///
    /// // Check if extension is allowed
    /// let current_extensions = 2;
    /// let can_extend = current_extensions < ext_config.max_total_extensions &&
    ///                 extension_days <= ext_config.max_extension_days;
    ///
    /// println!("7-day extension costs: {} XLM", total_cost / 10_000_000);
    /// assert!(can_extend);
    /// ```
    ///
    /// # Extension Economics
    ///
    /// Default fees are designed to:
    /// - **Cover Costs**: Additional oracle and infrastructure expenses
    /// - **Prevent Abuse**: Meaningful cost discourages frivolous extensions
    /// - **Scale Appropriately**: Cost proportional to extension duration
    /// - **Remain Accessible**: Not prohibitively expensive for legitimate needs
    ///
    /// # Use Case Support
    ///
    /// Default config accommodates:
    /// - Event delays and postponements
    /// - Complex resolution scenarios
    /// - High-stakes markets needing extra time
    /// - Community-requested extensions
    /// - Oracle data availability issues
    pub fn get_default_extension_config() -> ExtensionConfig {
        ExtensionConfig {
            max_extension_days: MAX_EXTENSION_DAYS,
            min_extension_days: MIN_EXTENSION_DAYS,
            fee_per_day: EXTENSION_FEE_PER_DAY,
            max_total_extensions: MAX_TOTAL_EXTENSIONS,
        }
    }

    /// Creates a default resolution configuration for hybrid oracle-community resolution.
    ///
    /// This function generates a resolution configuration that balances oracle
    /// reliability with community wisdom, providing a hybrid approach to market
    /// resolution that leverages both automated and human intelligence.
    ///
    /// # Default Resolution Parameters
    ///
    /// The default configuration includes:
    /// - **Minimum Confidence Score**: 70% (reliable threshold)
    /// - **Maximum Confidence Score**: 100% (perfect confidence)
    /// - **Oracle Weight**: 60% of resolution decision
    /// - **Community Weight**: 40% of resolution decision
    /// - **Minimum Votes for Consensus**: 10 community votes required
    ///
    /// # Returns
    ///
    /// Returns a `ResolutionConfig` with balanced default values that combine
    /// oracle reliability with community validation.
    ///
    /// # Example
    ///
    /// ```rust
    /// # use predictify_hybrid::config::ConfigManager;
    ///
    /// // Get default resolution configuration
    /// let resolution_config = ConfigManager::get_default_resolution_config();
    ///
    /// // Check hybrid weighting
    /// assert_eq!(resolution_config.oracle_weight_percentage, 60);
    /// assert_eq!(resolution_config.community_weight_percentage, 40);
    /// assert_eq!(resolution_config.oracle_weight_percentage +
    ///           resolution_config.community_weight_percentage, 100);
    ///
    /// // Verify confidence thresholds
    /// assert!(resolution_config.min_confidence_score >= 70);
    /// println!("Minimum confidence required: {}%", resolution_config.min_confidence_score);
    /// ```
    ///
    /// # Hybrid Resolution Model
    ///
    /// The default configuration implements a hybrid model where:
    /// - **Oracle Primary**: Oracle data carries more weight (60%)
    /// - **Community Validation**: Community provides validation and backup (40%)
    /// - **Confidence Gating**: Low confidence triggers community involvement
    /// - **Consensus Requirements**: Minimum vote thresholds ensure quality
    ///
    /// # Resolution Flow
    ///
    /// Default config supports this resolution process:
    /// 1. Oracle provides initial resolution with confidence score
    /// 2. If confidence ≥ minimum, oracle resolution weighted at 60%
    /// 3. Community voting weighted at 40% for final decision
    /// 4. Minimum vote threshold ensures adequate participation
    /// 5. Combined weighted result determines final outcome
    ///
    /// # Quality Assurance
    ///
    /// Default settings ensure:
    /// - High-confidence oracle data is respected
    /// - Community input prevents oracle manipulation
    /// - Sufficient participation for legitimate consensus
    /// - Balanced approach reduces single points of failure
    pub fn get_default_resolution_config() -> ResolutionConfig {
        ResolutionConfig {
            min_confidence_score: MIN_CONFIDENCE_SCORE,
            max_confidence_score: MAX_CONFIDENCE_SCORE,
            oracle_weight_percentage: ORACLE_WEIGHT_PERCENTAGE,
            community_weight_percentage: COMMUNITY_WEIGHT_PERCENTAGE,
            min_votes_for_consensus: MIN_VOTES_FOR_CONSENSUS,
        }
    }

    /// Creates a default oracle configuration with balanced reliability and performance.
    ///
    /// This function generates an oracle configuration that balances data freshness,
    /// reliability, and system performance, providing reasonable defaults for
    /// oracle integration across various market types and conditions.
    ///
    /// # Default Oracle Parameters
    ///
    /// The default configuration includes:
    /// - **Maximum Price Age**: 3600 seconds (1 hour data freshness)
    /// - **Retry Attempts**: 3 attempts for failed oracle calls
    /// - **Timeout Seconds**: 30 seconds per oracle request
    ///
    /// # Returns
    ///
    /// Returns an `OracleConfig` with balanced default values suitable for
    /// reliable oracle integration with reasonable performance characteristics.
    ///
    /// # Example
    ///
    /// ```rust
    /// # use predictify_hybrid::config::ConfigManager;
    ///
    /// // Get default oracle configuration
    /// let oracle_config = ConfigManager::get_default_oracle_config();
    ///
    /// // Check data freshness requirements
    /// assert_eq!(oracle_config.max_price_age, 3600); // 1 hour
    ///
    /// // Verify reliability settings
    /// assert_eq!(oracle_config.retry_attempts, 3);
    /// assert_eq!(oracle_config.timeout_seconds, 30);
    ///
    /// // Calculate maximum total time for oracle resolution
    /// let max_resolution_time = oracle_config.retry_attempts * oracle_config.timeout_seconds;
    /// println!("Maximum oracle resolution time: {} seconds", max_resolution_time);
    /// ```
    ///
    /// # Data Freshness Balance
    ///
    /// The 1-hour maximum age balances:
    /// - **Accuracy**: Recent data reflects current market conditions
    /// - **Availability**: Reasonable window prevents excessive failures
    /// - **Performance**: Allows for oracle caching and optimization
    /// - **Cost**: Reduces unnecessary oracle calls
    ///
    /// # Reliability Features
    ///
    /// Default retry and timeout settings provide:
    /// - **Fault Tolerance**: Multiple attempts handle transient failures
    /// - **Reasonable Timeouts**: 30 seconds allows for network latency
    /// - **Bounded Delays**: Maximum 90 seconds total resolution time
    /// - **Predictable Behavior**: Consistent timing for user experience
    ///
    /// # Oracle Integration
    ///
    /// Default config supports integration with:
    /// - Price feed oracles (Chainlink, Band Protocol, etc.)
    /// - Event outcome oracles (sports, elections, etc.)
    /// - Custom data providers
    /// - Hybrid oracle networks
    ///
    /// # Performance Considerations
    ///
    /// Default settings balance:
    /// - User experience (reasonable wait times)
    /// - System reliability (adequate retries)
    /// - Resource usage (bounded timeouts)
    /// - Data quality (freshness requirements)
    pub fn get_default_oracle_config() -> OracleConfig {
        OracleConfig {
            max_price_age: MAX_ORACLE_PRICE_AGE,
            retry_attempts: ORACLE_RETRY_ATTEMPTS,
            timeout_seconds: ORACLE_TIMEOUT_SECONDS,
        }
    }

    /// Creates a mainnet-optimized oracle configuration with stricter reliability requirements.
    ///
    /// This function generates an oracle configuration specifically designed for
    /// production mainnet deployment, with stricter data freshness requirements
    /// and enhanced reliability measures to ensure high-quality oracle data.
    ///
    /// # Mainnet Oracle Parameters
    ///
    /// The mainnet configuration includes:
    /// - **Maximum Price Age**: 1800 seconds (30 minutes vs 1 hour default)
    /// - **Retry Attempts**: 5 attempts (vs 3 attempts default)
    /// - **Timeout Seconds**: 60 seconds (vs 30 seconds default)
    ///
    /// # Returns
    ///
    /// Returns an `OracleConfig` with mainnet-optimized values designed for
    /// production deployment with enhanced data quality and reliability.
    ///
    /// # Example
    ///
    /// ```rust
    /// # use predictify_hybrid::config::ConfigManager;
    ///
    /// // Get mainnet oracle configuration
    /// let mainnet_oracle = ConfigManager::get_mainnet_oracle_config();
    /// let default_oracle = ConfigManager::get_default_oracle_config();
    ///
    /// // Compare mainnet vs default strictness
    /// assert!(mainnet_oracle.max_price_age < default_oracle.max_price_age);
    /// assert!(mainnet_oracle.retry_attempts > default_oracle.retry_attempts);
    /// assert!(mainnet_oracle.timeout_seconds > default_oracle.timeout_seconds);
    ///
    /// println!("Mainnet data freshness: {} minutes",
    ///     mainnet_oracle.max_price_age / 60);
    /// ```
    ///
    /// # Enhanced Reliability Features
    ///
    /// Mainnet oracle config provides:
    /// - **Fresher Data**: 30-minute maximum age ensures current market conditions
    /// - **More Retries**: 5 attempts handle network issues and temporary failures
    /// - **Longer Timeouts**: 60 seconds accommodates complex oracle operations
    /// - **Higher Quality**: Stricter requirements improve resolution accuracy
    ///
    /// # Production Considerations
    ///
    /// Mainnet settings address:
    /// - Real economic value requiring accurate data
    /// - Higher stakes demanding reliable oracle responses
    /// - Network congestion and latency issues
    /// - Oracle provider diversity and failover
    /// - Regulatory compliance and audit requirements
    pub fn get_mainnet_oracle_config() -> OracleConfig {
        OracleConfig {
            max_price_age: 1800, // 30 minutes for mainnet
            retry_attempts: 5,   // More retries for mainnet
            timeout_seconds: 60, // Longer timeout for mainnet
        }
    }

    /// Stores a complete contract configuration in persistent contract storage.
    ///
    /// This function saves the provided configuration to the contract's persistent
    /// storage, making it available for future contract calls and ensuring
    /// configuration persistence across contract invocations.
    ///
    /// # Parameters
    ///
    /// * `env` - The Soroban environment for storage operations
    /// * `config` - The complete contract configuration to store
    ///
    /// # Returns
    ///
    /// Returns `Ok(())` on successful storage, or an `Error` if storage fails.
    ///
    /// # Example
    ///
    /// ```rust
    /// # use soroban_sdk::Env;
    /// # use predictify_hybrid::config::ConfigManager;
    /// # let env = Env::default();
    ///
    /// // Create and store development configuration
    /// let dev_config = ConfigManager::get_development_config(&env);
    /// let result = ConfigManager::store_config(&env, &dev_config);
    ///
    /// assert!(result.is_ok());
    ///
    /// // Verify storage by retrieving
    /// let retrieved_config = ConfigManager::get_config(&env).unwrap();
    /// assert_eq!(retrieved_config.network.environment, dev_config.network.environment);
    /// ```
    ///
    /// # Storage Details
    ///
    /// Configuration storage:
    /// - Uses persistent storage for durability across contract calls
    /// - Stores under the "ContractConfig" key for consistent retrieval
    /// - Overwrites any existing configuration
    /// - Atomic operation ensuring consistency
    ///
    /// # Usage Context
    ///
    /// This function is typically called during:
    /// - Contract initialization and setup
    /// - Configuration updates by admin functions
    /// - Environment-specific deployments
    /// - Configuration resets and migrations
    pub fn store_config(env: &Env, config: &ContractConfig) -> Result<(), Error> {
        let key = Symbol::new(env, "ContractConfig");
        env.storage().persistent().set(&key, config);
        Ok(())
    }

    /// Retrieves the current contract configuration from persistent storage.
    ///
    /// This function loads the previously stored contract configuration from
    /// persistent storage, providing access to all current contract settings
    /// and parameters for use in contract operations.
    ///
    /// # Parameters
    ///
    /// * `env` - The Soroban environment for storage operations
    ///
    /// # Returns
    ///
    /// Returns the stored `ContractConfig` on success, or `Error::ConfigurationNotFound`
    /// if no configuration has been stored.
    ///
    /// # Example
    ///
    /// ```rust
    /// # use soroban_sdk::Env;
    /// # use predictify_hybrid::config::{ConfigManager, Environment};
    /// # let env = Env::default();
    ///
    /// // Store a configuration first
    /// let testnet_config = ConfigManager::get_testnet_config(&env);
    /// ConfigManager::store_config(&env, &testnet_config).unwrap();
    ///
    /// // Retrieve the stored configuration
    /// let current_config = ConfigManager::get_config(&env).unwrap();
    ///
    /// // Verify it matches what was stored
    /// assert_eq!(current_config.network.environment, Environment::Testnet);
    /// assert_eq!(current_config.fees.platform_fee_percentage,
    ///           testnet_config.fees.platform_fee_percentage);
    ///
    /// println!("Current environment: {:?}", current_config.network.environment);
    /// ```
    ///
    /// # Error Handling
    ///
    /// This function returns `Error::ConfigurationNotFound` when:
    /// - No configuration has been previously stored
    /// - Configuration was stored but corrupted
    /// - Storage key doesn't exist or is inaccessible
    ///
    /// # Usage Context
    ///
    /// Configuration retrieval is used in:
    /// - Contract function calls requiring current settings
    /// - Fee calculations and validation
    /// - Market creation and management
    /// - Oracle integration and resolution
    /// - Admin operations and updates
    pub fn get_config(env: &Env) -> Result<ContractConfig, Error> {
        let key = Symbol::new(env, "ContractConfig");
        env.storage()
            .persistent()
            .get::<Symbol, ContractConfig>(&key)
            .ok_or(Error::ConfigurationNotFound)
    }

    /// Updates the contract configuration in persistent storage.
    ///
    /// This function provides a convenient wrapper for updating the stored
    /// contract configuration, ensuring consistency with the storage mechanism
    /// and maintaining the same storage key and behavior.
    ///
    /// # Parameters
    ///
    /// * `env` - The Soroban environment for storage operations
    /// * `config` - The updated contract configuration to store
    ///
    /// # Returns
    ///
    /// Returns `Ok(())` on successful update, or an `Error` if storage fails.
    ///
    /// # Example
    ///
    /// ```rust
    /// # use soroban_sdk::Env;
    /// # use predictify_hybrid::config::ConfigManager;
    /// # let env = Env::default();
    ///
    /// // Get current configuration
    /// let mut current_config = ConfigManager::get_development_config(&env);
    /// ConfigManager::store_config(&env, &current_config).unwrap();
    ///
    /// // Modify fee settings
    /// current_config.fees.platform_fee_percentage = 3; // Increase to 3%
    /// current_config.fees.creation_fee = 15_000_000; // Increase to 1.5 XLM
    ///
    /// // Update stored configuration
    /// let result = ConfigManager::update_config(&env, &current_config);
    /// assert!(result.is_ok());
    ///
    /// // Verify update
    /// let updated_config = ConfigManager::get_config(&env).unwrap();
    /// assert_eq!(updated_config.fees.platform_fee_percentage, 3);
    /// ```
    ///
    /// # Update Semantics
    ///
    /// Configuration updates:
    /// - Completely replace the existing configuration
    /// - Are atomic operations ensuring consistency
    /// - Take effect immediately for subsequent contract calls
    /// - Should be validated before updating
    ///
    /// # Administrative Context
    ///
    /// Configuration updates are typically performed by:
    /// - Contract administrators during governance actions
    /// - Automated systems responding to market conditions
    /// - Migration scripts during contract upgrades
    /// - Emergency response procedures
    pub fn update_config(env: &Env, config: &ContractConfig) -> Result<(), Error> {
        Self::store_config(env, config)
    }

    /// Resets the contract configuration to development defaults and stores it.
    ///
    /// This function provides a convenient way to reset the contract configuration
    /// to safe development defaults, useful for testing, recovery scenarios,
    /// or initial contract setup.
    ///
    /// # Parameters
    ///
    /// * `env` - The Soroban environment for configuration generation and storage
    ///
    /// # Returns
    ///
    /// Returns the newly stored development `ContractConfig` on success,
    /// or an `Error` if storage fails.
    ///
    /// # Example
    ///
    /// ```rust
    /// # use soroban_sdk::Env;
    /// # use predictify_hybrid::config::{ConfigManager, Environment};
    /// # let env = Env::default();
    ///
    /// // Store a custom configuration first
    /// let mainnet_config = ConfigManager::get_mainnet_config(&env);
    /// ConfigManager::store_config(&env, &mainnet_config).unwrap();
    ///
    /// // Reset to development defaults
    /// let reset_config = ConfigManager::reset_to_defaults(&env).unwrap();
    ///
    /// // Verify reset to development environment
    /// assert_eq!(reset_config.network.environment, Environment::Development);
    /// assert_eq!(reset_config.fees.platform_fee_percentage, 2); // Default 2%
    ///
    /// // Confirm it's stored
    /// let stored_config = ConfigManager::get_config(&env).unwrap();
    /// assert_eq!(stored_config.network.environment, Environment::Development);
    /// ```
    ///
    /// # Reset Behavior
    ///
    /// Configuration reset:
    /// - Uses development configuration as the default baseline
    /// - Overwrites any existing stored configuration
    /// - Provides safe, conservative settings suitable for testing
    /// - Returns the newly stored configuration for immediate use
    ///
    /// # Use Cases
    ///
    /// Configuration reset is useful for:
    /// - **Testing**: Clean slate for test scenarios
    /// - **Recovery**: Restore known-good configuration after issues
    /// - **Development**: Quick setup for development environments
    /// - **Debugging**: Eliminate configuration as a variable
    /// - **Migration**: Safe fallback during configuration updates
    ///
    /// # Safety Considerations
    ///
    /// Development defaults provide:
    /// - Conservative fee structures
    /// - Accessible participation thresholds
    /// - Reasonable timeout and retry settings
    /// - Safe oracle and resolution parameters
    pub fn reset_to_defaults(env: &Env) -> Result<ContractConfig, Error> {
        let config = Self::get_development_config(env);
        Self::store_config(env, &config)?;
        Ok(config)
    }
}

// ===== CONFIGURATION VALIDATOR =====

/// Configuration validation utilities
pub struct ConfigValidator;

impl ConfigValidator {
    /// Validate complete contract configuration
    pub fn validate_contract_config(config: &ContractConfig) -> Result<(), Error> {
        Self::validate_fee_config(&config.fees)?;
        Self::validate_voting_config(&config.voting)?;
        Self::validate_market_config(&config.market)?;
        Self::validate_extension_config(&config.extension)?;
        Self::validate_resolution_config(&config.resolution)?;
        Self::validate_oracle_config(&config.oracle)?;
        Ok(())
    }

    /// Validate fee configuration
    pub fn validate_fee_config(config: &FeeConfig) -> Result<(), Error> {
        if config.platform_fee_percentage < MIN_PLATFORM_FEE_PERCENTAGE
            || config.platform_fee_percentage > MAX_PLATFORM_FEE_PERCENTAGE
        {
            return Err(Error::InvalidConfig);
        }

        if config.min_fee_amount > config.max_fee_amount {
            return Err(Error::InvalidConfig);
        }

<<<<<<< HEAD
        if config.creation_fee < config.min_fee_amount || config.creation_fee > config.max_fee_amount {
            return Err(Error::InvalidConfig);
=======
        if config.creation_fee < config.min_fee_amount
            || config.creation_fee > config.max_fee_amount
        {
            return Err(Error::InvalidFeeConfig);
>>>>>>> 370801ac
        }

        if config.collection_threshold <= 0 {
            return Err(Error::InvalidConfig);
        }

        Ok(())
    }

    /// Validate voting configuration
    pub fn validate_voting_config(config: &VotingConfig) -> Result<(), Error> {
        if config.min_vote_stake <= 0 {
            return Err(Error::InvalidInput);
        }

        if config.min_dispute_stake <= 0 {
            return Err(Error::InvalidInput);
        }

        if config.max_dispute_threshold < config.base_dispute_threshold {
            return Err(Error::InvalidInput);
        }

        if config.large_market_threshold <= 0 {
            return Err(Error::InvalidInput);
        }

        if config.high_activity_threshold == 0 {
            return Err(Error::InvalidInput);
        }

        if config.dispute_extension_hours == 0 {
            return Err(Error::InvalidInput);
        }

        Ok(())
    }

    /// Validate market configuration
    pub fn validate_market_config(config: &MarketConfig) -> Result<(), Error> {
        if config.max_duration_days < config.min_duration_days {
            return Err(Error::InvalidInput);
        }

        if config.max_outcomes < config.min_outcomes {
            return Err(Error::InvalidInput);
        }

        if config.max_question_length == 0 {
            return Err(Error::InvalidInput);
        }

        if config.max_outcome_length == 0 {
            return Err(Error::InvalidInput);
        }

        Ok(())
    }

    /// Validate extension configuration
    pub fn validate_extension_config(config: &ExtensionConfig) -> Result<(), Error> {
        if config.max_extension_days < config.min_extension_days {
            return Err(Error::InvalidInput);
        }

        if config.fee_per_day <= 0 {
            return Err(Error::InvalidInput);
        }

        if config.max_total_extensions == 0 {
            return Err(Error::InvalidInput);
        }

        Ok(())
    }

    /// Validate resolution configuration
    pub fn validate_resolution_config(config: &ResolutionConfig) -> Result<(), Error> {
        if config.min_confidence_score > config.max_confidence_score {
            return Err(Error::InvalidInput);
        }

        if config.oracle_weight_percentage + config.community_weight_percentage != 100 {
            return Err(Error::InvalidInput);
        }

        if config.min_votes_for_consensus == 0 {
            return Err(Error::InvalidInput);
        }

        Ok(())
    }

    /// Validate oracle configuration
    pub fn validate_oracle_config(config: &OracleConfig) -> Result<(), Error> {
        if config.max_price_age == 0 {
            return Err(Error::InvalidInput);
        }

        if config.retry_attempts == 0 {
            return Err(Error::InvalidInput);
        }

        if config.timeout_seconds == 0 {
            return Err(Error::InvalidInput);
        }

        Ok(())
    }
}

// ===== CONFIGURATION UTILS =====

/// Configuration utility functions
pub struct ConfigUtils;

impl ConfigUtils {
    /// Check if configuration is for mainnet
    pub fn is_mainnet(config: &ContractConfig) -> bool {
        matches!(config.network.environment, Environment::Mainnet)
    }

    /// Check if configuration is for testnet
    pub fn is_testnet(config: &ContractConfig) -> bool {
        matches!(config.network.environment, Environment::Testnet)
    }

    /// Check if configuration is for development
    pub fn is_development(config: &ContractConfig) -> bool {
        matches!(config.network.environment, Environment::Development)
    }

    /// Get environment name as string
    pub fn get_environment_name(config: &ContractConfig) -> String {
        match config.network.environment {
<<<<<<< HEAD
            Environment::Development => String::from_str(config.network.passphrase.env(), "development"),
            Environment::Testnet => String::from_str(config.network.passphrase.env(), "testnet"),
            Environment::Mainnet => String::from_str(config.network.passphrase.env(), "mainnet"),
            Environment::Custom => String::from_str(config.network.passphrase.env(), "custom"),
=======
            Environment::Development => {
                String::from_str(&config.network.passphrase.env(), "development")
            }
            Environment::Testnet => String::from_str(&config.network.passphrase.env(), "testnet"),
            Environment::Mainnet => String::from_str(&config.network.passphrase.env(), "mainnet"),
            Environment::Custom => String::from_str(&config.network.passphrase.env(), "custom"),
>>>>>>> 370801ac
        }
    }

    /// Get configuration summary
    pub fn get_config_summary(config: &ContractConfig) -> String {
        let env_name = Self::get_environment_name(config);
        let fee_percentage = config.fees.platform_fee_percentage;

        // Create simple summary since string concatenation is complex in no_std
        if fee_percentage == 2 {
            String::from_str(env_name.env(), "Development config with 2% fees")
        } else if fee_percentage == 3 {
            String::from_str(env_name.env(), "Mainnet config with 3% fees")
        } else {
            String::from_str(env_name.env(), "Custom config")
        }
    }

    /// Check if fees are enabled
    pub fn fees_enabled(config: &ContractConfig) -> bool {
        config.fees.fees_enabled
    }

    /// Get fee configuration
    pub fn get_fee_config(config: &ContractConfig) -> &FeeConfig {
        &config.fees
    }

    /// Get voting configuration
    pub fn get_voting_config(config: &ContractConfig) -> &VotingConfig {
        &config.voting
    }

    /// Get market configuration
    pub fn get_market_config(config: &ContractConfig) -> &MarketConfig {
        &config.market
    }

    /// Get extension configuration
    pub fn get_extension_config(config: &ContractConfig) -> &ExtensionConfig {
        &config.extension
    }

    /// Get resolution configuration
    pub fn get_resolution_config(config: &ContractConfig) -> &ResolutionConfig {
        &config.resolution
    }

    /// Get oracle configuration
    pub fn get_oracle_config(config: &ContractConfig) -> &OracleConfig {
        &config.oracle
    }
}

// ===== CONFIGURATION TESTING =====

/// Configuration testing utilities
pub struct ConfigTesting;

impl ConfigTesting {
    /// Create test configuration for development
    pub fn create_test_config(env: &Env) -> ContractConfig {
        ConfigManager::get_development_config(env)
    }

    /// Create test configuration for mainnet
    pub fn create_mainnet_test_config(env: &Env) -> ContractConfig {
        ConfigManager::get_mainnet_config(env)
    }

    /// Validate test configuration structure
    pub fn validate_test_config_structure(config: &ContractConfig) -> Result<(), Error> {
        ConfigValidator::validate_contract_config(config)
    }

    /// Create minimal test configuration
    pub fn create_minimal_test_config(env: &Env) -> ContractConfig {
        ContractConfig {
            network: NetworkConfig {
                environment: Environment::Development,
                passphrase: String::from_str(env, "Test"),
                rpc_url: String::from_str(env, "http://localhost"),
                network_id: String::from_str(env, "test"),
                contract_address: Address::from_str(
                    env,
                    "GAAAAAAAAAAAAAAAAAAAAAAAAAAAAAAAAAAAAAAAAAAAAAAAAAAAAWHF",
                ),
            },
            fees: FeeConfig {
                platform_fee_percentage: 1,
                creation_fee: 5_000_000,
                min_fee_amount: 500_000,
                max_fee_amount: 500_000_000,
                collection_threshold: 50_000_000,
                fees_enabled: true,
            },
            voting: VotingConfig {
                min_vote_stake: 500_000,
                min_dispute_stake: 5_000_000,
                max_dispute_threshold: 50_000_000,
                base_dispute_threshold: 5_000_000,
                large_market_threshold: 500_000_000,
                high_activity_threshold: 50,
                dispute_extension_hours: 12,
            },
            market: MarketConfig {
                max_duration_days: 30,
                min_duration_days: 1,
                max_outcomes: 5,
                min_outcomes: 2,
                max_question_length: 200,
                max_outcome_length: 50,
            },
            extension: ExtensionConfig {
                max_extension_days: 7,
                min_extension_days: 1,
                fee_per_day: 50_000_000,
                max_total_extensions: 2,
            },
            resolution: ResolutionConfig {
                min_confidence_score: 0,
                max_confidence_score: 100,
                oracle_weight_percentage: 60,
                community_weight_percentage: 40,
                min_votes_for_consensus: 3,
            },
            oracle: OracleConfig {
                max_price_age: 1800,
                retry_attempts: 2,
                timeout_seconds: 15,
            },
        }
    }
}

// ===== MODULE TESTS =====

#[cfg(test)]
mod tests {
    use super::*;

    #[test]
    fn test_config_manager_default_configs() {
        let env = Env::default();

        // Test development config
        let dev_config = ConfigManager::get_development_config(&env);
        assert_eq!(dev_config.network.environment, Environment::Development);
        assert_eq!(
            dev_config.fees.platform_fee_percentage,
            DEFAULT_PLATFORM_FEE_PERCENTAGE
        );

        // Test testnet config
        let testnet_config = ConfigManager::get_testnet_config(&env);
        assert_eq!(testnet_config.network.environment, Environment::Testnet);

        // Test mainnet config
        let mainnet_config = ConfigManager::get_mainnet_config(&env);
        assert_eq!(mainnet_config.network.environment, Environment::Mainnet);
        assert_eq!(mainnet_config.fees.platform_fee_percentage, 3);
    }

    #[test]
    fn test_config_validator() {
        let env = Env::default();
        let config = ConfigManager::get_development_config(&env);

        // Test valid configuration
        assert!(ConfigValidator::validate_contract_config(&config).is_ok());

        // Test invalid fee configuration
        let mut invalid_config = config.clone();
        invalid_config.fees.platform_fee_percentage = 15; // Too high
        assert!(ConfigValidator::validate_contract_config(&invalid_config).is_err());

        // Test invalid voting configuration
        let mut invalid_config = config.clone();
        invalid_config.voting.min_vote_stake = 0; // Invalid
        assert!(ConfigValidator::validate_contract_config(&invalid_config).is_err());
    }

    #[test]
    fn test_config_utils() {
        let env = Env::default();
        let dev_config = ConfigManager::get_development_config(&env);
        let mainnet_config = ConfigManager::get_mainnet_config(&env);

        // Test environment detection
        assert!(ConfigUtils::is_development(&dev_config));
        assert!(!ConfigUtils::is_mainnet(&dev_config));
        assert!(ConfigUtils::is_mainnet(&mainnet_config));

        // Test fee enabled check
        assert!(ConfigUtils::fees_enabled(&dev_config));
        assert!(ConfigUtils::fees_enabled(&mainnet_config));

        // Test configuration access
        assert_eq!(
            ConfigUtils::get_fee_config(&dev_config).platform_fee_percentage,
            2
        );
        assert_eq!(
            ConfigUtils::get_fee_config(&mainnet_config).platform_fee_percentage,
            3
        );
    }

    #[test]
    fn test_config_storage() {
        let env = Env::default();
        let contract_id = env.register(crate::PredictifyHybrid, ());
        let config = ConfigManager::get_development_config(&env);

        env.as_contract(&contract_id, || {
            // Test storage and retrieval
            assert!(ConfigManager::store_config(&env, &config).is_ok());
            let retrieved_config = ConfigManager::get_config(&env).unwrap();
            assert_eq!(
                retrieved_config.fees.platform_fee_percentage,
                config.fees.platform_fee_percentage
            );

            // Test reset to defaults
            let reset_config = ConfigManager::reset_to_defaults(&env).unwrap();
            assert_eq!(
                reset_config.fees.platform_fee_percentage,
                DEFAULT_PLATFORM_FEE_PERCENTAGE
            );
        });
    }

    #[test]
    fn test_config_testing() {
        let env = Env::default();

        // Test test configuration creation
        let test_config = ConfigTesting::create_test_config(&env);
        assert!(ConfigTesting::validate_test_config_structure(&test_config).is_ok());

        // Test mainnet test configuration
        let mainnet_test_config = ConfigTesting::create_mainnet_test_config(&env);
        assert!(ConfigTesting::validate_test_config_structure(&mainnet_test_config).is_ok());

        // Test minimal test configuration
        let minimal_config = ConfigTesting::create_minimal_test_config(&env);
        assert!(ConfigTesting::validate_test_config_structure(&minimal_config).is_ok());
        assert_eq!(minimal_config.fees.platform_fee_percentage, 1);
    }

    #[test]
    fn test_environment_enum() {
        let env = Env::default();

        // Test environment creation
        let dev_env = Environment::Development;
        let _testnet_env = Environment::Testnet;
        let mainnet_env = Environment::Mainnet;
        let _custom_env = Environment::Custom;

        // Test environment comparison
        assert_eq!(dev_env, Environment::Development);
        assert_ne!(dev_env, mainnet_env);

        // Test environment in configuration
        let config = ConfigManager::get_development_config(&env);
        assert_eq!(config.network.environment, dev_env);
    }

    #[test]
    fn test_configuration_constants() {
        // Test fee constants
        assert_eq!(DEFAULT_PLATFORM_FEE_PERCENTAGE, 2);
        assert_eq!(DEFAULT_MARKET_CREATION_FEE, 10_000_000);
        assert_eq!(MIN_FEE_AMOUNT, 1_000_000);
        assert_eq!(MAX_FEE_AMOUNT, 1_000_000_000);

        // Test voting constants
        assert_eq!(MIN_VOTE_STAKE, 1_000_000);
        assert_eq!(MIN_DISPUTE_STAKE, 10_000_000);
        assert_eq!(DISPUTE_EXTENSION_HOURS, 24);

        // Test market constants
        assert_eq!(MAX_MARKET_DURATION_DAYS, 365);
        assert_eq!(MIN_MARKET_DURATION_DAYS, 1);
        assert_eq!(MAX_MARKET_OUTCOMES, 10);
        assert_eq!(MIN_MARKET_OUTCOMES, 2);

        // Test extension constants
        assert_eq!(MAX_EXTENSION_DAYS, 30);
        assert_eq!(MIN_EXTENSION_DAYS, 1);
        assert_eq!(EXTENSION_FEE_PER_DAY, 100_000_000);

        // Test resolution constants
        assert_eq!(MIN_CONFIDENCE_SCORE, 0);
        assert_eq!(MAX_CONFIDENCE_SCORE, 100);
        assert_eq!(ORACLE_WEIGHT_PERCENTAGE, 70);
        assert_eq!(COMMUNITY_WEIGHT_PERCENTAGE, 30);

        // Test oracle constants
        assert_eq!(MAX_ORACLE_PRICE_AGE, 3600);
        assert_eq!(ORACLE_RETRY_ATTEMPTS, 3);
        assert_eq!(ORACLE_TIMEOUT_SECONDS, 30);
    }
}<|MERGE_RESOLUTION|>--- conflicted
+++ resolved
@@ -2227,15 +2227,10 @@
             return Err(Error::InvalidConfig);
         }
 
-<<<<<<< HEAD
+
         if config.creation_fee < config.min_fee_amount || config.creation_fee > config.max_fee_amount {
             return Err(Error::InvalidConfig);
-=======
-        if config.creation_fee < config.min_fee_amount
-            || config.creation_fee > config.max_fee_amount
-        {
-            return Err(Error::InvalidFeeConfig);
->>>>>>> 370801ac
+
         }
 
         if config.collection_threshold <= 0 {
@@ -2371,19 +2366,12 @@
     /// Get environment name as string
     pub fn get_environment_name(config: &ContractConfig) -> String {
         match config.network.environment {
-<<<<<<< HEAD
+
             Environment::Development => String::from_str(config.network.passphrase.env(), "development"),
             Environment::Testnet => String::from_str(config.network.passphrase.env(), "testnet"),
             Environment::Mainnet => String::from_str(config.network.passphrase.env(), "mainnet"),
             Environment::Custom => String::from_str(config.network.passphrase.env(), "custom"),
-=======
-            Environment::Development => {
-                String::from_str(&config.network.passphrase.env(), "development")
-            }
-            Environment::Testnet => String::from_str(&config.network.passphrase.env(), "testnet"),
-            Environment::Mainnet => String::from_str(&config.network.passphrase.env(), "mainnet"),
-            Environment::Custom => String::from_str(&config.network.passphrase.env(), "custom"),
->>>>>>> 370801ac
+
         }
     }
 
