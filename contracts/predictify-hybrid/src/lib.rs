--- conflicted
+++ resolved
@@ -17,11 +17,8 @@
 mod events;
 mod extensions;
 mod fees;
-<<<<<<< HEAD
 mod governance;
 mod graceful_degradation;
-=======
->>>>>>> 4d147c6b
 mod markets;
 mod monitoring;
 mod oracles;
@@ -57,14 +54,11 @@
 pub use errors::Error;
 pub use types::*;
 
-<<<<<<< HEAD
 use crate::config::{
     ConfigChanges, ConfigManager, ConfigUpdateRecord, ContractConfig, MarketLimits,
 };
 use crate::graceful_degradation::{OracleBackup, OracleHealth};
 use crate::reentrancy_guard::ReentrancyGuard;
-=======
->>>>>>> 4d147c6b
 use alloc::format;
 use soroban_sdk::{
     contract, contractimpl, panic_with_error, Address, Env, Map, String, Symbol, Vec,
@@ -1413,7 +1407,6 @@
         monitoring::ContractMonitor::validate_monitoring_data(&env, &data)
     }
 
-<<<<<<< HEAD
     // ===== ORACLE FALLBACK FUNCTIONS =====
 
     /// Get oracle data with backup if primary fails
@@ -1475,8 +1468,9 @@
             OracleHealth::Working => String::from_str(&env, "working"),
             OracleHealth::Broken => String::from_str(&env, "broken"),
         }
-=======
-      // ===== MULTI-ADMIN MANAGEMENT FUNCTIONS =====
+    }
+
+    // ===== MULTI-ADMIN MANAGEMENT FUNCTIONS =====
 
     /// Add a new admin with specified role (SuperAdmin only)
     pub fn add_admin(
@@ -1547,7 +1541,7 @@
         permission: AdminPermission,
     ) -> bool {
         AdminManager::check_role_permissions(&env, role, permission)
->>>>>>> 4d147c6b
+    }
     }
 }
 
