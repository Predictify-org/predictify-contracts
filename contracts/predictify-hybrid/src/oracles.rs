--- conflicted
+++ resolved
@@ -12,87 +12,10 @@
 /// - Reflector oracle implementation (primary oracle for Stellar Network)
 /// - Oracle factory pattern for creating oracle instances
 /// - Oracle utilities for price comparison and outcome determination
-<<<<<<< HEAD
+
 // ===== ORACLE INTERFACE =====
 ///   Standard interface for all oracle implementations
-=======
-///
-/// Note: Pyth Network is not available on Stellar, so Reflector is the primary oracle provider.
-
-// ===== ORACLE INTERFACE =====
-
-/// Standard interface defining the contract for all oracle implementations.
-///
-/// This trait establishes a unified API for interacting with different oracle providers,
-/// enabling seamless switching between oracle sources and consistent behavior across
-/// the platform. All oracle implementations must conform to this interface.
-///
-/// # Design Philosophy
-///
-/// The interface follows these principles:
-/// - **Provider Agnostic**: Works with any oracle provider (Pyth, Reflector, etc.)
-/// - **Consistent API**: Uniform method signatures across all implementations
-/// - **Error Handling**: Standardized error types for predictable behavior
-/// - **Health Monitoring**: Built-in oracle health and availability checking
-///
-/// # Supported Operations
-///
-/// All oracle implementations must support:
-/// - **Price Retrieval**: Get current prices for specified asset feeds
-/// - **Provider Identification**: Return the oracle provider type
-/// - **Contract Access**: Provide oracle contract address information
-/// - **Health Checking**: Verify oracle availability and operational status
-///
-/// # Example Usage
-///
-/// ```rust
-/// # use soroban_sdk::{Env, String};
-/// # use predictify_hybrid::oracles::{OracleInterface, ReflectorOracle};
-/// # use predictify_hybrid::types::OracleProvider;
-/// # let env = Env::default();
-/// # let oracle_address = soroban_sdk::Address::generate(&env);
-///
-/// // Create oracle instance
-/// let oracle = ReflectorOracle::new(oracle_address);
-///
-/// // Check oracle health before use
-/// if oracle.is_healthy(&env).unwrap_or(false) {
-///     // Get price for BTC/USD feed
-///     let btc_price = oracle.get_price(
-///         &env,
-///         &String::from_str(&env, "BTC/USD")
-///     );
-///     
-///     match btc_price {
-///         Ok(price) => println!("BTC price: ${}", price / 100),
-///         Err(e) => println!("Failed to get price: {:?}", e),
-///     }
-///     
-///     // Verify provider type
-///     assert_eq!(oracle.provider(), OracleProvider::Reflector);
-/// } else {
-///     println!("Oracle is not healthy, using fallback");
-/// }
-/// ```
-///
-/// # Implementation Requirements
-///
-/// Oracle implementations must:
-/// - Handle network failures gracefully with appropriate error codes
-/// - Validate feed IDs and return meaningful errors for invalid feeds
-/// - Implement proper authentication and authorization where required
-/// - Provide accurate health status based on actual oracle availability
-/// - Return prices in consistent units (typically with 8 decimal precision)
-///
-/// # Error Handling
-///
-/// Common error scenarios:
-/// - **Network Issues**: Oracle service unavailable or unreachable
-/// - **Invalid Feeds**: Requested feed ID not supported by oracle
-/// - **Authentication**: Oracle requires authentication that failed
-/// - **Rate Limiting**: Too many requests to oracle service
-/// - **Data Quality**: Oracle returned invalid or stale price data
->>>>>>> 370801ac
+
 pub trait OracleInterface {
     /// Get the current price for a given feed ID
     fn get_price(&self, env: &Env, feed_id: &String) -> Result<i128, Error>;
@@ -385,7 +308,7 @@
         self.feed_configurations.len() as u32
     }
 
-<<<<<<< HEAD
+
         // Return different mock prices based on the asset
         if feed_id == &String::from_str(_env, "BTC/USD") {
             Ok(2_600_000) // $26,000 for BTC
@@ -395,23 +318,7 @@
             Ok(12_00) // $0.12 for XLM
         } else {
             Ok(2_600_000) // Default to BTC price
-=======
-    /// Convert raw price to scaled price based on feed configuration
-    ///
-    /// # Arguments
-    /// * `raw_price` - Raw price from oracle
-    /// * `feed_config` - Feed configuration containing decimals
-    ///
-    /// # Returns
-    /// Scaled price in the contract's expected format
-    pub fn scale_price(&self, raw_price: i128, feed_config: &PythFeedConfig) -> i128 {
-        // Convert from Pyth price format to contract format
-        // This is a placeholder implementation
-        if feed_config.decimals > 0 {
-            raw_price / (10_i128.pow(feed_config.decimals as u32))
-        } else {
-            raw_price
->>>>>>> 370801ac
+
         }
     }
 
@@ -1031,14 +938,9 @@
                 let oracle = ReflectorOracle::new(contract_id);
                 Ok(OracleInstance::Reflector(oracle))
             }
-<<<<<<< HEAD
+
             OracleProvider::BandProtocol | OracleProvider::DIA => Err(Error::InvalidConfig),
-=======
-            _ => {
-                // All other providers should be caught by is_provider_supported check above
-                Err(Error::InvalidOracleConfig)
-            }
->>>>>>> 370801ac
+
         }
     }
 
