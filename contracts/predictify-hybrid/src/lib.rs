--- conflicted
+++ resolved
@@ -929,7 +929,7 @@
         Ok(stats)
     }
 
-<<<<<<< HEAD
+
     // ===== AUDIT SYSTEM FUNCTIONS =====
 
     /// Initialize the audit system
@@ -997,197 +997,7 @@
     /// Reset audit system (admin only)
     pub fn reset_audit_system(env: Env, admin: Address) -> Result<(), Error> {
         audit::AuditManager::reset_audit_system(&env, &admin)
-=======
-    /// Dispute a market resolution
-    pub fn dispute_market(
-        env: Env,
-        user: Address,
-        market_id: Symbol,
-        stake: i128,
-        reason: Option<String>,
-    ) -> Result<(), Error> {
-        user.require_auth();
-        disputes::DisputeManager::process_dispute(&env, user, market_id, stake, reason)
-    }
-
-    /// Vote on a dispute
-    pub fn vote_on_dispute(
-        env: Env,
-        user: Address,
-        market_id: Symbol,
-        dispute_id: Symbol,
-        vote: bool,
-        stake: i128,
-        reason: Option<String>,
-    ) -> Result<(), Error> {
-        user.require_auth();
-        disputes::DisputeManager::vote_on_dispute(
-            &env, user, market_id, dispute_id, vote, stake, reason,
-        )
-    }
-
-    /// Resolve a dispute (admin only)
-    pub fn resolve_dispute(
-        env: Env,
-        admin: Address,
-        market_id: Symbol,
-    ) -> Result<disputes::DisputeResolution, Error> {
-        admin.require_auth();
-
-        // Verify admin
-        let stored_admin: Address = env
-            .storage()
-            .persistent()
-            .get(&Symbol::new(&env, "Admin"))
-            .unwrap_or_else(|| {
-                panic_with_error!(env, Error::Unauthorized);
-            });
-
-        if admin != stored_admin {
-            panic_with_error!(env, Error::Unauthorized);
-        }
-
-        disputes::DisputeManager::resolve_dispute(&env, market_id, admin)
-    }
-
-    /// Collect fees from a market (admin only)
-    pub fn collect_fees(env: Env, admin: Address, market_id: Symbol) -> Result<i128, Error> {
-        admin.require_auth();
-
-        // Verify admin
-        let stored_admin: Address = env
-            .storage()
-            .persistent()
-            .get(&Symbol::new(&env, "Admin"))
-            .unwrap_or_else(|| {
-                panic_with_error!(env, Error::Unauthorized);
-            });
-
-        if admin != stored_admin {
-            panic_with_error!(env, Error::Unauthorized);
-        }
-
-        fees::FeeManager::collect_fees(&env, admin, market_id)
-    }
-
-    /// Extend market duration (admin only)
-    pub fn extend_market(
-        env: Env,
-        admin: Address,
-        market_id: Symbol,
-        additional_days: u32,
-        reason: String,
-        fee_amount: i128,
-    ) -> Result<(), Error> {
-        admin.require_auth();
-
-        // Verify admin
-        let stored_admin: Address = env
-            .storage()
-            .persistent()
-            .get(&Symbol::new(&env, "Admin"))
-            .unwrap_or_else(|| {
-                panic_with_error!(env, Error::Unauthorized);
-            });
-
-        if admin != stored_admin {
-            panic_with_error!(env, Error::Unauthorized);
-        }
-
-        extensions::ExtensionManager::extend_market_duration(
-            &env,
-            admin,
-            market_id,
-            additional_days,
-            reason,
-        )
-    }
-
-    // ===== STORAGE OPTIMIZATION FUNCTIONS =====
-
-    /// Compress market data for storage optimization
-    pub fn compress_market_data(env: Env, market_id: Symbol) -> Result<storage::CompressedMarket, Error> {
-        let market = match markets::MarketStateManager::get_market(&env, &market_id) {
-            Ok(m) => m,
-            Err(e) => return Err(e),
-        };
-        
-        storage::StorageOptimizer::compress_market_data(&env, &market)
-    }
-
-    /// Clean up old market data based on age and state
-    pub fn cleanup_old_market_data(env: Env, market_id: Symbol) -> Result<bool, Error> {
-        storage::StorageOptimizer::cleanup_old_market_data(&env, &market_id)
-    }
-
-    /// Migrate storage format from old to new format
-    pub fn migrate_storage_format(
-        env: Env,
-        from_format: storage::StorageFormat,
-        to_format: storage::StorageFormat,
-    ) -> Result<storage::StorageMigration, Error> {
-        storage::StorageOptimizer::migrate_storage_format(&env, from_format, to_format)
-    }
-
-    /// Monitor storage usage and return statistics
-    pub fn monitor_storage_usage(env: Env) -> Result<storage::StorageUsageStats, Error> {
-        storage::StorageOptimizer::monitor_storage_usage(&env)
-    }
-
-    /// Optimize storage layout for a specific market
-    pub fn optimize_storage_layout(env: Env, market_id: Symbol) -> Result<bool, Error> {
-        storage::StorageOptimizer::optimize_storage_layout(&env, &market_id)
-    }
-
-    /// Get storage usage statistics
-    pub fn get_storage_usage_statistics(env: Env) -> Result<storage::StorageUsageStats, Error> {
-        storage::StorageOptimizer::get_storage_usage_statistics(&env)
-    }
-
-    /// Validate storage integrity for a specific market
-    pub fn validate_storage_integrity(env: Env, market_id: Symbol) -> Result<storage::StorageIntegrityResult, Error> {
-        storage::StorageOptimizer::validate_storage_integrity(&env, &market_id)
-    }
-
-    /// Get storage configuration
-    pub fn get_storage_config(env: Env) -> storage::StorageConfig {
-        storage::StorageOptimizer::get_storage_config(&env)
-    }
-
-    /// Update storage configuration
-    pub fn update_storage_config(env: Env, config: storage::StorageConfig) -> Result<(), Error> {
-        storage::StorageOptimizer::update_storage_config(&env, &config)
-    }
-
-    /// Calculate storage cost for a market
-    pub fn calculate_storage_cost(env: Env, market_id: Symbol) -> Result<u64, Error> {
-        let market = match markets::MarketStateManager::get_market(&env, &market_id) {
-            Ok(m) => m,
-            Err(e) => return Err(e),
-        };
-        
-        Ok(storage::StorageUtils::calculate_storage_cost(&market))
-    }
-
-    /// Get storage efficiency score for a market
-    pub fn get_storage_efficiency_score(env: Env, market_id: Symbol) -> Result<u32, Error> {
-        let market = match markets::MarketStateManager::get_market(&env, &market_id) {
-            Ok(m) => m,
-            Err(e) => return Err(e),
-        };
-        
-        Ok(storage::StorageUtils::get_storage_efficiency_score(&market))
-    }
-
-    /// Get storage recommendations for a market
-    pub fn get_storage_recommendations(env: Env, market_id: Symbol) -> Result<Vec<String>, Error> {
-        let market = match markets::MarketStateManager::get_market(&env, &market_id) {
-            Ok(m) => m,
-            Err(e) => return Err(e),
-        };
-        
-        Ok(storage::StorageUtils::get_storage_recommendations(&market))
->>>>>>> 370801ac
+
     }
 }
 
