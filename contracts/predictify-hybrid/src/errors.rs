--- conflicted
+++ resolved
@@ -1,12 +1,8 @@
 #![allow(dead_code)]
 
-<<<<<<< HEAD
-use soroban_sdk::contracterror;
-=======
 use soroban_sdk::{
     contracterror, contracttype, Address, Env, Map, String, Symbol, Vec,
 };
->>>>>>> 4ac42e8d
 
 /// Essential error codes for Predictify Hybrid contract
 #[contracterror]
@@ -239,9 +235,6 @@
         }
     }
 }
-<<<<<<< HEAD
-=======
-
 
 
 // ===== TESTING MODULE =====
@@ -264,7 +257,7 @@
         };
 
         let detailed_error = ErrorHandler::categorize_error(&env, Error::Unauthorized, context);
-        
+
         assert_eq!(detailed_error.severity, ErrorSeverity::High);
         assert_eq!(detailed_error.category, ErrorCategory::Authentication);
         assert_eq!(detailed_error.recovery_strategy, RecoveryStrategy::Abort);
@@ -333,10 +326,9 @@
     fn test_error_analytics() {
         let env = Env::default();
         let analytics = ErrorHandler::get_error_analytics(&env).unwrap();
-        
+
         assert_eq!(analytics.total_errors, 0);
         assert!(analytics.errors_by_category.get(ErrorCategory::UserOperation).is_some());
         assert!(analytics.errors_by_severity.get(ErrorSeverity::Low).is_some());
     }
-}
->>>>>>> 4ac42e8d
+}