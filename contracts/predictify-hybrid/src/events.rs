extern crate alloc;

// use alloc::string::ToString; // Removed to fix Display/ToString trait errors
use soroban_sdk::{contracttype, symbol_short, vec, Address, Env, Map, String, Symbol, Vec};

use crate::config::Environment;
use crate::errors::Error;

// Define AdminRole locally since it's not available in the crate root
#[derive(Clone, Debug, Eq, PartialEq)]
pub enum AdminRole {
    Owner,
    Admin,
    Moderator,
}

/// Comprehensive event system for Predictify Hybrid contract
///
/// This module provides a centralized event emission and logging system with:
/// - Event types and structures for all contract operations
/// - Event emission utilities and helpers
/// - Event logging and monitoring functions
/// - Event validation and helper functions
/// - Event testing utilities and examples
/// - Event documentation and examples

// ===== EVENT TYPES =====

/// Event emitted when a new prediction market is successfully created.
///
/// This event provides comprehensive information about newly created markets,
/// including market parameters, outcomes, administrative details, and timing.
/// Essential for tracking market creation activity and building market indices.
///
/// # Event Data
///
/// Contains all critical market creation parameters:
/// - Market identification and question details
/// - Available outcomes for prediction
/// - Administrative and timing information
/// - Creation timestamp for chronological ordering
///
/// # Example Usage
///
/// ```rust
/// # use soroban_sdk::{Env, Address, Symbol, String, Vec};
/// # use predictify_hybrid::events::MarketCreatedEvent;
/// # let env = Env::default();
/// # let admin = Address::generate(&env);
///
/// // Market creation event data
/// let event = MarketCreatedEvent {
///     market_id: Symbol::new(&env, "btc_50k_2024"),
///     question: String::from_str(&env, "Will Bitcoin reach $50,000 by end of 2024?"),
///     outcomes: vec![
///         &env,
///         String::from_str(&env, "Yes"),
///         String::from_str(&env, "No")
///     ],
///     admin: admin.clone(),
///     end_time: 1735689600, // Dec 31, 2024
///     timestamp: env.ledger().timestamp(),
/// };
///
/// // Event provides complete market context
/// println!("New market: {}", event.question.to_string());
/// println!("Market ID: {}", event.market_id.to_string());
/// println!("Outcomes: {} options", event.outcomes.len());
/// println!("Ends: {}", event.end_time);
/// ```
///
/// # Integration Points
///
/// - **Market Indexing**: Build searchable market directories
/// - **Activity Feeds**: Display recent market creation activity
/// - **Analytics**: Track market creation patterns and trends
/// - **Notifications**: Alert users about new markets in categories of interest
/// - **Audit Trails**: Maintain complete record of market creation events
///
/// # Event Timing
///
/// Emitted immediately after successful market creation, providing:
/// - Real-time notification of new markets
/// - Chronological ordering via timestamp
/// - Immediate availability for user interfaces
/// - Historical record for analytics and reporting
#[contracttype]
#[derive(Clone, Debug, Eq, PartialEq)]
pub struct MarketCreatedEvent {
    /// Market ID
    pub market_id: Symbol,
    /// Market question
    pub question: String,
    /// Market outcomes
    pub outcomes: Vec<String>,
    /// Market admin
    pub admin: Address,
    /// Market end time
    pub end_time: u64,
    /// Creation timestamp
    pub timestamp: u64,
}

/// Event emitted when a user successfully casts a vote on a prediction market.
///
/// This event captures all details of voting activity, including voter identity,
/// chosen outcome, stake amount, and timing. Critical for tracking market
/// participation, calculating outcomes, and maintaining voting transparency.
///
/// # Vote Information
///
/// Records complete voting context:
/// - Market and voter identification
/// - Selected outcome and confidence (stake)
/// - Precise timing for chronological analysis
/// - Economic weight for outcome calculations
///
/// # Example Usage
///
/// ```rust
/// # use soroban_sdk::{Env, Address, Symbol, String};
/// # use predictify_hybrid::events::VoteCastEvent;
/// # let env = Env::default();
/// # let voter = Address::generate(&env);
///
/// // Vote casting event data
/// let event = VoteCastEvent {
///     market_id: Symbol::new(&env, "btc_50k_2024"),
///     voter: voter.clone(),
///     outcome: String::from_str(&env, "Yes"),
///     stake: 10_000_000, // 1.0 XLM
///     timestamp: env.ledger().timestamp(),
/// };
///
/// // Event provides complete voting context
/// println!("Vote cast by: {}", event.voter.to_string());
/// println!("Market: {}", event.market_id.to_string());
/// println!("Outcome: {}", event.outcome.to_string());
/// println!("Stake: {} XLM", event.stake / 10_000_000);
/// ```
///
/// # Economic Tracking
///
/// Enables comprehensive economic analysis:
/// - **Stake Distribution**: Track economic weight across outcomes
/// - **Voter Confidence**: Analyze stake amounts as confidence indicators
/// - **Market Liquidity**: Monitor total stakes and participation levels
/// - **Outcome Probability**: Calculate implied probabilities from stakes
///
/// # Transparency Features
///
/// Supports market transparency through:
/// - **Public Voting Records**: All votes are publicly auditable
/// - **Stake Verification**: Economic weights are transparently recorded
/// - **Chronological Ordering**: Precise timing enables trend analysis
/// - **Voter Attribution**: Clear voter identity for accountability
///
/// # Integration Applications
///
/// - **Real-time Updates**: Live market activity feeds
/// - **Analytics Dashboards**: Voting pattern analysis and visualization
/// - **Outcome Calculation**: Stake-weighted probability calculations
/// - **User Portfolios**: Track individual voting history and performance
/// - **Market Sentiment**: Aggregate voting trends and momentum analysis
#[contracttype]
#[derive(Clone, Debug, Eq, PartialEq)]
pub struct VoteCastEvent {
    /// Market ID
    pub market_id: Symbol,
    /// Voter address
    pub voter: Address,
    /// Voted outcome
    pub outcome: String,
    /// Stake amount
    pub stake: i128,
    /// Vote timestamp
    pub timestamp: u64,
}

/// Event emitted when oracle data is successfully fetched for market resolution.
///
/// This event captures comprehensive oracle data retrieval information, including
/// the specific data source, fetched values, comparison logic, and timing.
/// Essential for transparency, auditability, and dispute resolution processes.
///
/// # Oracle Data Context
///
/// Provides complete oracle resolution context:
/// - Market identification and oracle provider details
/// - Actual fetched data values and comparison parameters
/// - Resolution logic and threshold evaluation
/// - Precise timing for chronological verification
///
/// # Example Usage
///
/// ```rust
/// # use soroban_sdk::{Env, Symbol, String};
/// # use predictify_hybrid::events::OracleResultEvent;
/// # let env = Env::default();
///
/// // Oracle result event for Bitcoin price market
/// let event = OracleResultEvent {
///     market_id: Symbol::new(&env, "btc_50k_2024"),
///     result: String::from_str(&env, "Yes"), // Bitcoin reached $50k
///     provider: String::from_str(&env, "Chainlink"),
///     feed_id: String::from_str(&env, "BTC/USD"),
///     price: 52_000_00000000, // $52,000 (8 decimal precision)
///     threshold: 50_000_00000000, // $50,000 threshold
///     comparison: String::from_str(&env, "gte"), // greater than or equal
///     timestamp: env.ledger().timestamp(),
/// };
///
/// // Event provides complete oracle context
/// println!("Oracle result: {}", event.result.to_string());
/// println!("Price fetched: ${}", event.price / 100000000);
/// println!("Threshold: ${}", event.threshold / 100000000);
/// println!("Provider: {}", event.provider.to_string());
/// println!("Feed: {}", event.feed_id.to_string());
/// ```
///
/// # Transparency and Auditability
///
/// Enables complete oracle transparency:
/// - **Data Source Verification**: Clear provider and feed identification
/// - **Value Documentation**: Exact fetched values with precision
/// - **Logic Transparency**: Comparison operators and thresholds
/// - **Timing Verification**: Precise fetch timestamps
///
/// # Dispute Resolution Support
///
/// Critical for dispute processes:
/// - **Evidence Base**: Concrete data for dispute evaluation
/// - **Verification Path**: Complete audit trail from source to result
/// - **Alternative Validation**: Enable cross-reference with other sources
/// - **Historical Context**: Timestamp-based data verification
///
/// # Integration Applications
///
/// - **Oracle Monitoring**: Track oracle performance and reliability
/// - **Data Verification**: Cross-reference oracle results with external sources
/// - **Dispute Analysis**: Provide evidence for community dispute resolution
/// - **Market Analytics**: Analyze oracle accuracy and market outcomes
/// - **Compliance Reporting**: Maintain regulatory audit trails
#[contracttype]
#[derive(Clone, Debug, Eq, PartialEq)]
pub struct OracleResultEvent {
    /// Market ID
    pub market_id: Symbol,
    /// Oracle result
    pub result: String,
    /// Oracle provider
    pub provider: String,
    /// Feed ID
    pub feed_id: String,
    /// Price at resolution
    pub price: i128,
    /// Threshold value
    pub threshold: i128,
    /// Comparison operator
    pub comparison: String,
    /// Fetch timestamp
    pub timestamp: u64,
}

/// Event emitted when a prediction market is successfully resolved with final outcome.
///
/// This event captures the complete resolution process, including the final outcome,
/// resolution methodology (oracle vs. community), confidence metrics, and timing.
/// Critical for market finalization, payout calculations, and resolution transparency.
///
/// # Resolution Context
///
/// Provides comprehensive resolution information:
/// - Final market outcome and supporting evidence
/// - Resolution methodology and confidence scoring
/// - Oracle and community input comparison
/// - Timing for chronological resolution tracking
///
/// # Example Usage
///
/// ```rust
/// # use soroban_sdk::{Env, Symbol, String};
/// # use predictify_hybrid::events::MarketResolvedEvent;
/// # let env = Env::default();
///
/// // Market resolution event for Bitcoin price market
/// let event = MarketResolvedEvent {
///     market_id: Symbol::new(&env, "btc_50k_2024"),
///     final_outcome: String::from_str(&env, "Yes"),
///     oracle_result: String::from_str(&env, "Yes"),
///     community_consensus: String::from_str(&env, "Yes"),
///     resolution_method: String::from_str(&env, "Oracle_Community_Consensus"),
///     confidence_score: 95, // 95% confidence
///     timestamp: env.ledger().timestamp(),
/// };
///
/// // Event provides complete resolution context
/// println!("Market resolved: {}", event.market_id.to_string());
/// println!("Final outcome: {}", event.final_outcome.to_string());
/// println!("Resolution method: {}", event.resolution_method.to_string());
/// println!("Confidence: {}%", event.confidence_score);
///
/// // Check consensus alignment
/// let consensus_aligned = event.oracle_result == event.community_consensus;
/// println!("Oracle-Community alignment: {}", consensus_aligned);
/// ```
///
/// # Resolution Methods
///
/// Supports multiple resolution approaches:
/// - **Oracle Only**: Pure oracle-based resolution
/// - **Community Only**: Pure community voting resolution
/// - **Hybrid Consensus**: Oracle and community agreement
/// - **Dispute Resolution**: Community override of oracle result
/// - **Admin Override**: Administrative resolution for edge cases
///
/// # Confidence Scoring
///
/// Confidence scores indicate resolution reliability:
/// - **90-100%**: High confidence, strong consensus
/// - **70-89%**: Medium confidence, reasonable consensus
/// - **50-69%**: Low confidence, weak consensus
/// - **Below 50%**: Very low confidence, potential disputes
///
/// # Integration Applications
///
/// - **Payout Processing**: Trigger reward distribution to winners
/// - **Market Analytics**: Track resolution accuracy and patterns
/// - **Confidence Metrics**: Display resolution reliability to users
/// - **Dispute Prevention**: Early warning for low-confidence resolutions
/// - **Historical Analysis**: Build resolution methodology effectiveness data
#[contracttype]
#[derive(Clone, Debug, Eq, PartialEq)]
pub struct MarketResolvedEvent {
    /// Market ID
    pub market_id: Symbol,
    /// Final outcome
    pub final_outcome: String,
    /// Oracle result
    pub oracle_result: String,
    /// Community consensus
    pub community_consensus: String,
    /// Resolution method
    pub resolution_method: String,
    /// Confidence score
    pub confidence_score: i128,
    /// Resolution timestamp
    pub timestamp: u64,
}

/// Event emitted when a user creates a formal dispute against a market resolution.
///
/// This event captures dispute initiation details, including the disputing party,
/// economic stake, reasoning, and timing. Essential for tracking dispute activity,
/// managing dispute processes, and maintaining resolution transparency.
///
/// # Dispute Information
///
/// Records complete dispute context:
/// - Market identification and disputing party
/// - Economic stake demonstrating dispute seriousness
/// - Optional reasoning for dispute justification
/// - Precise timing for dispute process management
///
/// # Example Usage
///
/// ```rust
/// # use soroban_sdk::{Env, Address, Symbol, String};
/// # use predictify_hybrid::events::DisputeCreatedEvent;
/// # let env = Env::default();
/// # let disputer = Address::generate(&env);
///
/// // Dispute creation event
/// let event = DisputeCreatedEvent {
///     market_id: Symbol::new(&env, "btc_50k_2024"),
///     disputer: disputer.clone(),
///     stake: 50_000_000, // 5.0 XLM dispute stake
///     reason: Some(String::from_str(&env,
///         "Oracle price appears incorrect - multiple exchanges show different value")),
///     timestamp: env.ledger().timestamp(),
/// };
///
/// // Event provides complete dispute context
/// println!("Dispute created by: {}", event.disputer.to_string());
/// println!("Market disputed: {}", event.market_id.to_string());
/// println!("Stake amount: {} XLM", event.stake / 10_000_000);
///
/// if let Some(reason) = &event.reason {
///     println!("Dispute reason: {}", reason.to_string());
/// }
/// ```
///
/// # Economic Stakes
///
/// Dispute stakes serve multiple purposes:
/// - **Seriousness Filter**: Minimum stake prevents frivolous disputes
/// - **Economic Risk**: Disputers risk stake if dispute is rejected
/// - **Incentive Alignment**: Encourages well-researched disputes
/// - **Compensation Pool**: Stakes fund dispute resolution rewards
///
/// # Dispute Lifecycle
///
/// Dispute creation triggers:
/// 1. **Validation**: Check dispute eligibility and stake requirements
/// 2. **Community Voting**: Open dispute for community evaluation
/// 3. **Evidence Collection**: Gather supporting data and arguments
/// 4. **Resolution Process**: Determine dispute validity
/// 5. **Stake Distribution**: Reward accurate participants
///
/// # Integration Applications
///
/// - **Dispute Management**: Track and manage active disputes
/// - **Community Engagement**: Notify community of new disputes
/// - **Resolution Analytics**: Analyze dispute patterns and outcomes
/// - **Transparency Reporting**: Maintain public dispute records
/// - **Economic Monitoring**: Track dispute stakes and economic activity
#[contracttype]
#[derive(Clone, Debug, Eq, PartialEq)]
pub struct DisputeCreatedEvent {
    /// Market ID
    pub market_id: Symbol,
    /// Disputer address
    pub disputer: Address,
    /// Dispute stake
    pub stake: i128,
    /// Dispute reason
    pub reason: Option<String>,
    /// Dispute timestamp
    pub timestamp: u64,
}

/// Event emitted when a dispute is successfully resolved with final outcome and rewards.
///
/// This event captures the complete dispute resolution process, including the final
/// outcome, winning and losing participants, fee distribution, and timing.
/// Essential for transparency, reward distribution, and dispute analytics.
///
/// # Resolution Information
///
/// Records complete dispute resolution context:
/// - Market identification and final dispute outcome
/// - Winner and loser participant lists
/// - Economic reward distribution amounts
/// - Precise timing for chronological tracking
///
/// # Example Usage
///
/// ```rust
/// # use soroban_sdk::{Env, Address, Symbol, String, Vec};
/// # use predictify_hybrid::events::DisputeResolvedEvent;
/// # let env = Env::default();
/// # let winner1 = Address::generate(&env);
/// # let winner2 = Address::generate(&env);
/// # let loser1 = Address::generate(&env);
///
/// // Dispute resolution event
/// let event = DisputeResolvedEvent {
///     market_id: Symbol::new(&env, "btc_50k_2024"),
///     outcome: String::from_str(&env, "Dispute_Upheld"), // Community sided with disputer
///     winners: vec![&env, winner1.clone(), winner2.clone()], // Correct voters
///     losers: vec![&env, loser1.clone()], // Incorrect voters
///     fee_distribution: 25_000_000, // 2.5 XLM distributed to winners
///     timestamp: env.ledger().timestamp(),
/// };
///
/// // Event provides complete resolution context
/// println!("Dispute resolved: {}", event.market_id.to_string());
/// println!("Outcome: {}", event.outcome.to_string());
/// println!("Winners: {} participants", event.winners.len());
/// println!("Losers: {} participants", event.losers.len());
/// println!("Total rewards: {} XLM", event.fee_distribution / 10_000_000);
/// ```
///
/// # Resolution Outcomes
///
/// Possible dispute outcomes:
/// - **Dispute_Upheld**: Community agreed with disputer, oracle was wrong
/// - **Dispute_Rejected**: Community disagreed with disputer, oracle was correct
/// - **Dispute_Inconclusive**: Insufficient consensus, requires escalation
/// - **Dispute_Invalid**: Dispute did not meet validity requirements
///
/// # Economic Distribution
///
/// Fee distribution mechanics:
/// - **Winner Rewards**: Proportional share of loser stakes
/// - **Stake Recovery**: Winners recover their original stakes
/// - **Penalty Application**: Losers forfeit stakes to winners
/// - **Platform Fee**: Small percentage retained for operations
///
/// # Participant Tracking
///
/// Winner and loser lists enable:
/// - **Reward Distribution**: Direct transfer to winner addresses
/// - **Reputation Tracking**: Build participant accuracy records
/// - **Analytics**: Analyze voting patterns and success rates
/// - **Transparency**: Public record of dispute participation
///
/// # Integration Applications
///
/// - **Reward Processing**: Execute payments to winning participants
/// - **Reputation Systems**: Update participant accuracy scores
/// - **Dispute Analytics**: Track resolution patterns and outcomes
/// - **Community Metrics**: Measure dispute system effectiveness
/// - **Transparency Reporting**: Maintain public dispute resolution records
#[contracttype]
#[derive(Clone, Debug, Eq, PartialEq)]
pub struct DisputeResolvedEvent {
    /// Market ID
    pub market_id: Symbol,
    /// Dispute outcome
    pub outcome: String,
    /// Winner addresses
    pub winners: Vec<Address>,
    /// Loser addresses
    pub losers: Vec<Address>,
    /// Fee distribution
    pub fee_distribution: i128,
    /// Resolution timestamp
    pub timestamp: u64,
}

/// Fee collected event
#[contracttype]
#[derive(Clone, Debug, Eq, PartialEq)]
pub struct FeeCollectedEvent {
    /// Market ID
    pub market_id: Symbol,
    /// Fee collector
    pub collector: Address,
    /// Fee amount
    pub amount: i128,
    /// Fee type
    pub fee_type: String,
    /// Collection timestamp
    pub timestamp: u64,
}

/// Extension requested event
#[contracttype]
#[derive(Clone, Debug, Eq, PartialEq)]
pub struct ExtensionRequestedEvent {
    /// Market ID
    pub market_id: Symbol,
    /// Requesting admin
    pub admin: Address,
    /// Additional days
    pub additional_days: u32,
    /// Extension reason
    pub reason: String,
    /// Extension fee
    pub fee: i128,
    /// Request timestamp
    pub timestamp: u64,
}

/// Configuration updated event
#[contracttype]
#[derive(Clone, Debug, Eq, PartialEq)]
pub struct ConfigUpdatedEvent {
    /// Updated by
    pub updated_by: Address,
    /// Configuration type
    pub config_type: String,
    /// Old value
    pub old_value: String,
    /// New value
    pub new_value: String,
    /// Update timestamp
    pub timestamp: u64,
}

/// Error logged event
#[contracttype]
#[derive(Clone, Debug, Eq, PartialEq)]
pub struct ErrorLoggedEvent {
    /// Error code
    pub error_code: u32,
    /// Error message
    pub message: String,
    /// Context
    pub context: String,
    /// User address (if applicable)
    pub user: Option<Address>,
    /// Market ID (if applicable)
    pub market_id: Option<Symbol>,
    /// Error timestamp
    pub timestamp: u64,
}

/// Error recovery event
#[contracttype]
#[derive(Clone, Debug, Eq, PartialEq)]
pub struct ErrorRecoveryEvent {
    /// Original error code
    pub error_code: u32,
    /// Recovery strategy used
    pub recovery_strategy: String,
    /// Recovery status
    pub recovery_status: String,
    /// Recovery attempts count
    pub recovery_attempts: u32,
    /// User address (if applicable)
    pub user: Option<Address>,
    /// Market ID (if applicable)
    pub market_id: Option<Symbol>,
    /// Recovery timestamp
    pub timestamp: u64,
}

/// Performance metric event
#[contracttype]
#[derive(Clone, Debug, Eq, PartialEq)]
pub struct PerformanceMetricEvent {
    /// Metric name
    pub metric_name: String,
    /// Metric value
    pub value: i128,
    /// Metric unit
    pub unit: String,
    /// Context
    pub context: String,
    /// Metric timestamp
    pub timestamp: u64,
}

/// Admin action event
#[contracttype]
#[derive(Clone, Debug, Eq, PartialEq)]
pub struct AdminActionEvent {
    /// Admin address
    pub admin: Address,
    /// Action performed
    pub action: String,
    /// Target of action
    pub target: Option<String>,
    /// Action timestamp
    pub timestamp: u64,
    /// Action success status
    pub success: bool,
}

/// Admin role event
#[contracttype]
#[derive(Clone, Debug, Eq, PartialEq)]
pub struct AdminRoleEvent {
    /// Admin address
    pub admin: Address,
    /// Role assigned
    pub role: String,
    /// Assigned by
    pub assigned_by: Address,
    /// Assignment timestamp
    pub timestamp: u64,
}

/// Admin permission event
#[contracttype]
#[derive(Clone, Debug, Eq, PartialEq)]
pub struct AdminPermissionEvent {
    /// Admin address
    pub admin: Address,
    /// Permission checked
    pub permission: String,
    /// Access granted
    pub granted: bool,
    /// Check timestamp
    pub timestamp: u64,
}

/// Market closed event
#[contracttype]
#[derive(Clone, Debug, Eq, PartialEq)]
pub struct MarketClosedEvent {
    /// Market ID
    pub market_id: Symbol,
    /// Admin who closed it
    pub admin: Address,
    /// Close timestamp
    pub timestamp: u64,
}

/// Market finalized event
#[contracttype]
#[derive(Clone, Debug, Eq, PartialEq)]
pub struct MarketFinalizedEvent {
    /// Market ID
    pub market_id: Symbol,
    /// Admin who finalized it
    pub admin: Address,
    /// Final outcome
    pub outcome: String,
    /// Finalization timestamp
    pub timestamp: u64,
}

/// Admin initialized event
#[contracttype]
#[derive(Clone, Debug, Eq, PartialEq)]
pub struct AdminInitializedEvent {
    /// Admin address
    pub admin: Address,
    /// Initialization timestamp
    pub timestamp: u64,
}

/// Dispute timeout set event
#[contracttype]
#[derive(Clone, Debug, Eq, PartialEq)]
pub struct DisputeTimeoutSetEvent {
    /// Dispute ID
    pub dispute_id: Symbol,
    /// Market ID
    pub market_id: Symbol,
    /// Timeout hours
    pub timeout_hours: u32,
    /// Set by admin
    pub set_by: Address,
    /// Set timestamp
    pub timestamp: u64,
}

/// Dispute timeout expired event
#[contracttype]
#[derive(Clone, Debug, Eq, PartialEq)]
pub struct DisputeTimeoutExpiredEvent {
    /// Dispute ID
    pub dispute_id: Symbol,
    /// Market ID
    pub market_id: Symbol,
    /// Expiration timestamp
    pub expiration_timestamp: u64,
    /// Auto-resolution outcome
    pub outcome: String,
    /// Resolution method
    pub resolution_method: String,
}

/// Dispute timeout extended event
#[contracttype]
#[derive(Clone, Debug, Eq, PartialEq)]
pub struct DisputeTimeoutExtendedEvent {
    /// Dispute ID
    pub dispute_id: Symbol,
    /// Market ID
    pub market_id: Symbol,
    /// Additional hours
    pub additional_hours: u32,
    /// Extended by admin
    pub extended_by: Address,
    /// Extension timestamp
    pub timestamp: u64,
}

/// Dispute auto-resolved event
#[contracttype]
#[derive(Clone, Debug, Eq, PartialEq)]
pub struct DisputeAutoResolvedEvent {
    /// Dispute ID
    pub dispute_id: Symbol,
    /// Market ID
    pub market_id: Symbol,
    /// Resolution outcome
    pub outcome: String,
    /// Resolution reason
    pub reason: String,
    /// Resolution timestamp
    pub timestamp: u64,
}

/// Config initialized event
#[contracttype]
#[derive(Clone, Debug, Eq, PartialEq)]
pub struct ConfigInitializedEvent {
    /// Admin address
    pub admin: Address,
    /// Environment
    pub environment: String,
    /// Initialization timestamp
    pub timestamp: u64,
}

/// Storage cleanup event
#[contracttype]
#[derive(Clone, Debug)]
pub struct StorageCleanupEvent {
    /// Market ID
    pub market_id: Symbol,
    /// Cleanup type
    pub cleanup_type: String,
    /// Cleanup timestamp
    pub timestamp: u64,
}

/// Storage optimization event
#[contracttype]
#[derive(Clone, Debug)]
pub struct StorageOptimizationEvent {
    /// Market ID
    pub market_id: Symbol,
    /// Optimization type
    pub optimization_type: String,
    /// Optimization timestamp
    pub timestamp: u64,
}

/// Storage migration event
#[contracttype]
#[derive(Clone, Debug)]
pub struct StorageMigrationEvent {
    /// Migration ID
    pub migration_id: Symbol,
    /// Source format
    pub from_format: String,
    /// Target format
    pub to_format: String,
    /// Number of markets migrated
    pub markets_migrated: u32,
    /// Migration timestamp
    pub timestamp: u64,
}

/// Event emitted when circuit breaker state changes
///
/// This event provides comprehensive information about circuit breaker
/// state changes, including the action taken, condition that triggered
/// it, reason for the action, and administrative details.
///
/// # Event Data
///
/// Contains all critical circuit breaker information:
/// - Action taken (pause, resume, trigger, reset)
/// - Condition that triggered the action (if automatic)
/// - Reason for the action
/// - Timestamp and admin information
///
/// # Example Usage
///
/// ```rust
/// # use soroban_sdk::{Env, Address, String};
/// # use predictify_hybrid::events::CircuitBreakerEvent;
/// # use predictify_hybrid::circuit_breaker::{BreakerAction, BreakerCondition};
/// # let env = Env::default();
/// # let admin = Address::generate(&env);
///
/// // Circuit breaker event data
/// let event = CircuitBreakerEvent {
///     action: BreakerAction::Pause,
///     condition: Some(BreakerCondition::HighErrorRate),
///     reason: String::from_str(&env, "Error rate exceeded 10% threshold"),
///     timestamp: env.ledger().timestamp(),
///     admin: Some(admin.clone()),
/// };
///
/// // Event provides complete circuit breaker context
/// println!("Circuit breaker action: {:?}", event.action);
/// println!("Trigger condition: {:?}", event.condition);
/// println!("Reason: {}", event.reason.to_string());
/// ```
///
/// # Integration Points
///
/// - **Monitoring**: Track circuit breaker state changes
/// - **Alerting**: Notify administrators of circuit breaker actions
/// - **Analytics**: Analyze circuit breaker patterns and triggers
/// - **Audit Trails**: Maintain complete record of safety actions
/// - **Recovery Tracking**: Monitor recovery attempts and success rates
///
/// # Event Timing
///
/// Emitted immediately when circuit breaker state changes, providing:
/// - Real-time notification of safety actions
/// - Immediate availability for monitoring systems
/// - Historical record for analysis and reporting
#[contracttype]
#[derive(Clone, Debug, Eq, PartialEq)]
pub struct CircuitBreakerEvent {
    /// Action taken by circuit breaker
    pub action: crate::circuit_breaker::BreakerAction,
    /// Condition that triggered the action (if automatic)
<<<<<<< HEAD
    /// Using String to avoid trait bound issues with Option<BreakerCondition>
    pub condition: Option<String>,
=======
    pub condition: crate::circuit_breaker::BreakerCondition,
>>>>>>> 1b1c510f
    /// Reason for the action
    pub reason: String,
    /// Event timestamp
    pub timestamp: u64,
    /// Admin who triggered the action (if manual)
    pub admin: Option<Address>,
}

/// Governance proposal created event
#[contracttype]
#[derive(Clone, Debug, Eq, PartialEq)]
pub struct GovernanceProposalCreatedEvent {
    pub proposal_id: Symbol,
    pub proposer: Address,
    pub title: String,
    pub description: String,
    pub timestamp: u64,
}

/// Governance vote cast event
#[contracttype]
#[derive(Clone, Debug, Eq, PartialEq)]
pub struct GovernanceVoteCastEvent {
    pub proposal_id: Symbol,
    pub voter: Address,
    pub support: bool,
    pub timestamp: u64,
}

/// Governance proposal executed event
#[contracttype]
#[derive(Clone, Debug, Eq, PartialEq)]
pub struct GovernanceProposalExecutedEvent {
    pub proposal_id: Symbol,
    pub executor: Address,
    pub timestamp: u64,
}

// ===== EVENT EMISSION UTILITIES =====

/// Event emission utilities
pub struct EventEmitter;

impl EventEmitter {
    /// Emit governance proposal created event
    pub fn emit_governance_proposal_created(
        env: &Env,
        proposal_id: &Symbol,
        proposer: &Address,
        title: &String,
        description: &String,
    ) {
        let event = GovernanceProposalCreatedEvent {
            proposal_id: proposal_id.clone(),
            proposer: proposer.clone(),
            title: title.clone(),
            description: description.clone(),
            timestamp: env.ledger().timestamp(),
        };

        Self::store_event(env, &symbol_short!("gov_prop"), &event);
    }

    /// Emit governance vote cast event
    pub fn emit_governance_vote_cast(
        env: &Env,
        proposal_id: &Symbol,
        voter: &Address,
        support: bool,
        timestamp: u64,
    ) {
        let event = GovernanceVoteCastEvent {
            proposal_id: proposal_id.clone(),
            voter: voter.clone(),
            support,
            timestamp,
        };

        Self::store_event(env, &symbol_short!("gov_vote"), &event);
    }

    /// Emit governance proposal executed event
    pub fn emit_governance_proposal_executed(
        env: &Env,
        proposal_id: &Symbol,
        executor: &Address,
        timestamp: u64,
    ) {
        let event = GovernanceProposalExecutedEvent {
            proposal_id: proposal_id.clone(),
            executor: executor.clone(),
            timestamp,
        };

        Self::store_event(env, &symbol_short!("gov_exec"), &event);
    }

    /// Emit market created event
    pub fn emit_market_created(
        env: &Env,
        market_id: &Symbol,
        question: &String,
        outcomes: &Vec<String>,
        admin: &Address,
        end_time: u64,
    ) {
        let event = MarketCreatedEvent {
            market_id: market_id.clone(),
            question: question.clone(),
            outcomes: outcomes.clone(),
            admin: admin.clone(),
            end_time,
            timestamp: env.ledger().timestamp(),
        };

        Self::store_event(env, &symbol_short!("mkt_crt"), &event);
    }

    /// Emit vote cast event
    pub fn emit_vote_cast(
        env: &Env,
        market_id: &Symbol,
        voter: &Address,
        outcome: &String,
        stake: i128,
    ) {
        let event = VoteCastEvent {
            market_id: market_id.clone(),
            voter: voter.clone(),
            outcome: outcome.clone(),
            stake,
            timestamp: env.ledger().timestamp(),
        };

        Self::store_event(env, &symbol_short!("vote"), &event);
    }

    /// Emit oracle result event
    pub fn emit_oracle_result(
        env: &Env,
        market_id: &Symbol,
        result: &String,
        provider: &String,
        feed_id: &String,
        price: i128,
        threshold: i128,
        comparison: &String,
    ) {
        let event = OracleResultEvent {
            market_id: market_id.clone(),
            result: result.clone(),
            provider: provider.clone(),
            feed_id: feed_id.clone(),
            price,
            threshold,
            comparison: comparison.clone(),
            timestamp: env.ledger().timestamp(),
        };

        Self::store_event(env, &symbol_short!("oracle_rs"), &event);
    }

    /// Emit market resolved event
    pub fn emit_market_resolved(
        env: &Env,
        market_id: &Symbol,
        final_outcome: &String,
        oracle_result: &String,
        community_consensus: &String,
        resolution_method: &String,
        confidence_score: i128,
    ) {
        let event = MarketResolvedEvent {
            market_id: market_id.clone(),
            final_outcome: final_outcome.clone(),
            oracle_result: oracle_result.clone(),
            community_consensus: community_consensus.clone(),
            resolution_method: resolution_method.clone(),
            confidence_score,
            timestamp: env.ledger().timestamp(),
        };

        Self::store_event(env, &symbol_short!("mkt_res"), &event);
    }

    /// Emit dispute created event
    pub fn emit_dispute_created(
        env: &Env,
        market_id: &Symbol,
        disputer: &Address,
        stake: i128,
        reason: Option<String>,
    ) {
        let event = DisputeCreatedEvent {
            market_id: market_id.clone(),
            disputer: disputer.clone(),
            stake,
            reason,
            timestamp: env.ledger().timestamp(),
        };

        Self::store_event(env, &symbol_short!("dispt_crt"), &event);
    }

    /// Emit dispute resolved event
    pub fn emit_dispute_resolved(
        env: &Env,
        market_id: &Symbol,
        outcome: &String,
        winners: &Vec<Address>,
        losers: &Vec<Address>,
        fee_distribution: i128,
    ) {
        let event = DisputeResolvedEvent {
            market_id: market_id.clone(),
            outcome: outcome.clone(),
            winners: winners.clone(),
            losers: losers.clone(),
            fee_distribution,
            timestamp: env.ledger().timestamp(),
        };

        Self::store_event(env, &symbol_short!("dispt_res"), &event);
    }

    /// Emit fee collected event
    pub fn emit_fee_collected(
        env: &Env,
        market_id: &Symbol,
        collector: &Address,
        amount: i128,
        fee_type: &String,
    ) {
        let event = FeeCollectedEvent {
            market_id: market_id.clone(),
            collector: collector.clone(),
            amount,
            fee_type: fee_type.clone(),
            timestamp: env.ledger().timestamp(),
        };

        Self::store_event(env, &symbol_short!("fee_col"), &event);
    }

    /// Emit extension requested event
    pub fn emit_extension_requested(
        env: &Env,
        market_id: &Symbol,
        admin: &Address,
        additional_days: u32,
        reason: &String,
        fee: i128,
    ) {
        let event = ExtensionRequestedEvent {
            market_id: market_id.clone(),
            admin: admin.clone(),
            additional_days,
            reason: reason.clone(),
            fee,
            timestamp: env.ledger().timestamp(),
        };

        Self::store_event(env, &symbol_short!("ext_req"), &event);
    }

    /// Emit configuration updated event
    pub fn emit_config_updated(
        env: &Env,
        updated_by: &Address,
        config_type: &String,
        old_value: &String,
        new_value: &String,
    ) {
        let event = ConfigUpdatedEvent {
            updated_by: updated_by.clone(),
            config_type: config_type.clone(),
            old_value: old_value.clone(),
            new_value: new_value.clone(),
            timestamp: env.ledger().timestamp(),
        };

        Self::store_event(env, &symbol_short!("cfg_upd"), &event);
    }

    /// Emit error logged event
    pub fn emit_error_logged(
        env: &Env,
        error_code: u32,
        message: &String,
        context: &String,
        user: Option<Address>,
        market_id: Option<Symbol>,
    ) {
        let event = ErrorLoggedEvent {
            error_code,
            message: message.clone(),
            context: context.clone(),
            user,
            market_id,
            timestamp: env.ledger().timestamp(),
        };

        Self::store_event(env, &symbol_short!("err_log"), &event);
    }

    /// Emit error recovery event
    pub fn emit_error_recovery_event(
        env: &Env,
        error_code: u32,
        recovery_strategy: &String,
        recovery_status: String,
        recovery_attempts: u32,
        user: Option<Address>,
        market_id: Option<Symbol>,
    ) {
        let event = ErrorRecoveryEvent {
            error_code,
            recovery_strategy: recovery_strategy.clone(),
            recovery_status,
            recovery_attempts,
            user,
            market_id,
            timestamp: env.ledger().timestamp(),
        };

        Self::store_event(env, &symbol_short!("err_rec"), &event);
    }

    /// Emit performance metric event
    pub fn emit_performance_metric(
        env: &Env,
        metric_name: &String,
        value: i128,
        unit: &String,
        context: &String,
    ) {
        let event = PerformanceMetricEvent {
            metric_name: metric_name.clone(),
            value,
            unit: unit.clone(),
            context: context.clone(),
            timestamp: env.ledger().timestamp(),
        };

        Self::store_event(env, &symbol_short!("perf_met"), &event);
    }

    /// Emit admin action logged event
    pub fn emit_admin_action_logged(env: &Env, admin: &Address, action: &str, success: &bool) {
        let event = AdminActionEvent {
            admin: admin.clone(),
            action: String::from_str(env, action),
            target: None,
            timestamp: env.ledger().timestamp(),
            success: *success,
        };

        Self::store_event(env, &symbol_short!("adm_act"), &event);
    }

    /// Emit admin initialized event
    pub fn emit_admin_initialized(env: &Env, admin: &Address) {
        let event = AdminInitializedEvent {
            admin: admin.clone(),
            timestamp: env.ledger().timestamp(),
        };

        Self::store_event(env, &symbol_short!("adm_init"), &event);
    }

    /// Emit config initialized event
    pub fn emit_config_initialized(env: &Env, admin: &Address, environment: &Environment) {
        let event = ConfigInitializedEvent {
            admin: admin.clone(),
            environment: String::from_str(
                env,
                match environment {
                    Environment::Development => "Development",
                    Environment::Testnet => "Testnet",
                    Environment::Mainnet => "Mainnet",
                    Environment::Custom => "Custom",
                },
            ),
            timestamp: env.ledger().timestamp(),
        };

        Self::store_event(env, &symbol_short!("cfg_init"), &event);
    }

    /// Emit admin role assigned event
    pub fn emit_admin_role_assigned(
        env: &Env,
        admin: &Address,
        role: &AdminRole,
        assigned_by: &Address,
    ) {
        let event = AdminRoleEvent {
            admin: admin.clone(),
            role: String::from_str(
                env,
                match role {
                    AdminRole::Owner => "Owner",
                    AdminRole::Admin => "Admin",
                    AdminRole::Moderator => "Moderator",
                },
            ),
            assigned_by: assigned_by.clone(),
            timestamp: env.ledger().timestamp(),
        };

        Self::store_event(env, &symbol_short!("adm_role"), &event);
    }

    /// Emit admin role deactivated event
    pub fn emit_admin_role_deactivated(env: &Env, admin: &Address, deactivated_by: &Address) {
        let event = AdminRoleEvent {
            admin: admin.clone(),
            role: String::from_str(env, "deactivated"),
            assigned_by: deactivated_by.clone(),
            timestamp: env.ledger().timestamp(),
        };

        Self::store_event(env, &symbol_short!("adm_deact"), &event);
    }

    /// Emit market closed event
    pub fn emit_market_closed(env: &Env, market_id: &Symbol, admin: &Address) {
        let event = MarketClosedEvent {
            market_id: market_id.clone(),
            admin: admin.clone(),
            timestamp: env.ledger().timestamp(),
        };

        Self::store_event(env, &symbol_short!("mkt_close"), &event);
    }

    /// Emit market finalized event
    pub fn emit_market_finalized(env: &Env, market_id: &Symbol, admin: &Address, outcome: &String) {
        let event = MarketFinalizedEvent {
            market_id: market_id.clone(),
            admin: admin.clone(),
            outcome: outcome.clone(),
            timestamp: env.ledger().timestamp(),
        };

        Self::store_event(env, &symbol_short!("mkt_final"), &event);
    }

    /// Emit dispute timeout set event
    pub fn emit_dispute_timeout_set(
        env: &Env,
        dispute_id: &Symbol,
        market_id: &Symbol,
        timeout_hours: u32,
        set_by: &Address,
    ) {
        let event = DisputeTimeoutSetEvent {
            dispute_id: dispute_id.clone(),
            market_id: market_id.clone(),
            timeout_hours,
            set_by: set_by.clone(),
            timestamp: env.ledger().timestamp(),
        };

        Self::store_event(env, &symbol_short!("tout_set"), &event);
    }

    /// Emit dispute timeout expired event
    pub fn emit_dispute_timeout_expired(
        env: &Env,
        dispute_id: &Symbol,
        market_id: &Symbol,
        outcome: &String,
        resolution_method: &String,
    ) {
        let event = DisputeTimeoutExpiredEvent {
            dispute_id: dispute_id.clone(),
            market_id: market_id.clone(),
            expiration_timestamp: env.ledger().timestamp(),
            outcome: outcome.clone(),
            resolution_method: resolution_method.clone(),
        };

        Self::store_event(env, &symbol_short!("tout_exp"), &event);
    }

    /// Emit dispute timeout extended event
    pub fn emit_dispute_timeout_extended(
        env: &Env,
        dispute_id: &Symbol,
        market_id: &Symbol,
        additional_hours: u32,
        extended_by: &Address,
    ) {
        let event = DisputeTimeoutExtendedEvent {
            dispute_id: dispute_id.clone(),
            market_id: market_id.clone(),
            additional_hours,
            extended_by: extended_by.clone(),
            timestamp: env.ledger().timestamp(),
        };

        Self::store_event(env, &symbol_short!("tout_ext"), &event);
    }

    /// Emit dispute auto-resolved event
    pub fn emit_dispute_auto_resolved(
        env: &Env,
        dispute_id: &Symbol,
        market_id: &Symbol,
        outcome: &String,
        reason: &String,
    ) {
        let event = DisputeAutoResolvedEvent {
            dispute_id: dispute_id.clone(),
            market_id: market_id.clone(),
            outcome: outcome.clone(),
            reason: reason.clone(),
            timestamp: env.ledger().timestamp(),
        };

        Self::store_event(env, &symbol_short!("auto_res"), &event);
    }

    /// Emit storage cleanup event
    pub fn emit_storage_cleanup_event(env: &Env, market_id: &Symbol, cleanup_type: &String) {
        let event = StorageCleanupEvent {
            market_id: market_id.clone(),
            cleanup_type: cleanup_type.clone(),
            timestamp: env.ledger().timestamp(),
        };

        Self::store_event(env, &symbol_short!("stor_cln"), &event);
    }

    /// Emit storage optimization event
    pub fn emit_storage_optimization_event(
        env: &Env,
        market_id: &Symbol,
        optimization_type: &String,
    ) {
        let event = StorageOptimizationEvent {
            market_id: market_id.clone(),
            optimization_type: optimization_type.clone(),
            timestamp: env.ledger().timestamp(),
        };

        Self::store_event(env, &symbol_short!("stor_opt"), &event);
    }

    /// Emit storage migration event
    pub fn emit_storage_migration_event(
        env: &Env,
        migration_id: &Symbol,
        from_format: &String,
        to_format: &String,
        markets_migrated: u32,
    ) {
        let event = StorageMigrationEvent {
            migration_id: migration_id.clone(),
            from_format: from_format.clone(),
            to_format: to_format.clone(),
            markets_migrated,
            timestamp: env.ledger().timestamp(),
        };

        Self::store_event(env, &symbol_short!("stor_mig"), &event);
    }

    /// Emit circuit breaker event
    pub fn emit_circuit_breaker_event(env: &Env, event: &CircuitBreakerEvent) {
        Self::store_event(env, &symbol_short!("cb_event"), event);
    }

    /// Store event in persistent storage
    fn store_event<T>(env: &Env, event_key: &Symbol, event_data: &T)
    where
        T: Clone + soroban_sdk::IntoVal<soroban_sdk::Env, soroban_sdk::Val>,
    {
        env.storage().persistent().set(event_key, event_data);
    }
}

// ===== EVENT LOGGING AND MONITORING =====

/// Event logging and monitoring utilities
pub struct EventLogger;

impl EventLogger {
    /// Get all events of a specific type
    pub fn get_events<T>(env: &Env, event_type: &Symbol) -> Vec<T>
    where
        T: Clone
            + soroban_sdk::TryFromVal<soroban_sdk::Env, soroban_sdk::Val>
            + soroban_sdk::IntoVal<soroban_sdk::Env, soroban_sdk::Val>,
    {
        match env.storage().persistent().get::<Symbol, T>(event_type) {
            Some(event) => Vec::from_array(env, [event]),
            None => Vec::new(env),
        }
    }

    /// Get events for a specific market
    pub fn get_market_events(env: &Env, market_id: &Symbol) -> Vec<MarketEventSummary> {
        let mut events = Vec::new(env);

        // Get market created events
        if let Some(event) = env
            .storage()
            .persistent()
            .get::<Symbol, MarketCreatedEvent>(&symbol_short!("mkt_crt"))
        {
            if event.market_id == *market_id {
                events.push_back(MarketEventSummary {
                    event_type: String::from_str(env, "MarketCreated"),
                    timestamp: event.timestamp,
                    details: String::from_str(env, "Market was created"),
                });
            }
        }

        // Get vote cast events
        if let Some(event) = env
            .storage()
            .persistent()
            .get::<Symbol, VoteCastEvent>(&symbol_short!("vote"))
        {
            if event.market_id == *market_id {
                events.push_back(MarketEventSummary {
                    event_type: String::from_str(env, "VoteCast"),
                    timestamp: event.timestamp,
                    details: String::from_str(env, "Vote was cast"),
                });
            }
        }

        // Get oracle result events
        if let Some(event) = env
            .storage()
            .persistent()
            .get::<Symbol, OracleResultEvent>(&symbol_short!("oracle_rs"))
        {
            if event.market_id == *market_id {
                events.push_back(MarketEventSummary {
                    event_type: String::from_str(env, "OracleResult"),
                    timestamp: event.timestamp,
                    details: String::from_str(env, "Oracle result fetched"),
                });
            }
        }

        // Get market resolved events
        if let Some(event) = env
            .storage()
            .persistent()
            .get::<Symbol, MarketResolvedEvent>(&symbol_short!("mkt_res"))
        {
            if event.market_id == *market_id {
                events.push_back(MarketEventSummary {
                    event_type: String::from_str(env, "MarketResolved"),
                    timestamp: event.timestamp,
                    details: String::from_str(env, "Market was resolved"),
                });
            }
        }

        events
    }

    /// Get recent events (last N events)
    pub fn get_recent_events(env: &Env, limit: u32) -> Vec<EventSummary> {
        let mut events = Vec::new(env);

        // This is a simplified implementation
        // In a real system, you would maintain an event log with timestamps
        let event_types = vec![
            env,
            symbol_short!("mkt_crt"),
            symbol_short!("vote"),
            symbol_short!("oracle_rs"),
            symbol_short!("mkt_res"),
            symbol_short!("dispt_crt"),
            symbol_short!("dispt_res"),
            symbol_short!("fee_col"),
            symbol_short!("ext_req"),
            symbol_short!("cfg_upd"),
            symbol_short!("err_log"),
            symbol_short!("perf_met"),
        ];

        let mut count = 0;
        for event_type in event_types.iter() {
            if count >= limit {
                break;
            }

            // Check if event exists and add to summary
            if env.storage().persistent().has(&event_type) {
                events.push_back(EventSummary {
                    event_type: String::from_str(env, "event"),
                    timestamp: env.ledger().timestamp(),
                    details: String::from_str(env, "Event occurred"),
                });
                count += 1;
            }
        }

        events
    }

    /// Get error events
    pub fn get_error_events(env: &Env) -> Vec<ErrorLoggedEvent> {
        Self::get_events(env, &symbol_short!("err_log"))
    }

    /// Get performance metrics
    pub fn get_performance_metrics(env: &Env) -> Vec<PerformanceMetricEvent> {
        Self::get_events(env, &symbol_short!("perf_met"))
    }

    /// Clear old events (cleanup utility)
    pub fn clear_old_events(env: &Env, _older_than_timestamp: u64) {
        let event_types = vec![
            env,
            symbol_short!("mkt_crt"),
            symbol_short!("vote"),
            symbol_short!("oracle_rs"),
            symbol_short!("mkt_res"),
            symbol_short!("dispt_crt"),
            symbol_short!("dispt_res"),
            symbol_short!("fee_col"),
            symbol_short!("ext_req"),
            symbol_short!("cfg_upd"),
            symbol_short!("err_log"),
            symbol_short!("perf_met"),
        ];

        for event_type in event_types.iter() {
            // In a real implementation, you would check timestamps and remove old events
            // For now, this is a placeholder
            if env.storage().persistent().has(&event_type) {
                // Check if event is older than threshold and remove if needed
                // This would require storing timestamps with events
            }
        }
    }
}

// ===== EVENT VALIDATION =====

/// Event validation utilities
pub struct EventValidator;

impl EventValidator {
    /// Validate market created event
    pub fn validate_market_created_event(event: &MarketCreatedEvent) -> Result<(), Error> {
        // For now, skip validation since we can't easily convert Soroban String/Symbol
        // This is a limitation of the current Soroban SDK
        if event.outcomes.len() < 2 {
            return Err(Error::InvalidInput);
        }

        if event.end_time <= event.timestamp {
            return Err(Error::InvalidInput);
        }

        Ok(())
    }

    /// Validate vote cast event
    pub fn validate_vote_cast_event(event: &VoteCastEvent) -> Result<(), Error> {
        // For now, skip validation since we can't easily convert Soroban String/Symbol
        // This is a limitation of the current Soroban SDK
        if event.stake <= 0 {
            return Err(Error::InvalidInput);
        }

        Ok(())
    }

    /// Validate oracle result event
    pub fn validate_oracle_result_event(_event: &OracleResultEvent) -> Result<(), Error> {
        // For now, skip validation since we can't easily convert Soroban String/Symbol
        // This is a limitation of the current Soroban SDK
        Ok(())
    }

    /// Validate market resolved event
    pub fn validate_market_resolved_event(event: &MarketResolvedEvent) -> Result<(), Error> {
        // For now, skip validation since we can't easily convert Soroban String/Symbol
        // This is a limitation of the current Soroban SDK
        if event.confidence_score < 0 || event.confidence_score > 100 {
            return Err(Error::InvalidInput);
        }

        Ok(())
    }

    /// Validate dispute created event
    pub fn validate_dispute_created_event(event: &DisputeCreatedEvent) -> Result<(), Error> {
        // For now, skip validation since we can't easily convert Soroban String/Symbol
        // This is a limitation of the current Soroban SDK
        if event.stake <= 0 {
            return Err(Error::InvalidInput);
        }

        Ok(())
    }

    /// Validate fee collected event
    pub fn validate_fee_collected_event(event: &FeeCollectedEvent) -> Result<(), Error> {
        // For now, skip validation since we can't easily convert Soroban String/Symbol
        // This is a limitation of the current Soroban SDK
        if event.amount <= 0 {
            return Err(Error::InvalidInput);
        }

        Ok(())
    }

    /// Validate extension requested event

    pub fn validate_extension_requested_event(
        event: &ExtensionRequestedEvent,
    ) -> Result<(), Error> {
        // Remove empty check for Symbol since it doesn't have is_empty method
        // Market ID validation is handled by the Symbol type itself

        if event.additional_days == 0 {
            return Err(Error::InvalidInput);
        }

        if event.fee < 0 {
            return Err(Error::InvalidInput);
        }

        Ok(())
    }

    /// Validate error logged event
    pub fn validate_error_logged_event(_event: &ErrorLoggedEvent) -> Result<(), Error> {
        // For now, skip validation since we can't easily convert Soroban String/Symbol
        // This is a limitation of the current Soroban SDK
        Ok(())
    }

    /// Validate performance metric event
    pub fn validate_performance_metric_event(_event: &PerformanceMetricEvent) -> Result<(), Error> {
        // For now, skip validation since we can't easily convert Soroban String/Symbol
        // This is a limitation of the current Soroban SDK
        Ok(())
    }
}

// ===== EVENT HELPER UTILITIES =====

/// Event helper utilities
pub struct EventHelpers;

impl EventHelpers {
    /// Create event summary from event data
    pub fn create_event_summary(env: &Env, event_type: &String, details: &String) -> EventSummary {
        EventSummary {
            event_type: event_type.clone(),
            timestamp: env.ledger().timestamp(),
            details: details.clone(),
        }
    }

    /// Format event timestamp for display
    pub fn format_timestamp(env: &Env, _timestamp: u64) -> String {
        // For now, return a placeholder since we can't easily convert to string
        // This is a limitation of the current Soroban SDK
        String::from_str(env, "timestamp")
    }

    /// Get event type from symbol
    pub fn get_event_type_from_symbol(env: &Env, _symbol: &Symbol) -> String {
        // For now, return a placeholder since we can't easily convert Symbol to string
        // This is a limitation of the current Soroban SDK
        String::from_str(env, "symbol")
    }

    /// Create event context string
    pub fn create_event_context(env: &Env, context_parts: &Vec<String>) -> String {
        let mut context = String::from_str(env, "");
        for (i, part) in context_parts.iter().enumerate() {
            if i > 0 {
                let _separator = String::from_str(env, " | ");
                let _context_str = String::from_str(env, "");
                context = String::from_str(env, "");
            } else {
                context = part.clone();
            }
        }
        context
    }

    /// Validate event timestamp
    pub fn is_valid_timestamp(timestamp: u64) -> bool {
        // Basic validation - timestamp should be reasonable
        timestamp > 0 && timestamp < 9999999999 // Unix timestamp reasonable range
    }

    /// Get event age in seconds
    pub fn get_event_age(current_timestamp: u64, event_timestamp: u64) -> u64 {
        if current_timestamp >= event_timestamp {
            current_timestamp - event_timestamp
        } else {
            0
        }
    }

    /// Check if event is recent (within specified seconds)
    pub fn is_recent_event(
        event_timestamp: u64,
        current_timestamp: u64,
        recent_threshold: u64,
    ) -> bool {
        Self::get_event_age(current_timestamp, event_timestamp) <= recent_threshold
    }
}

// ===== EVENT TESTING UTILITIES =====

/// Event testing utilities
pub struct EventTestingUtils;

impl EventTestingUtils {
    /// Create test market created event
    pub fn create_test_market_created_event(
        env: &Env,
        market_id: &Symbol,
        admin: &Address,
    ) -> MarketCreatedEvent {
        MarketCreatedEvent {
            market_id: market_id.clone(),
            question: String::from_str(env, "Test market question?"),
            outcomes: vec![
                env,
                String::from_str(env, "yes"),
                String::from_str(env, "no"),
            ],
            admin: admin.clone(),
            end_time: env.ledger().timestamp() + 86400,
            timestamp: env.ledger().timestamp(),
        }
    }

    /// Create test vote cast event
    pub fn create_test_vote_cast_event(
        env: &Env,
        market_id: &Symbol,
        voter: &Address,
    ) -> VoteCastEvent {
        VoteCastEvent {
            market_id: market_id.clone(),
            voter: voter.clone(),
            outcome: String::from_str(env, "yes"),
            stake: 100_0000000,
            timestamp: env.ledger().timestamp(),
        }
    }

    /// Create test oracle result event
    pub fn create_test_oracle_result_event(env: &Env, market_id: &Symbol) -> OracleResultEvent {
        OracleResultEvent {
            market_id: market_id.clone(),
            result: String::from_str(env, "yes"),
            provider: String::from_str(env, "Pyth"),
            feed_id: String::from_str(env, "BTC/USD"),
            price: 2500000,
            threshold: 2500000,
            comparison: String::from_str(env, "gt"),
            timestamp: env.ledger().timestamp(),
        }
    }

    /// Create test market resolved event
    pub fn create_test_market_resolved_event(env: &Env, market_id: &Symbol) -> MarketResolvedEvent {
        MarketResolvedEvent {
            market_id: market_id.clone(),
            final_outcome: String::from_str(env, "yes"),
            oracle_result: String::from_str(env, "yes"),
            community_consensus: String::from_str(env, "yes"),
            resolution_method: String::from_str(env, "Oracle"),
            confidence_score: 85,
            timestamp: env.ledger().timestamp(),
        }
    }

    /// Create test dispute created event
    pub fn create_test_dispute_created_event(
        env: &Env,
        market_id: &Symbol,
        disputer: &Address,
    ) -> DisputeCreatedEvent {
        DisputeCreatedEvent {
            market_id: market_id.clone(),
            disputer: disputer.clone(),
            stake: 10_0000000,
            reason: Some(String::from_str(env, "Test dispute")),
            timestamp: env.ledger().timestamp(),
        }
    }

    /// Create test fee collected event
    pub fn create_test_fee_collected_event(
        env: &Env,
        market_id: &Symbol,
        collector: &Address,
    ) -> FeeCollectedEvent {
        FeeCollectedEvent {
            market_id: market_id.clone(),
            collector: collector.clone(),
            amount: 20_0000000,
            fee_type: String::from_str(env, "Platform"),
            timestamp: env.ledger().timestamp(),
        }
    }

    /// Create test error logged event
    pub fn create_test_error_logged_event(env: &Env) -> ErrorLoggedEvent {
        ErrorLoggedEvent {
            error_code: 1,
            message: String::from_str(env, "Test error message"),
            context: String::from_str(env, "Test context"),
            user: None,
            market_id: None,
            timestamp: env.ledger().timestamp(),
        }
    }

    /// Create test performance metric event
    pub fn create_test_performance_metric_event(env: &Env) -> PerformanceMetricEvent {
        PerformanceMetricEvent {
            metric_name: String::from_str(env, "TransactionCount"),
            value: 100,
            unit: String::from_str(env, "transactions"),
            context: String::from_str(env, "Daily"),
            timestamp: env.ledger().timestamp(),
        }
    }

    /// Validate test event structure
    pub fn validate_test_event_structure<T>(_event: &T) -> Result<(), Error>
    where
        T: Clone,
    {
        // Basic validation that event exists
        // In a real implementation, you would validate specific fields
        Ok(())
    }

    /// Simulate event emission
    pub fn simulate_event_emission(env: &Env, _event_type: &String) -> bool {
        // Simulate successful event emission

        let event_key = Symbol::new(env, "event");
        env.storage()
            .persistent()
            .set(&event_key, &String::from_str(env, "test"));

        true
    }
}

// ===== EVENT SUMMARY TYPES =====

/// Event summary for listing
#[contracttype]
#[derive(Clone, Debug, Eq, PartialEq)]
pub struct EventSummary {
    /// Event type
    pub event_type: String,
    /// Event timestamp
    pub timestamp: u64,
    /// Event details
    pub details: String,
}

/// Market event summary
#[contracttype]
#[derive(Clone, Debug, Eq, PartialEq)]
pub struct MarketEventSummary {
    /// Event type
    pub event_type: String,
    /// Event timestamp
    pub timestamp: u64,
    /// Event details
    pub details: String,
}

// ===== EVENT CONSTANTS =====

/// Event system constants
pub const MAX_EVENTS_PER_QUERY: u32 = 100;
pub const EVENT_RETENTION_DAYS: u64 = 30 * 24 * 60 * 60; // 30 days
pub const RECENT_EVENT_THRESHOLD: u64 = 24 * 60 * 60; // 24 hours

// ===== EVENT DOCUMENTATION =====

/// Event system documentation and examples
pub struct EventDocumentation;

impl EventDocumentation {
    /// Get event system overview
    pub fn get_overview(env: &Env) -> String {
        String::from_str(env, "Comprehensive event system for Predictify Hybrid contract with emission, logging, validation, and testing utilities.")
    }

    /// Get event type documentation
    pub fn get_event_type_docs(env: &Env) -> Map<String, String> {
        let mut docs = Map::new(env);

        docs.set(
            String::from_str(env, "MarketCreated"),
            String::from_str(env, "Emitted when a new market is created"),
        );
        docs.set(
            String::from_str(env, "VoteCast"),
            String::from_str(env, "Emitted when a user casts a vote"),
        );
        docs.set(
            String::from_str(env, "OracleResult"),
            String::from_str(env, "Emitted when oracle result is fetched"),
        );
        docs.set(
            String::from_str(env, "MarketResolved"),
            String::from_str(env, "Emitted when a market is resolved"),
        );
        docs.set(
            String::from_str(env, "DisputeCreated"),
            String::from_str(env, "Emitted when a dispute is created"),
        );
        docs.set(
            String::from_str(env, "DisputeResolved"),
            String::from_str(env, "Emitted when a dispute is resolved"),
        );
        docs.set(
            String::from_str(env, "FeeCollected"),
            String::from_str(env, "Emitted when fees are collected"),
        );
        docs.set(
            String::from_str(env, "ExtensionRequested"),
            String::from_str(env, "Emitted when market extension is requested"),
        );
        docs.set(
            String::from_str(env, "ConfigUpdated"),
            String::from_str(env, "Emitted when configuration is updated"),
        );
        docs.set(
            String::from_str(env, "ErrorLogged"),
            String::from_str(env, "Emitted when an error is logged"),
        );
        docs.set(
            String::from_str(env, "PerformanceMetric"),
            String::from_str(env, "Emitted when performance metrics are recorded"),
        );

        docs
    }

    /// Get usage examples
    pub fn get_usage_examples(env: &Env) -> Map<String, String> {
        let mut examples = Map::new(env);

        examples.set(
            String::from_str(env, "EmitMarketCreated"),
            String::from_str(env, "EventEmitter::emit_market_created(env, market_id, question, outcomes, admin, end_time)"),
        );
        examples.set(
            String::from_str(&env, "EmitVoteCast"),
            String::from_str(
                &env,
                "EventEmitter::emit_vote_cast(env, market_id, voter, outcome, stake)",
            ),
        );
        examples.set(
            String::from_str(env, "GetMarketEvents"),
            String::from_str(env, "EventLogger::get_market_events(env, market_id)"),
        );
        examples.set(
            String::from_str(&env, "ValidateEvent"),
            String::from_str(
                &env,
                "EventValidator::validate_market_created_event(&event)",
            ),
        );

        examples
    }
}<|MERGE_RESOLUTION|>--- conflicted
+++ resolved
@@ -1,10 +1,9 @@
 extern crate alloc;
 
-// use alloc::string::ToString; // Removed to fix Display/ToString trait errors
 use soroban_sdk::{contracttype, symbol_short, vec, Address, Env, Map, String, Symbol, Vec};
-
 use crate::config::Environment;
 use crate::errors::Error;
+use crate::circuit_breaker::{BreakerAction, BreakerCondition};
 
 // Define AdminRole locally since it's not available in the crate root
 #[derive(Clone, Debug, Eq, PartialEq)]
@@ -877,12 +876,7 @@
     /// Action taken by circuit breaker
     pub action: crate::circuit_breaker::BreakerAction,
     /// Condition that triggered the action (if automatic)
-<<<<<<< HEAD
-    /// Using String to avoid trait bound issues with Option<BreakerCondition>
-    pub condition: Option<String>,
-=======
-    pub condition: crate::circuit_breaker::BreakerCondition,
->>>>>>> 1b1c510f
+    pub condition: Option<crate::circuit_breaker::BreakerCondition>,
     /// Reason for the action
     pub reason: String,
     /// Event timestamp
@@ -1704,7 +1698,6 @@
     }
 
     /// Validate extension requested event
-
     pub fn validate_extension_requested_event(
         event: &ExtensionRequestedEvent,
     ) -> Result<(), Error> {
@@ -1940,7 +1933,6 @@
     /// Simulate event emission
     pub fn simulate_event_emission(env: &Env, _event_type: &String) -> bool {
         // Simulate successful event emission
-
         let event_key = Symbol::new(env, "event");
         env.storage()
             .persistent()
