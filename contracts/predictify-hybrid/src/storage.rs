--- conflicted
+++ resolved
@@ -1,15 +1,12 @@
 #![cfg_attr(test, allow(dead_code))]
 
 use super::*;
-<<<<<<< HEAD
 use soroban_sdk::{
     contracttype, Env, Symbol, Vec,
 };
 use crate::markets::{MarketStateManager, MarketStateLogic};
-=======
 use crate::markets::{MarketStateLogic, MarketStateManager};
 use soroban_sdk::{contracttype, map, vec, Address, Env, Map, Symbol, Vec};
->>>>>>> a2e120ea
 
 // ===== STORAGE OPTIMIZATION TYPES =====
 
