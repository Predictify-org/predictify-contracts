--- conflicted
+++ resolved
@@ -2456,11 +2456,9 @@
     /// Check for expired timeouts
     pub fn check_expired_timeouts(env: &Env) -> Vec<Symbol> {
         let expired_disputes = Vec::new(env);
-<<<<<<< HEAD
+
         let _current_time = env.ledger().timestamp();
-=======
-        let current_time = env.ledger().timestamp();
->>>>>>> 4ac42e8d
+
 
         // This is a simplified implementation
         // In a real system, you would iterate through all timeouts and check expiration
