--- conflicted
+++ resolved
@@ -1338,16 +1338,13 @@
     }
 
     /// Record creation fee
-<<<<<<< HEAD
+
     pub fn record_creation_fee(
         env: &Env,
         _admin: &Address,
         amount: i128,
     ) -> Result<(), Error> {
-=======
-
-    pub fn record_creation_fee(env: &Env, _admin: &Address, amount: i128) -> Result<(), Error> {
->>>>>>> 370801ac
+
         // Record creation fee in analytics
         let creation_key = symbol_short!("creat_fee");
         let current_total: i128 = env.storage().persistent().get(&creation_key).unwrap_or(0);
