extern crate alloc;

// use alloc::string::ToString; // Removed to fix Display/ToString trait errors
use soroban_sdk::{contracttype, symbol_short, vec, Address, Env, Map, String, Symbol, Vec};

use crate::config::Environment;
use crate::errors::Error;

// Define AdminRole locally since it's not available in the crate root
#[derive(Clone, Debug, Eq, PartialEq)]
pub enum AdminRole {
    Owner,
    Admin,
    Moderator,
}

/// Comprehensive event system for Predictify Hybrid contract
///
/// This module provides a centralized event emission and logging system with:
/// - Event types and structures for all contract operations
/// - Event emission utilities and helpers
/// - Event logging and monitoring functions
/// - Event validation and helper functions
/// - Event testing utilities and examples
/// - Event documentation and examples

// ===== EVENT TYPES =====

/// Event emitted when a new prediction market is successfully created.
///
/// This event provides comprehensive information about newly created markets,
/// including market parameters, outcomes, administrative details, and timing.
/// Essential for tracking market creation activity and building market indices.
///
/// # Event Data
///
/// Contains all critical market creation parameters:
/// - Market identification and question details
/// - Available outcomes for prediction
/// - Administrative and timing information
/// - Creation timestamp for chronological ordering
///
/// # Example Usage
///
/// ```rust
/// # use soroban_sdk::{Env, Address, Symbol, String, Vec};
/// # use predictify_hybrid::events::MarketCreatedEvent;
/// # let env = Env::default();
/// # let admin = Address::generate(&env);
///
/// // Market creation event data
/// let event = MarketCreatedEvent {
///     market_id: Symbol::new(&env, "btc_50k_2024"),
///     question: String::from_str(&env, "Will Bitcoin reach $50,000 by end of 2024?"),
///     outcomes: vec![
///         &env,
///         String::from_str(&env, "Yes"),
///         String::from_str(&env, "No")
///     ],
///     admin: admin.clone(),
///     end_time: 1735689600, // Dec 31, 2024
///     timestamp: env.ledger().timestamp(),
/// };
///
/// // Event provides complete market context
/// println!("New market: {}", event.question.to_string());
/// println!("Market ID: {}", event.market_id.to_string());
/// println!("Outcomes: {} options", event.outcomes.len());
/// println!("Ends: {}", event.end_time);
/// ```
///
/// # Integration Points
///
/// - **Market Indexing**: Build searchable market directories
/// - **Activity Feeds**: Display recent market creation activity
/// - **Analytics**: Track market creation patterns and trends
/// - **Notifications**: Alert users about new markets in categories of interest
/// - **Audit Trails**: Maintain complete record of market creation events
///
/// # Event Timing
///
/// Emitted immediately after successful market creation, providing:
/// - Real-time notification of new markets
/// - Chronological ordering via timestamp
/// - Immediate availability for user interfaces
/// - Historical record for analytics and reporting
#[contracttype]
#[derive(Clone, Debug, Eq, PartialEq)]
pub struct MarketCreatedEvent {
    /// Market ID
    pub market_id: Symbol,
    /// Market question
    pub question: String,
    /// Market outcomes
    pub outcomes: Vec<String>,
    /// Market admin
    pub admin: Address,
    /// Market end time
    pub end_time: u64,
    /// Creation timestamp
    pub timestamp: u64,
}

/// Event emitted when a user successfully casts a vote on a prediction market.
///
/// This event captures all details of voting activity, including voter identity,
/// chosen outcome, stake amount, and timing. Critical for tracking market
/// participation, calculating outcomes, and maintaining voting transparency.
///
/// # Vote Information
///
/// Records complete voting context:
/// - Market and voter identification
/// - Selected outcome and confidence (stake)
/// - Precise timing for chronological analysis
/// - Economic weight for outcome calculations
///
/// # Example Usage
///
/// ```rust
/// # use soroban_sdk::{Env, Address, Symbol, String};
/// # use predictify_hybrid::events::VoteCastEvent;
/// # let env = Env::default();
/// # let voter = Address::generate(&env);
///
/// // Vote casting event data
/// let event = VoteCastEvent {
///     market_id: Symbol::new(&env, "btc_50k_2024"),
///     voter: voter.clone(),
///     outcome: String::from_str(&env, "Yes"),
///     stake: 10_000_000, // 1.0 XLM
///     timestamp: env.ledger().timestamp(),
/// };
///
/// // Event provides complete voting context
/// println!("Vote cast by: {}", event.voter.to_string());
/// println!("Market: {}", event.market_id.to_string());
/// println!("Outcome: {}", event.outcome.to_string());
/// println!("Stake: {} XLM", event.stake / 10_000_000);
/// ```
///
/// # Economic Tracking
///
/// Enables comprehensive economic analysis:
/// - **Stake Distribution**: Track economic weight across outcomes
/// - **Voter Confidence**: Analyze stake amounts as confidence indicators
/// - **Market Liquidity**: Monitor total stakes and participation levels
/// - **Outcome Probability**: Calculate implied probabilities from stakes
///
/// # Transparency Features
///
/// Supports market transparency through:
/// - **Public Voting Records**: All votes are publicly auditable
/// - **Stake Verification**: Economic weights are transparently recorded
/// - **Chronological Ordering**: Precise timing enables trend analysis
/// - **Voter Attribution**: Clear voter identity for accountability
///
/// # Integration Applications
///
/// - **Real-time Updates**: Live market activity feeds
/// - **Analytics Dashboards**: Voting pattern analysis and visualization
/// - **Outcome Calculation**: Stake-weighted probability calculations
/// - **User Portfolios**: Track individual voting history and performance
/// - **Market Sentiment**: Aggregate voting trends and momentum analysis
#[contracttype]
#[derive(Clone, Debug, Eq, PartialEq)]
pub struct VoteCastEvent {
    /// Market ID
    pub market_id: Symbol,
    /// Voter address
    pub voter: Address,
    /// Voted outcome
    pub outcome: String,
    /// Stake amount
    pub stake: i128,
    /// Vote timestamp
    pub timestamp: u64,
}

/// Event emitted when oracle data is successfully fetched for market resolution.
///
/// This event captures comprehensive oracle data retrieval information, including
/// the specific data source, fetched values, comparison logic, and timing.
/// Essential for transparency, auditability, and dispute resolution processes.
///
/// # Oracle Data Context
///
/// Provides complete oracle resolution context:
/// - Market identification and oracle provider details
/// - Actual fetched data values and comparison parameters
/// - Resolution logic and threshold evaluation
/// - Precise timing for chronological verification
///
/// # Example Usage
///
/// ```rust
/// # use soroban_sdk::{Env, Symbol, String};
/// # use predictify_hybrid::events::OracleResultEvent;
/// # let env = Env::default();
///
/// // Oracle result event for Bitcoin price market
/// let event = OracleResultEvent {
///     market_id: Symbol::new(&env, "btc_50k_2024"),
///     result: String::from_str(&env, "Yes"), // Bitcoin reached $50k
///     provider: String::from_str(&env, "Chainlink"),
///     feed_id: String::from_str(&env, "BTC/USD"),
///     price: 52_000_00000000, // $52,000 (8 decimal precision)
///     threshold: 50_000_00000000, // $50,000 threshold
///     comparison: String::from_str(&env, "gte"), // greater than or equal
///     timestamp: env.ledger().timestamp(),
/// };
///
/// // Event provides complete oracle context
/// println!("Oracle result: {}", event.result.to_string());
/// println!("Price fetched: ${}", event.price / 100000000);
/// println!("Threshold: ${}", event.threshold / 100000000);
/// println!("Provider: {}", event.provider.to_string());
/// println!("Feed: {}", event.feed_id.to_string());
/// ```
///
/// # Transparency and Auditability
///
/// Enables complete oracle transparency:
/// - **Data Source Verification**: Clear provider and feed identification
/// - **Value Documentation**: Exact fetched values with precision
/// - **Logic Transparency**: Comparison operators and thresholds
/// - **Timing Verification**: Precise fetch timestamps
///
/// # Dispute Resolution Support
///
/// Critical for dispute processes:
/// - **Evidence Base**: Concrete data for dispute evaluation
/// - **Verification Path**: Complete audit trail from source to result
/// - **Alternative Validation**: Enable cross-reference with other sources
/// - **Historical Context**: Timestamp-based data verification
///
/// # Integration Applications
///
/// - **Oracle Monitoring**: Track oracle performance and reliability
/// - **Data Verification**: Cross-reference oracle results with external sources
/// - **Dispute Analysis**: Provide evidence for community dispute resolution
/// - **Market Analytics**: Analyze oracle accuracy and market outcomes
/// - **Compliance Reporting**: Maintain regulatory audit trails
#[contracttype]
#[derive(Clone, Debug, Eq, PartialEq)]
pub struct OracleResultEvent {
    /// Market ID
    pub market_id: Symbol,
    /// Oracle result
    pub result: String,
    /// Oracle provider
    pub provider: String,
    /// Feed ID
    pub feed_id: String,
    /// Price at resolution
    pub price: i128,
    /// Threshold value
    pub threshold: i128,
    /// Comparison operator
    pub comparison: String,
    /// Fetch timestamp
    pub timestamp: u64,
}

/// Event emitted when a prediction market is successfully resolved with final outcome.
///
/// This event captures the complete resolution process, including the final outcome,
/// resolution methodology (oracle vs. community), confidence metrics, and timing.
/// Critical for market finalization, payout calculations, and resolution transparency.
///
/// # Resolution Context
///
/// Provides comprehensive resolution information:
/// - Final market outcome and supporting evidence
/// - Resolution methodology and confidence scoring
/// - Oracle and community input comparison
/// - Timing for chronological resolution tracking
///
/// # Example Usage
///
/// ```rust
/// # use soroban_sdk::{Env, Symbol, String};
/// # use predictify_hybrid::events::MarketResolvedEvent;
/// # let env = Env::default();
///
/// // Market resolution event for Bitcoin price market
/// let event = MarketResolvedEvent {
///     market_id: Symbol::new(&env, "btc_50k_2024"),
///     final_outcome: String::from_str(&env, "Yes"),
///     oracle_result: String::from_str(&env, "Yes"),
///     community_consensus: String::from_str(&env, "Yes"),
///     resolution_method: String::from_str(&env, "Oracle_Community_Consensus"),
///     confidence_score: 95, // 95% confidence
///     timestamp: env.ledger().timestamp(),
/// };
///
/// // Event provides complete resolution context
/// println!("Market resolved: {}", event.market_id.to_string());
/// println!("Final outcome: {}", event.final_outcome.to_string());
/// println!("Resolution method: {}", event.resolution_method.to_string());
/// println!("Confidence: {}%", event.confidence_score);
///
/// // Check consensus alignment
/// let consensus_aligned = event.oracle_result == event.community_consensus;
/// println!("Oracle-Community alignment: {}", consensus_aligned);
/// ```
///
/// # Resolution Methods
///
/// Supports multiple resolution approaches:
/// - **Oracle Only**: Pure oracle-based resolution
/// - **Community Only**: Pure community voting resolution
/// - **Hybrid Consensus**: Oracle and community agreement
/// - **Dispute Resolution**: Community override of oracle result
/// - **Admin Override**: Administrative resolution for edge cases
///
/// # Confidence Scoring
///
/// Confidence scores indicate resolution reliability:
/// - **90-100%**: High confidence, strong consensus
/// - **70-89%**: Medium confidence, reasonable consensus
/// - **50-69%**: Low confidence, weak consensus
/// - **Below 50%**: Very low confidence, potential disputes
///
/// # Integration Applications
///
/// - **Payout Processing**: Trigger reward distribution to winners
/// - **Market Analytics**: Track resolution accuracy and patterns
/// - **Confidence Metrics**: Display resolution reliability to users
/// - **Dispute Prevention**: Early warning for low-confidence resolutions
/// - **Historical Analysis**: Build resolution methodology effectiveness data
#[contracttype]
#[derive(Clone, Debug, Eq, PartialEq)]
pub struct MarketResolvedEvent {
    /// Market ID
    pub market_id: Symbol,
    /// Final outcome
    pub final_outcome: String,
    /// Oracle result
    pub oracle_result: String,
    /// Community consensus
    pub community_consensus: String,
    /// Resolution method
    pub resolution_method: String,
    /// Confidence score
    pub confidence_score: i128,
    /// Resolution timestamp
    pub timestamp: u64,
}

/// Event emitted when a user creates a formal dispute against a market resolution.
///
/// This event captures dispute initiation details, including the disputing party,
/// economic stake, reasoning, and timing. Essential for tracking dispute activity,
/// managing dispute processes, and maintaining resolution transparency.
///
/// # Dispute Information
///
/// Records complete dispute context:
/// - Market identification and disputing party
/// - Economic stake demonstrating dispute seriousness
/// - Optional reasoning for dispute justification
/// - Precise timing for dispute process management
///
/// # Example Usage
///
/// ```rust
/// # use soroban_sdk::{Env, Address, Symbol, String};
/// # use predictify_hybrid::events::DisputeCreatedEvent;
/// # let env = Env::default();
/// # let disputer = Address::generate(&env);
///
/// // Dispute creation event
/// let event = DisputeCreatedEvent {
///     market_id: Symbol::new(&env, "btc_50k_2024"),
///     disputer: disputer.clone(),
///     stake: 50_000_000, // 5.0 XLM dispute stake
///     reason: Some(String::from_str(&env,
///         "Oracle price appears incorrect - multiple exchanges show different value")),
///     timestamp: env.ledger().timestamp(),
/// };
///
/// // Event provides complete dispute context
/// println!("Dispute created by: {}", event.disputer.to_string());
/// println!("Market disputed: {}", event.market_id.to_string());
/// println!("Stake amount: {} XLM", event.stake / 10_000_000);
///
/// if let Some(reason) = &event.reason {
///     println!("Dispute reason: {}", reason.to_string());
/// }
/// ```
///
/// # Economic Stakes
///
/// Dispute stakes serve multiple purposes:
/// - **Seriousness Filter**: Minimum stake prevents frivolous disputes
/// - **Economic Risk**: Disputers risk stake if dispute is rejected
/// - **Incentive Alignment**: Encourages well-researched disputes
/// - **Compensation Pool**: Stakes fund dispute resolution rewards
///
/// # Dispute Lifecycle
///
/// Dispute creation triggers:
/// 1. **Validation**: Check dispute eligibility and stake requirements
/// 2. **Community Voting**: Open dispute for community evaluation
/// 3. **Evidence Collection**: Gather supporting data and arguments
/// 4. **Resolution Process**: Determine dispute validity
/// 5. **Stake Distribution**: Reward accurate participants
///
/// # Integration Applications
///
/// - **Dispute Management**: Track and manage active disputes
/// - **Community Engagement**: Notify community of new disputes
/// - **Resolution Analytics**: Analyze dispute patterns and outcomes
/// - **Transparency Reporting**: Maintain public dispute records
/// - **Economic Monitoring**: Track dispute stakes and economic activity
#[contracttype]
#[derive(Clone, Debug, Eq, PartialEq)]
pub struct DisputeCreatedEvent {
    /// Market ID
    pub market_id: Symbol,
    /// Disputer address
    pub disputer: Address,
    /// Dispute stake
    pub stake: i128,
    /// Dispute reason
    pub reason: Option<String>,
    /// Dispute timestamp
    pub timestamp: u64,
}

/// Event emitted when a dispute is successfully resolved with final outcome and rewards.
///
/// This event captures the complete dispute resolution process, including the final
/// outcome, winning and losing participants, fee distribution, and timing.
/// Essential for transparency, reward distribution, and dispute analytics.
///
/// # Resolution Information
///
/// Records complete dispute resolution context:
/// - Market identification and final dispute outcome
/// - Winner and loser participant lists
/// - Economic reward distribution amounts
/// - Precise timing for chronological tracking
///
/// # Example Usage
///
/// ```rust
/// # use soroban_sdk::{Env, Address, Symbol, String, Vec};
/// # use predictify_hybrid::events::DisputeResolvedEvent;
/// # let env = Env::default();
/// # let winner1 = Address::generate(&env);
/// # let winner2 = Address::generate(&env);
/// # let loser1 = Address::generate(&env);
///
/// // Dispute resolution event
/// let event = DisputeResolvedEvent {
///     market_id: Symbol::new(&env, "btc_50k_2024"),
///     outcome: String::from_str(&env, "Dispute_Upheld"), // Community sided with disputer
///     winners: vec![&env, winner1.clone(), winner2.clone()], // Correct voters
///     losers: vec![&env, loser1.clone()], // Incorrect voters
///     fee_distribution: 25_000_000, // 2.5 XLM distributed to winners
///     timestamp: env.ledger().timestamp(),
/// };
///
/// // Event provides complete resolution context
/// println!("Dispute resolved: {}", event.market_id.to_string());
/// println!("Outcome: {}", event.outcome.to_string());
/// println!("Winners: {} participants", event.winners.len());
/// println!("Losers: {} participants", event.losers.len());
/// println!("Total rewards: {} XLM", event.fee_distribution / 10_000_000);
/// ```
///
/// # Resolution Outcomes
///
/// Possible dispute outcomes:
/// - **Dispute_Upheld**: Community agreed with disputer, oracle was wrong
/// - **Dispute_Rejected**: Community disagreed with disputer, oracle was correct
/// - **Dispute_Inconclusive**: Insufficient consensus, requires escalation
/// - **Dispute_Invalid**: Dispute did not meet validity requirements
///
/// # Economic Distribution
///
/// Fee distribution mechanics:
/// - **Winner Rewards**: Proportional share of loser stakes
/// - **Stake Recovery**: Winners recover their original stakes
/// - **Penalty Application**: Losers forfeit stakes to winners
/// - **Platform Fee**: Small percentage retained for operations
///
/// # Participant Tracking
///
/// Winner and loser lists enable:
/// - **Reward Distribution**: Direct transfer to winner addresses
/// - **Reputation Tracking**: Build participant accuracy records
/// - **Analytics**: Analyze voting patterns and success rates
/// - **Transparency**: Public record of dispute participation
///
/// # Integration Applications
///
/// - **Reward Processing**: Execute payments to winning participants
/// - **Reputation Systems**: Update participant accuracy scores
/// - **Dispute Analytics**: Track resolution patterns and outcomes
/// - **Community Metrics**: Measure dispute system effectiveness
/// - **Transparency Reporting**: Maintain public dispute resolution records
#[contracttype]
#[derive(Clone, Debug, Eq, PartialEq)]
pub struct DisputeResolvedEvent {
    /// Market ID
    pub market_id: Symbol,
    /// Dispute outcome
    pub outcome: String,
    /// Winner addresses
    pub winners: Vec<Address>,
    /// Loser addresses
    pub losers: Vec<Address>,
    /// Fee distribution
    pub fee_distribution: i128,
    /// Resolution timestamp
    pub timestamp: u64,
}

/// Fee collected event
#[contracttype]
#[derive(Clone, Debug, Eq, PartialEq)]
pub struct FeeCollectedEvent {
    /// Market ID
    pub market_id: Symbol,
    /// Fee collector
    pub collector: Address,
    /// Fee amount
    pub amount: i128,
    /// Fee type
    pub fee_type: String,
    /// Collection timestamp
    pub timestamp: u64,
}

/// Extension requested event
#[contracttype]
#[derive(Clone, Debug, Eq, PartialEq)]
pub struct ExtensionRequestedEvent {
    /// Market ID
    pub market_id: Symbol,
    /// Requesting admin
    pub admin: Address,
    /// Additional days
    pub additional_days: u32,
    /// Extension reason
    pub reason: String,
    /// Extension fee
    pub fee: i128,
    /// Request timestamp
    pub timestamp: u64,
}

/// Configuration updated event
#[contracttype]
#[derive(Clone, Debug, Eq, PartialEq)]
pub struct ConfigUpdatedEvent {
    /// Updated by
    pub updated_by: Address,
    /// Configuration type
    pub config_type: String,
    /// Old value
    pub old_value: String,
    /// New value
    pub new_value: String,
    /// Update timestamp
    pub timestamp: u64,
}

/// Error logged event
#[contracttype]
#[derive(Clone, Debug, Eq, PartialEq)]
pub struct ErrorLoggedEvent {
    /// Error code
    pub error_code: u32,
    /// Error message
    pub message: String,
    /// Context
    pub context: String,
    /// User address (if applicable)
    pub user: Option<Address>,
    /// Market ID (if applicable)
    pub market_id: Option<Symbol>,
    /// Error timestamp
    pub timestamp: u64,
}

/// Performance metric event
#[contracttype]
#[derive(Clone, Debug, Eq, PartialEq)]
pub struct PerformanceMetricEvent {
    /// Metric name
    pub metric_name: String,
    /// Metric value
    pub value: i128,
    /// Metric unit
    pub unit: String,
    /// Context
    pub context: String,
    /// Metric timestamp
    pub timestamp: u64,
}

/// Admin action event
#[contracttype]
#[derive(Clone, Debug, Eq, PartialEq)]
pub struct AdminActionEvent {
    /// Admin address
    pub admin: Address,
    /// Action performed
    pub action: String,
    /// Target of action
    pub target: Option<String>,
    /// Action timestamp
    pub timestamp: u64,
    /// Action success status
    pub success: bool,
}

/// Admin role event
#[contracttype]
#[derive(Clone, Debug, Eq, PartialEq)]
pub struct AdminRoleEvent {
    /// Admin address
    pub admin: Address,
    /// Role assigned
    pub role: String,
    /// Assigned by
    pub assigned_by: Address,
    /// Assignment timestamp
    pub timestamp: u64,
}

/// Admin permission event
#[contracttype]
#[derive(Clone, Debug, Eq, PartialEq)]
pub struct AdminPermissionEvent {
    /// Admin address
    pub admin: Address,
    /// Permission checked
    pub permission: String,
    /// Access granted
    pub granted: bool,
    /// Check timestamp
    pub timestamp: u64,
}

/// Market closed event
#[contracttype]
#[derive(Clone, Debug, Eq, PartialEq)]
pub struct MarketClosedEvent {
    /// Market ID
    pub market_id: Symbol,
    /// Admin who closed it
    pub admin: Address,
    /// Close timestamp
    pub timestamp: u64,
}

/// Market finalized event
#[contracttype]
#[derive(Clone, Debug, Eq, PartialEq)]
pub struct MarketFinalizedEvent {
    /// Market ID
    pub market_id: Symbol,
    /// Admin who finalized it
    pub admin: Address,
    /// Final outcome
    pub outcome: String,
    /// Finalization timestamp
    pub timestamp: u64,
}

/// Admin initialized event
#[contracttype]
#[derive(Clone, Debug, Eq, PartialEq)]
pub struct AdminInitializedEvent {
    /// Admin address
    pub admin: Address,
    /// Initialization timestamp
    pub timestamp: u64,
}

/// Dispute timeout set event
#[contracttype]
#[derive(Clone, Debug, Eq, PartialEq)]
pub struct DisputeTimeoutSetEvent {
    /// Dispute ID
    pub dispute_id: Symbol,
    /// Market ID
    pub market_id: Symbol,
    /// Timeout hours
    pub timeout_hours: u32,
    /// Set by admin
    pub set_by: Address,
    /// Set timestamp
    pub timestamp: u64,
}

/// Dispute timeout expired event
#[contracttype]
#[derive(Clone, Debug, Eq, PartialEq)]
pub struct DisputeTimeoutExpiredEvent {
    /// Dispute ID
    pub dispute_id: Symbol,
    /// Market ID
    pub market_id: Symbol,
    /// Expiration timestamp
    pub expiration_timestamp: u64,
    /// Auto-resolution outcome
    pub outcome: String,
    /// Resolution method
    pub resolution_method: String,
}

/// Dispute timeout extended event
#[contracttype]
#[derive(Clone, Debug, Eq, PartialEq)]
pub struct DisputeTimeoutExtendedEvent {
    /// Dispute ID
    pub dispute_id: Symbol,
    /// Market ID
    pub market_id: Symbol,
    /// Additional hours
    pub additional_hours: u32,
    /// Extended by admin
    pub extended_by: Address,
    /// Extension timestamp
    pub timestamp: u64,
}

/// Dispute auto-resolved event
#[contracttype]
#[derive(Clone, Debug, Eq, PartialEq)]
pub struct DisputeAutoResolvedEvent {
    /// Dispute ID
    pub dispute_id: Symbol,
    /// Market ID
    pub market_id: Symbol,
    /// Resolution outcome
    pub outcome: String,
    /// Resolution reason
    pub reason: String,
    /// Resolution timestamp
    pub timestamp: u64,
}

/// Config initialized event
#[contracttype]
#[derive(Clone, Debug, Eq, PartialEq)]
pub struct ConfigInitializedEvent {
    /// Admin address
    pub admin: Address,
    /// Environment
    pub environment: String,
    /// Initialization timestamp
    pub timestamp: u64,
}

/// Audit item updated event
#[contracttype]
#[derive(Clone, Debug, Eq, PartialEq)]
pub struct AuditItemUpdatedEvent {
    /// Auditor address
    pub auditor: Address,
    /// Audit item ID
    pub item_id: u32,
    /// Completion status
    pub completed: bool,
    /// Update timestamp
    pub timestamp: u64,
}

/// Audit system event
#[contracttype]
#[derive(Clone, Debug, Eq, PartialEq)]
pub struct AuditSystemEvent {
    /// Admin address
    pub admin: Address,
    /// Action performed (initialized, reset, etc.)
    pub action: String,
    /// Event timestamp
    pub timestamp: u64,
}

/// Storage cleanup event
#[contracttype]
#[derive(Clone, Debug, Eq, PartialEq)]
pub struct StorageCleanupEvent {
    /// Market ID
    pub market_id: Symbol,
    /// Cleanup type
    pub cleanup_type: String,
    /// Event timestamp
    pub timestamp: u64,
}

/// Storage optimization event
#[contracttype]
#[derive(Clone, Debug, Eq, PartialEq)]
pub struct StorageOptimizationEvent {
    /// Market ID
    pub market_id: Symbol,
    /// Optimization type
    pub optimization_type: String,
    /// Event timestamp
    pub timestamp: u64,
}

/// Storage migration event
#[contracttype]
#[derive(Clone, Debug, Eq, PartialEq)]
pub struct StorageMigrationEvent {
    /// Migration ID
    pub migration_id: Symbol,
    /// From format
    pub from_format: String,
    /// To format
    pub to_format: String,
    /// Number of markets migrated
    pub markets_migrated: u32,
    /// Event timestamp
    pub timestamp: u64,
}

/// Event emitted when circuit breaker state changes
///
/// This event provides comprehensive information about circuit breaker
/// state changes, including the action taken, condition that triggered
/// it, reason for the action, and administrative details.
///
/// # Event Data
///
/// Contains all critical circuit breaker information:
/// - Action taken (pause, resume, trigger, reset)
/// - Condition that triggered the action (if automatic)
/// - Reason for the action
/// - Timestamp and admin information
///
/// # Example Usage
///
/// ```rust
/// # use soroban_sdk::{Env, Address, String};
/// # use predictify_hybrid::events::CircuitBreakerEvent;
/// # use predictify_hybrid::circuit_breaker::{BreakerAction, BreakerCondition};
/// # let env = Env::default();
/// # let admin = Address::generate(&env);
///
/// // Circuit breaker event data
/// let event = CircuitBreakerEvent {
///     action: BreakerAction::Pause,
///     condition: Some(BreakerCondition::HighErrorRate),
///     reason: String::from_str(&env, "Error rate exceeded 10% threshold"),
///     timestamp: env.ledger().timestamp(),
///     admin: Some(admin.clone()),
/// };
///
/// // Event provides complete circuit breaker context
/// println!("Circuit breaker action: {:?}", event.action);
/// println!("Trigger condition: {:?}", event.condition);
/// println!("Reason: {}", event.reason.to_string());
/// ```
///
/// # Integration Points
///
/// - **Monitoring**: Track circuit breaker state changes
/// - **Alerting**: Notify administrators of circuit breaker actions
/// - **Analytics**: Analyze circuit breaker patterns and triggers
/// - **Audit Trails**: Maintain complete record of safety actions
/// - **Recovery Tracking**: Monitor recovery attempts and success rates
///
/// # Event Timing
///
/// Emitted immediately when circuit breaker state changes, providing:
/// - Real-time notification of safety actions
/// - Immediate availability for monitoring systems
/// - Historical record for analysis and reporting
#[contracttype]
#[derive(Clone, Debug, Eq, PartialEq)]
pub struct CircuitBreakerEvent {
    /// Action taken by circuit breaker
    pub action: crate::circuit_breaker::BreakerAction,
    /// Condition that triggered the action (if automatic)
    pub condition: Option<crate::circuit_breaker::BreakerCondition>,
    /// Reason for the action
    pub reason: String,
    /// Event timestamp
    pub timestamp: u64,
    /// Admin who triggered the action (if manual)
    pub admin: Option<Address>,
}

// ===== EVENT EMISSION UTILITIES =====

/// Event emission utilities
pub struct EventEmitter;

impl EventEmitter {
    /// Emit market created event
    pub fn emit_market_created(
        env: &Env,
        market_id: &Symbol,
        question: &String,
        outcomes: &Vec<String>,
        admin: &Address,
        end_time: u64,
    ) {
        let event = MarketCreatedEvent {
            market_id: market_id.clone(),
            question: question.clone(),
            outcomes: outcomes.clone(),
            admin: admin.clone(),
            end_time,
            timestamp: env.ledger().timestamp(),
        };

        Self::store_event(env, &symbol_short!("mkt_crt"), &event);
    }

    /// Emit vote cast event
    pub fn emit_vote_cast(
        env: &Env,
        market_id: &Symbol,
        voter: &Address,
        outcome: &String,
        stake: i128,
    ) {
        let event = VoteCastEvent {
            market_id: market_id.clone(),
            voter: voter.clone(),
            outcome: outcome.clone(),
            stake,
            timestamp: env.ledger().timestamp(),
        };

        Self::store_event(env, &symbol_short!("vote"), &event);
    }

    /// Emit oracle result event
    pub fn emit_oracle_result(
        env: &Env,
        market_id: &Symbol,
        result: &String,
        provider: &String,
        feed_id: &String,
        price: i128,
        threshold: i128,
        comparison: &String,
    ) {
        let event = OracleResultEvent {
            market_id: market_id.clone(),
            result: result.clone(),
            provider: provider.clone(),
            feed_id: feed_id.clone(),
            price,
            threshold,
            comparison: comparison.clone(),
            timestamp: env.ledger().timestamp(),
        };

        Self::store_event(env, &symbol_short!("oracle_rs"), &event);
    }

    /// Emit market resolved event
    pub fn emit_market_resolved(
        env: &Env,
        market_id: &Symbol,
        final_outcome: &String,
        oracle_result: &String,
        community_consensus: &String,
        resolution_method: &String,
        confidence_score: i128,
    ) {
        let event = MarketResolvedEvent {
            market_id: market_id.clone(),
            final_outcome: final_outcome.clone(),
            oracle_result: oracle_result.clone(),
            community_consensus: community_consensus.clone(),
            resolution_method: resolution_method.clone(),
            confidence_score,
            timestamp: env.ledger().timestamp(),
        };

        Self::store_event(env, &symbol_short!("mkt_res"), &event);
    }

    /// Emit dispute created event
    pub fn emit_dispute_created(
        env: &Env,
        market_id: &Symbol,
        disputer: &Address,
        stake: i128,
        reason: Option<String>,
    ) {
        let event = DisputeCreatedEvent {
            market_id: market_id.clone(),
            disputer: disputer.clone(),
            stake,
            reason,
            timestamp: env.ledger().timestamp(),
        };

        Self::store_event(env, &symbol_short!("dispt_crt"), &event);
    }

    /// Emit dispute resolved event
    pub fn emit_dispute_resolved(
        env: &Env,
        market_id: &Symbol,
        outcome: &String,
        winners: &Vec<Address>,
        losers: &Vec<Address>,
        fee_distribution: i128,
    ) {
        let event = DisputeResolvedEvent {
            market_id: market_id.clone(),
            outcome: outcome.clone(),
            winners: winners.clone(),
            losers: losers.clone(),
            fee_distribution,
            timestamp: env.ledger().timestamp(),
        };

        Self::store_event(env, &symbol_short!("dispt_res"), &event);
    }

    /// Emit fee collected event
    pub fn emit_fee_collected(
        env: &Env,
        market_id: &Symbol,
        collector: &Address,
        amount: i128,
        fee_type: &String,
    ) {
        let event = FeeCollectedEvent {
            market_id: market_id.clone(),
            collector: collector.clone(),
            amount,
            fee_type: fee_type.clone(),
            timestamp: env.ledger().timestamp(),
        };

        Self::store_event(env, &symbol_short!("fee_col"), &event);
    }

    /// Emit extension requested event
    pub fn emit_extension_requested(
        env: &Env,
        market_id: &Symbol,
        admin: &Address,
        additional_days: u32,
        reason: &String,
        fee: i128,
    ) {
        let event = ExtensionRequestedEvent {
            market_id: market_id.clone(),
            admin: admin.clone(),
            additional_days,
            reason: reason.clone(),
            fee,
            timestamp: env.ledger().timestamp(),
        };

        Self::store_event(env, &symbol_short!("ext_req"), &event);
    }

    /// Emit configuration updated event
    pub fn emit_config_updated(
        env: &Env,
        updated_by: &Address,
        config_type: &String,
        old_value: &String,
        new_value: &String,
    ) {
        let event = ConfigUpdatedEvent {
            updated_by: updated_by.clone(),
            config_type: config_type.clone(),
            old_value: old_value.clone(),
            new_value: new_value.clone(),
            timestamp: env.ledger().timestamp(),
        };

        Self::store_event(env, &symbol_short!("cfg_upd"), &event);
    }

    /// Emit error logged event
    pub fn emit_error_logged(
        env: &Env,
        error_code: u32,
        message: &String,
        context: &String,
        user: Option<Address>,
        market_id: Option<Symbol>,
    ) {
        let event = ErrorLoggedEvent {
            error_code,
            message: message.clone(),
            context: context.clone(),
            user,
            market_id,
            timestamp: env.ledger().timestamp(),
        };

        Self::store_event(env, &symbol_short!("err_log"), &event);
    }

    /// Emit performance metric event
    pub fn emit_performance_metric(
        env: &Env,
        metric_name: &String,
        value: i128,
        unit: &String,
        context: &String,
    ) {
        let event = PerformanceMetricEvent {
            metric_name: metric_name.clone(),
            value,
            unit: unit.clone(),
            context: context.clone(),
            timestamp: env.ledger().timestamp(),
        };

        Self::store_event(env, &symbol_short!("perf_met"), &event);
    }

    /// Emit admin action logged event
    pub fn emit_admin_action_logged(env: &Env, admin: &Address, action: &str, success: &bool) {
        let event = AdminActionEvent {
            admin: admin.clone(),
            action: String::from_str(env, action),
            target: None,
            timestamp: env.ledger().timestamp(),
            success: *success,
        };

        Self::store_event(env, &symbol_short!("adm_act"), &event);
    }

    /// Emit admin initialized event
    pub fn emit_admin_initialized(env: &Env, admin: &Address) {
        let event = AdminInitializedEvent {
            admin: admin.clone(),
            timestamp: env.ledger().timestamp(),
        };

        Self::store_event(env, &symbol_short!("adm_init"), &event);
    }

    /// Emit config initialized event
    pub fn emit_config_initialized(env: &Env, admin: &Address, environment: &Environment) {
        let event = ConfigInitializedEvent {
            admin: admin.clone(),
            environment: String::from_str(
                env,
                match environment {
                    Environment::Development => "Development",
                    Environment::Testnet => "Testnet",
                    Environment::Mainnet => "Mainnet",
                    Environment::Custom => "Custom",
                },
            ),
            timestamp: env.ledger().timestamp(),
        };

        Self::store_event(env, &symbol_short!("cfg_init"), &event);
    }

    /// Emit admin role assigned event
    pub fn emit_admin_role_assigned(
        env: &Env,
        admin: &Address,
        role: &AdminRole,
        assigned_by: &Address,
    ) {
        let event = AdminRoleEvent {
            admin: admin.clone(),
            role: String::from_str(
                env,
                match role {
                    AdminRole::Owner => "Owner",
                    AdminRole::Admin => "Admin",
                    AdminRole::Moderator => "Moderator",
                },
            ),
            assigned_by: assigned_by.clone(),
            timestamp: env.ledger().timestamp(),
        };

        Self::store_event(env, &symbol_short!("adm_role"), &event);
    }

    /// Emit admin role deactivated event
    pub fn emit_admin_role_deactivated(env: &Env, admin: &Address, deactivated_by: &Address) {
        let event = AdminRoleEvent {
            admin: admin.clone(),
            role: String::from_str(env, "deactivated"),
            assigned_by: deactivated_by.clone(),
            timestamp: env.ledger().timestamp(),
        };

        Self::store_event(env, &symbol_short!("adm_deact"), &event);
    }

    /// Emit market closed event
    pub fn emit_market_closed(env: &Env, market_id: &Symbol, admin: &Address) {
        let event = MarketClosedEvent {
            market_id: market_id.clone(),
            admin: admin.clone(),
            timestamp: env.ledger().timestamp(),
        };

        Self::store_event(env, &symbol_short!("mkt_close"), &event);
    }

    /// Emit market finalized event
    pub fn emit_market_finalized(env: &Env, market_id: &Symbol, admin: &Address, outcome: &String) {
        let event = MarketFinalizedEvent {
            market_id: market_id.clone(),
            admin: admin.clone(),
            outcome: outcome.clone(),
            timestamp: env.ledger().timestamp(),
        };

        Self::store_event(env, &symbol_short!("mkt_final"), &event);
    }

    /// Emit dispute timeout set event
    pub fn emit_dispute_timeout_set(
        env: &Env,
        dispute_id: &Symbol,
        market_id: &Symbol,
        timeout_hours: u32,
        set_by: &Address,
    ) {
        let event = DisputeTimeoutSetEvent {
            dispute_id: dispute_id.clone(),
            market_id: market_id.clone(),
            timeout_hours,
            set_by: set_by.clone(),
            timestamp: env.ledger().timestamp(),
        };

        Self::store_event(env, &symbol_short!("tout_set"), &event);
    }

    /// Emit dispute timeout expired event
    pub fn emit_dispute_timeout_expired(
        env: &Env,
        dispute_id: &Symbol,
        market_id: &Symbol,
        outcome: &String,
        resolution_method: &String,
    ) {
        let event = DisputeTimeoutExpiredEvent {
            dispute_id: dispute_id.clone(),
            market_id: market_id.clone(),
            expiration_timestamp: env.ledger().timestamp(),
            outcome: outcome.clone(),
            resolution_method: resolution_method.clone(),
        };

        Self::store_event(env, &symbol_short!("tout_exp"), &event);
    }

    /// Emit dispute timeout extended event
    pub fn emit_dispute_timeout_extended(
        env: &Env,
        dispute_id: &Symbol,
        market_id: &Symbol,
        additional_hours: u32,
        extended_by: &Address,
    ) {
        let event = DisputeTimeoutExtendedEvent {
            dispute_id: dispute_id.clone(),
            market_id: market_id.clone(),
            additional_hours,
            extended_by: extended_by.clone(),
            timestamp: env.ledger().timestamp(),
        };

        Self::store_event(env, &symbol_short!("tout_ext"), &event);
    }

    /// Emit dispute auto-resolved event
    pub fn emit_dispute_auto_resolved(
        env: &Env,
        dispute_id: &Symbol,
        market_id: &Symbol,
        outcome: &String,
        reason: &String,
    ) {
        let event = DisputeAutoResolvedEvent {
            dispute_id: dispute_id.clone(),
            market_id: market_id.clone(),
            outcome: outcome.clone(),
            reason: reason.clone(),
            timestamp: env.ledger().timestamp(),
        };

        Self::store_event(env, &symbol_short!("auto_res"), &event);
    }

    /// Emit storage cleanup event
    pub fn emit_storage_cleanup_event(
        env: &Env,
        market_id: &Symbol,
        cleanup_type: &String,
    ) {
        let event = StorageCleanupEvent {
            market_id: market_id.clone(),
            cleanup_type: cleanup_type.clone(),
            timestamp: env.ledger().timestamp(),
        };

        Self::store_event(env, &symbol_short!("stor_cln"), &event);
    }

    /// Emit storage optimization event
    pub fn emit_storage_optimization_event(
        env: &Env,
        market_id: &Symbol,
        optimization_type: &String,
    ) {
        let event = StorageOptimizationEvent {
            market_id: market_id.clone(),
            optimization_type: optimization_type.clone(),
            timestamp: env.ledger().timestamp(),
        };

        Self::store_event(env, &symbol_short!("stor_opt"), &event);
    }

    /// Emit storage migration event
    pub fn emit_storage_migration_event(
        env: &Env,
        migration_id: &Symbol,
        from_format: &String,
        to_format: &String,
        markets_migrated: u32,
    ) {
        let event = StorageMigrationEvent {
            migration_id: migration_id.clone(),
            from_format: from_format.clone(),
            to_format: to_format.clone(),
            markets_migrated,
            timestamp: env.ledger().timestamp(),
        };

        Self::store_event(env, &symbol_short!("stor_mig"), &event);
    }

<<<<<<< HEAD
    /// Emit audit item updated event
    pub fn emit_audit_item_updated(
        env: &Env,
        auditor: &Address,
        item_id: u32,
        completed: bool,
    ) {
        let event = AuditItemUpdatedEvent {
            auditor: auditor.clone(),
            item_id,
            completed,
            timestamp: env.ledger().timestamp(),
        };

        Self::store_event(env, &symbol_short!("aud_item"), &event);
    }

    /// Emit audit system initialized event
    pub fn emit_audit_system_initialized(
        env: &Env,
        admin: &Address,
    ) {
        let event = AuditSystemEvent {
            admin: admin.clone(),
            action: String::from_str(env, "initialized"),
            timestamp: env.ledger().timestamp(),
        };

        Self::store_event(env, &symbol_short!("aud_init"), &event);
    }

    /// Emit audit system reset event
    pub fn emit_audit_system_reset(
        env: &Env,
        admin: &Address,
    ) {
        let event = AuditSystemEvent {
            admin: admin.clone(),
            action: String::from_str(env, "reset"),
            timestamp: env.ledger().timestamp(),
        };

        Self::store_event(env, &symbol_short!("aud_reset"), &event);
=======
    /// Emit circuit breaker event
    pub fn emit_circuit_breaker_event(
        env: &Env,
        event: &CircuitBreakerEvent,
    ) {
        Self::store_event(env, &symbol_short!("cb_event"), event);
>>>>>>> a06fb5b6
    }

    /// Store event in persistent storage
    fn store_event<T>(env: &Env, event_key: &Symbol, event_data: &T)
    where
        T: Clone + soroban_sdk::IntoVal<soroban_sdk::Env, soroban_sdk::Val>,
    {
        env.storage().persistent().set(event_key, event_data);
    }
}

// ===== EVENT LOGGING AND MONITORING =====

/// Event logging and monitoring utilities
pub struct EventLogger;

impl EventLogger {
    /// Get all events of a specific type
    pub fn get_events<T>(env: &Env, event_type: &Symbol) -> Vec<T>
    where
        T: Clone
            + soroban_sdk::TryFromVal<soroban_sdk::Env, soroban_sdk::Val>
            + soroban_sdk::IntoVal<soroban_sdk::Env, soroban_sdk::Val>,
    {
        match env.storage().persistent().get::<Symbol, T>(event_type) {
            Some(event) => Vec::from_array(env, [event]),
            None => Vec::new(env),
        }
    }

    /// Get events for a specific market
    pub fn get_market_events(env: &Env, market_id: &Symbol) -> Vec<MarketEventSummary> {
        let mut events = Vec::new(env);

        // Get market created events
        if let Some(event) = env
            .storage()
            .persistent()
            .get::<Symbol, MarketCreatedEvent>(&symbol_short!("mkt_crt"))
        {
            if event.market_id == *market_id {
                events.push_back(MarketEventSummary {
                    event_type: String::from_str(env, "MarketCreated"),
                    timestamp: event.timestamp,
                    details: String::from_str(env, "Market was created"),
                });
            }
        }

        // Get vote cast events
        if let Some(event) = env
            .storage()
            .persistent()
            .get::<Symbol, VoteCastEvent>(&symbol_short!("vote"))
        {
            if event.market_id == *market_id {
                events.push_back(MarketEventSummary {
                    event_type: String::from_str(env, "VoteCast"),
                    timestamp: event.timestamp,
                    details: String::from_str(env, "Vote was cast"),
                });
            }
        }

        // Get oracle result events
        if let Some(event) = env
            .storage()
            .persistent()
            .get::<Symbol, OracleResultEvent>(&symbol_short!("oracle_rs"))
        {
            if event.market_id == *market_id {
                events.push_back(MarketEventSummary {
                    event_type: String::from_str(env, "OracleResult"),
                    timestamp: event.timestamp,
                    details: String::from_str(env, "Oracle result fetched"),
                });
            }
        }

        // Get market resolved events
        if let Some(event) = env
            .storage()
            .persistent()
            .get::<Symbol, MarketResolvedEvent>(&symbol_short!("mkt_res"))
        {
            if event.market_id == *market_id {
                events.push_back(MarketEventSummary {
                    event_type: String::from_str(env, "MarketResolved"),
                    timestamp: event.timestamp,
                    details: String::from_str(env, "Market was resolved"),
                });
            }
        }

        events
    }

    /// Get recent events (last N events)
    pub fn get_recent_events(env: &Env, limit: u32) -> Vec<EventSummary> {
        let mut events = Vec::new(env);

        // This is a simplified implementation
        // In a real system, you would maintain an event log with timestamps
        let event_types = vec![
            env,
            symbol_short!("mkt_crt"),
            symbol_short!("vote"),
            symbol_short!("oracle_rs"),
            symbol_short!("mkt_res"),
            symbol_short!("dispt_crt"),
            symbol_short!("dispt_res"),
            symbol_short!("fee_col"),
            symbol_short!("ext_req"),
            symbol_short!("cfg_upd"),
            symbol_short!("err_log"),
            symbol_short!("perf_met"),
        ];

        let mut count = 0;
        for event_type in event_types.iter() {
            if count >= limit {
                break;
            }

            // Check if event exists and add to summary
            if env.storage().persistent().has(&event_type) {
                events.push_back(EventSummary {
                    event_type: String::from_str(env, "event"),
                    timestamp: env.ledger().timestamp(),
                    details: String::from_str(env, "Event occurred"),
                });
                count += 1;
            }
        }

        events
    }

    /// Get error events
    pub fn get_error_events(env: &Env) -> Vec<ErrorLoggedEvent> {
        Self::get_events(env, &symbol_short!("err_log"))
    }

    /// Get performance metrics
    pub fn get_performance_metrics(env: &Env) -> Vec<PerformanceMetricEvent> {
        Self::get_events(env, &symbol_short!("perf_met"))
    }

    /// Clear old events (cleanup utility)
    pub fn clear_old_events(env: &Env, _older_than_timestamp: u64) {
        let event_types = vec![
            env,
            symbol_short!("mkt_crt"),
            symbol_short!("vote"),
            symbol_short!("oracle_rs"),
            symbol_short!("mkt_res"),
            symbol_short!("dispt_crt"),
            symbol_short!("dispt_res"),
            symbol_short!("fee_col"),
            symbol_short!("ext_req"),
            symbol_short!("cfg_upd"),
            symbol_short!("err_log"),
            symbol_short!("perf_met"),
        ];

        for event_type in event_types.iter() {
            // In a real implementation, you would check timestamps and remove old events
            // For now, this is a placeholder
            if env.storage().persistent().has(&event_type) {
                // Check if event is older than threshold and remove if needed
                // This would require storing timestamps with events
            }
        }
    }
}

// ===== EVENT VALIDATION =====

/// Event validation utilities
pub struct EventValidator;

impl EventValidator {
    /// Validate market created event
    pub fn validate_market_created_event(event: &MarketCreatedEvent) -> Result<(), Error> {
        // For now, skip validation since we can't easily convert Soroban String/Symbol
        // This is a limitation of the current Soroban SDK
        if event.outcomes.len() < 2 {
            return Err(Error::InvalidInput);
        }

        if event.end_time <= event.timestamp {
            return Err(Error::InvalidInput);
        }

        Ok(())
    }

    /// Validate vote cast event
    pub fn validate_vote_cast_event(event: &VoteCastEvent) -> Result<(), Error> {
        // For now, skip validation since we can't easily convert Soroban String/Symbol
        // This is a limitation of the current Soroban SDK
        if event.stake <= 0 {
            return Err(Error::InvalidInput);
        }

        Ok(())
    }

    /// Validate oracle result event
    pub fn validate_oracle_result_event(_event: &OracleResultEvent) -> Result<(), Error> {
        // For now, skip validation since we can't easily convert Soroban String/Symbol
        // This is a limitation of the current Soroban SDK
        Ok(())
    }

    /// Validate market resolved event
    pub fn validate_market_resolved_event(event: &MarketResolvedEvent) -> Result<(), Error> {
        // For now, skip validation since we can't easily convert Soroban String/Symbol
        // This is a limitation of the current Soroban SDK
        if event.confidence_score < 0 || event.confidence_score > 100 {
            return Err(Error::InvalidInput);
        }

        Ok(())
    }

    /// Validate dispute created event
    pub fn validate_dispute_created_event(event: &DisputeCreatedEvent) -> Result<(), Error> {
        // For now, skip validation since we can't easily convert Soroban String/Symbol
        // This is a limitation of the current Soroban SDK
        if event.stake <= 0 {
            return Err(Error::InvalidInput);
        }

        Ok(())
    }

    /// Validate fee collected event
    pub fn validate_fee_collected_event(event: &FeeCollectedEvent) -> Result<(), Error> {
        // For now, skip validation since we can't easily convert Soroban String/Symbol
        // This is a limitation of the current Soroban SDK
        if event.amount <= 0 {
            return Err(Error::InvalidInput);
        }

        Ok(())
    }

    /// Validate extension requested event

    pub fn validate_extension_requested_event(
        event: &ExtensionRequestedEvent,
    ) -> Result<(), Error> {
        // Remove empty check for Symbol since it doesn't have is_empty method
        // Market ID validation is handled by the Symbol type itself

        if event.additional_days == 0 {
            return Err(Error::InvalidInput);
        }

        if event.fee < 0 {
            return Err(Error::InvalidInput);
        }

        Ok(())
    }

    /// Validate error logged event
    pub fn validate_error_logged_event(_event: &ErrorLoggedEvent) -> Result<(), Error> {
        // For now, skip validation since we can't easily convert Soroban String/Symbol
        // This is a limitation of the current Soroban SDK
        Ok(())
    }

    /// Validate performance metric event
    pub fn validate_performance_metric_event(_event: &PerformanceMetricEvent) -> Result<(), Error> {
        // For now, skip validation since we can't easily convert Soroban String/Symbol
        // This is a limitation of the current Soroban SDK
        Ok(())
    }
}

// ===== EVENT HELPER UTILITIES =====

/// Event helper utilities
pub struct EventHelpers;

impl EventHelpers {
    /// Create event summary from event data
    pub fn create_event_summary(env: &Env, event_type: &String, details: &String) -> EventSummary {
        EventSummary {
            event_type: event_type.clone(),
            timestamp: env.ledger().timestamp(),
            details: details.clone(),
        }
    }

    /// Format event timestamp for display
    pub fn format_timestamp(env: &Env, _timestamp: u64) -> String {
        // For now, return a placeholder since we can't easily convert to string
        // This is a limitation of the current Soroban SDK
        String::from_str(env, "timestamp")
    }

    /// Get event type from symbol
    pub fn get_event_type_from_symbol(env: &Env, _symbol: &Symbol) -> String {
        // For now, return a placeholder since we can't easily convert Symbol to string
        // This is a limitation of the current Soroban SDK
        String::from_str(env, "symbol")
    }

    /// Create event context string
    pub fn create_event_context(env: &Env, context_parts: &Vec<String>) -> String {
        let mut context = String::from_str(env, "");
        for (i, part) in context_parts.iter().enumerate() {
            if i > 0 {
                let _separator = String::from_str(env, " | ");
                let _context_str = String::from_str(env, "");
                context = String::from_str(env, "");
            } else {
                context = part.clone();
            }
        }
        context
    }

    /// Validate event timestamp
    pub fn is_valid_timestamp(timestamp: u64) -> bool {
        // Basic validation - timestamp should be reasonable
        timestamp > 0 && timestamp < 9999999999 // Unix timestamp reasonable range
    }

    /// Get event age in seconds
    pub fn get_event_age(current_timestamp: u64, event_timestamp: u64) -> u64 {
        if current_timestamp >= event_timestamp {
            current_timestamp - event_timestamp
        } else {
            0
        }
    }

    /// Check if event is recent (within specified seconds)
    pub fn is_recent_event(
        event_timestamp: u64,
        current_timestamp: u64,
        recent_threshold: u64,
    ) -> bool {
        Self::get_event_age(current_timestamp, event_timestamp) <= recent_threshold
    }
}

// ===== EVENT TESTING UTILITIES =====

/// Event testing utilities
pub struct EventTestingUtils;

impl EventTestingUtils {
    /// Create test market created event
    pub fn create_test_market_created_event(
        env: &Env,
        market_id: &Symbol,
        admin: &Address,
    ) -> MarketCreatedEvent {
        MarketCreatedEvent {
            market_id: market_id.clone(),
            question: String::from_str(env, "Test market question?"),
            outcomes: vec![
                env,
                String::from_str(env, "yes"),
                String::from_str(env, "no"),
            ],
            admin: admin.clone(),
            end_time: env.ledger().timestamp() + 86400,
            timestamp: env.ledger().timestamp(),
        }
    }

    /// Create test vote cast event
    pub fn create_test_vote_cast_event(
        env: &Env,
        market_id: &Symbol,
        voter: &Address,
    ) -> VoteCastEvent {
        VoteCastEvent {
            market_id: market_id.clone(),
            voter: voter.clone(),
            outcome: String::from_str(env, "yes"),
            stake: 100_0000000,
            timestamp: env.ledger().timestamp(),
        }
    }

    /// Create test oracle result event
    pub fn create_test_oracle_result_event(env: &Env, market_id: &Symbol) -> OracleResultEvent {
        OracleResultEvent {
            market_id: market_id.clone(),
            result: String::from_str(env, "yes"),
            provider: String::from_str(env, "Pyth"),
            feed_id: String::from_str(env, "BTC/USD"),
            price: 2500000,
            threshold: 2500000,
            comparison: String::from_str(env, "gt"),
            timestamp: env.ledger().timestamp(),
        }
    }

    /// Create test market resolved event
    pub fn create_test_market_resolved_event(env: &Env, market_id: &Symbol) -> MarketResolvedEvent {
        MarketResolvedEvent {
            market_id: market_id.clone(),
            final_outcome: String::from_str(env, "yes"),
            oracle_result: String::from_str(env, "yes"),
            community_consensus: String::from_str(env, "yes"),
            resolution_method: String::from_str(env, "Oracle"),
            confidence_score: 85,
            timestamp: env.ledger().timestamp(),
        }
    }

    /// Create test dispute created event
    pub fn create_test_dispute_created_event(
        env: &Env,
        market_id: &Symbol,
        disputer: &Address,
    ) -> DisputeCreatedEvent {
        DisputeCreatedEvent {
            market_id: market_id.clone(),
            disputer: disputer.clone(),
            stake: 10_0000000,
            reason: Some(String::from_str(env, "Test dispute")),
            timestamp: env.ledger().timestamp(),
        }
    }

    /// Create test fee collected event
    pub fn create_test_fee_collected_event(
        env: &Env,
        market_id: &Symbol,
        collector: &Address,
    ) -> FeeCollectedEvent {
        FeeCollectedEvent {
            market_id: market_id.clone(),
            collector: collector.clone(),
            amount: 20_0000000,
            fee_type: String::from_str(env, "Platform"),
            timestamp: env.ledger().timestamp(),
        }
    }

    /// Create test error logged event
    pub fn create_test_error_logged_event(env: &Env) -> ErrorLoggedEvent {
        ErrorLoggedEvent {
            error_code: 1,
            message: String::from_str(env, "Test error message"),
            context: String::from_str(env, "Test context"),
            user: None,
            market_id: None,
            timestamp: env.ledger().timestamp(),
        }
    }

    /// Create test performance metric event
    pub fn create_test_performance_metric_event(env: &Env) -> PerformanceMetricEvent {
        PerformanceMetricEvent {
            metric_name: String::from_str(env, "TransactionCount"),
            value: 100,
            unit: String::from_str(env, "transactions"),
            context: String::from_str(env, "Daily"),
            timestamp: env.ledger().timestamp(),
        }
    }

    /// Validate test event structure
    pub fn validate_test_event_structure<T>(_event: &T) -> Result<(), Error>
    where
        T: Clone,
    {
        // Basic validation that event exists
        // In a real implementation, you would validate specific fields
        Ok(())
    }

    /// Simulate event emission
    pub fn simulate_event_emission(env: &Env, _event_type: &String) -> bool {
        // Simulate successful event emission

        let event_key = Symbol::new(env, "event");
        env.storage()
            .persistent()
            .set(&event_key, &String::from_str(env, "test"));

        true
    }
}

// ===== EVENT SUMMARY TYPES =====

/// Event summary for listing
#[contracttype]
#[derive(Clone, Debug, Eq, PartialEq)]
pub struct EventSummary {
    /// Event type
    pub event_type: String,
    /// Event timestamp
    pub timestamp: u64,
    /// Event details
    pub details: String,
}

/// Market event summary
#[contracttype]
#[derive(Clone, Debug, Eq, PartialEq)]
pub struct MarketEventSummary {
    /// Event type
    pub event_type: String,
    /// Event timestamp
    pub timestamp: u64,
    /// Event details
    pub details: String,
}

// ===== EVENT CONSTANTS =====

/// Event system constants
pub const MAX_EVENTS_PER_QUERY: u32 = 100;
pub const EVENT_RETENTION_DAYS: u64 = 30 * 24 * 60 * 60; // 30 days
pub const RECENT_EVENT_THRESHOLD: u64 = 24 * 60 * 60; // 24 hours

// ===== EVENT DOCUMENTATION =====

/// Event system documentation and examples
pub struct EventDocumentation;

impl EventDocumentation {
    /// Get event system overview
    pub fn get_overview(env: &Env) -> String {
        String::from_str(env, "Comprehensive event system for Predictify Hybrid contract with emission, logging, validation, and testing utilities.")
    }

    /// Get event type documentation
    pub fn get_event_type_docs(env: &Env) -> Map<String, String> {
        let mut docs = Map::new(env);

        docs.set(
            String::from_str(env, "MarketCreated"),
            String::from_str(env, "Emitted when a new market is created"),
        );
        docs.set(
            String::from_str(env, "VoteCast"),
            String::from_str(env, "Emitted when a user casts a vote"),
        );
        docs.set(
            String::from_str(env, "OracleResult"),
            String::from_str(env, "Emitted when oracle result is fetched"),
        );
        docs.set(
            String::from_str(env, "MarketResolved"),
            String::from_str(env, "Emitted when a market is resolved"),
        );
        docs.set(
            String::from_str(env, "DisputeCreated"),
            String::from_str(env, "Emitted when a dispute is created"),
        );
        docs.set(
            String::from_str(env, "DisputeResolved"),
            String::from_str(env, "Emitted when a dispute is resolved"),
        );
        docs.set(
            String::from_str(env, "FeeCollected"),
            String::from_str(env, "Emitted when fees are collected"),
        );
        docs.set(
            String::from_str(env, "ExtensionRequested"),
            String::from_str(env, "Emitted when market extension is requested"),
        );
        docs.set(
            String::from_str(env, "ConfigUpdated"),
            String::from_str(env, "Emitted when configuration is updated"),
        );
        docs.set(
            String::from_str(env, "ErrorLogged"),
            String::from_str(env, "Emitted when an error is logged"),
        );
        docs.set(
            String::from_str(env, "PerformanceMetric"),
            String::from_str(env, "Emitted when performance metrics are recorded"),
        );

        docs
    }

    /// Get usage examples
    pub fn get_usage_examples(env: &Env) -> Map<String, String> {
        let mut examples = Map::new(env);

        examples.set(
            String::from_str(env, "EmitMarketCreated"),
            String::from_str(env, "EventEmitter::emit_market_created(env, market_id, question, outcomes, admin, end_time)"),
        );
        examples.set(
            String::from_str(&env, "EmitVoteCast"),
            String::from_str(
                &env,
                "EventEmitter::emit_vote_cast(env, market_id, voter, outcome, stake)",
            ),
        );
        examples.set(
            String::from_str(env, "GetMarketEvents"),
            String::from_str(env, "EventLogger::get_market_events(env, market_id)"),
        );
        examples.set(
            String::from_str(&env, "ValidateEvent"),
            String::from_str(
                &env,
                "EventValidator::validate_market_created_event(&event)",
            ),
        );

        examples
    }
}<|MERGE_RESOLUTION|>--- conflicted
+++ resolved
@@ -1351,7 +1351,7 @@
         Self::store_event(env, &symbol_short!("stor_mig"), &event);
     }
 
-<<<<<<< HEAD
+
     /// Emit audit item updated event
     pub fn emit_audit_item_updated(
         env: &Env,
@@ -1395,14 +1395,7 @@
         };
 
         Self::store_event(env, &symbol_short!("aud_reset"), &event);
-=======
-    /// Emit circuit breaker event
-    pub fn emit_circuit_breaker_event(
-        env: &Env,
-        event: &CircuitBreakerEvent,
-    ) {
-        Self::store_event(env, &symbol_short!("cb_event"), event);
->>>>>>> a06fb5b6
+
     }
 
     /// Store event in persistent storage
