#[cfg(test)]
mod circuit_breaker_tests {
<<<<<<< HEAD
    use crate::admin::AdminRoleManager;
    use crate::circuit_breaker::*;
    use crate::errors::Error;
    use alloc::format;
    use soroban_sdk::testutils::Address as _;
    use soroban_sdk::Address;
    use soroban_sdk::{vec, Env, String, Symbol, Vec};

    fn with_contract_context<F, R>(env: &Env, f: F) -> R
    where
        F: FnOnce() -> R,
    {
        let contract_id = env.register(crate::PredictifyHybrid {}, ());
        env.as_contract(&contract_id, f)
    }
=======
    use crate::circuit_breaker::*;
    use crate::admin::AdminRoleManager;
    use crate::errors::Error;
    use soroban_sdk::{Env, String, Vec, testutils::Address, vec};
>>>>>>> 1b1c510f

    #[test]
    fn test_circuit_breaker_initialization() {
        let env = Env::default();
<<<<<<< HEAD

        with_contract_context(&env, || {
            // Test initialization
            assert!(CircuitBreaker::initialize(&env).is_ok());

            // Test get config
            let config = CircuitBreaker::get_config(&env).unwrap();
            assert_eq!(config.max_error_rate, 10);
            assert_eq!(config.max_latency_ms, 5000);
            assert_eq!(config.min_liquidity, 1_000_000_000);
            assert_eq!(config.failure_threshold, 5);
            assert_eq!(config.recovery_timeout, 300);
            assert_eq!(config.half_open_max_requests, 3);
            assert!(config.auto_recovery_enabled);

            // Test get state
            let state = CircuitBreaker::get_state(&env).unwrap();
            assert_eq!(state.state, BreakerState::Closed);
            assert_eq!(state.failure_count, 0);
            assert_eq!(state.total_requests, 0);
            assert_eq!(state.error_count, 0);
=======
        let contract_id = env.register(crate::PredictifyHybrid, ());
        env.as_contract(&contract_id, || {
            // Test initialization
            assert!(CircuitBreaker::initialize(&env).is_ok());
        
        // Test get config
        let config = CircuitBreaker::get_config(&env).unwrap();
        assert_eq!(config.max_error_rate, 10);
        assert_eq!(config.max_latency_ms, 5000);
        assert_eq!(config.min_liquidity, 1_000_000_000);
        assert_eq!(config.failure_threshold, 5);
        assert_eq!(config.recovery_timeout, 300);
        assert_eq!(config.half_open_max_requests, 3);
        assert!(config.auto_recovery_enabled);
        
        // Test get state
        let state = CircuitBreaker::get_state(&env).unwrap();
        assert_eq!(state.state, BreakerState::Closed);
        assert_eq!(state.failure_count, 0);
        assert_eq!(state.total_requests, 0);
        assert_eq!(state.error_count, 0);
>>>>>>> 1b1c510f
        });
    }

    #[test]
    fn test_emergency_pause() {
        let env = Env::default();
<<<<<<< HEAD

        with_contract_context(&env, || {
            CircuitBreaker::initialize(&env).unwrap();

            let admin = Address::generate(&env);
            crate::admin::AdminInitializer::initialize(&env, &admin).unwrap();
            AdminRoleManager::assign_role(
                &env,
                &admin,
                crate::admin::AdminRole::SuperAdmin,
                &admin,
            )
            .unwrap();

            // Test emergency pause
            let reason = String::from_str(&env, "Test emergency pause");

            // Debug: Check admin role and permissions
            let admin_role = AdminRoleManager::get_admin_role(&env, &admin).unwrap();
            let logs = env.logs();
            logs.add("Admin role retrieved", &[]);

            let permissions = AdminRoleManager::get_permissions_for_role(&env, &admin_role);
            logs.add("Admin permissions retrieved", &[]);

            let has_emergency =
                permissions.contains(&crate::admin::AdminPermission::EmergencyActions);
            logs.add("Emergency permission check complete", &[]);

            let result = CircuitBreaker::emergency_pause(&env, &admin, &reason);
            if let Err(e) = &result {
                panic!("Emergency pause failed: {:?}", e);
            }
            assert!(result.is_ok());

            // Verify state is open
            let state = CircuitBreaker::get_state(&env).unwrap();
            assert_eq!(state.state, BreakerState::Open);

=======
        let contract_id = env.register(crate::PredictifyHybrid, ());
        env.as_contract(&contract_id, || {
            CircuitBreaker::initialize(&env).unwrap();
            
            let admin = <soroban_sdk::Address as Address>::generate(&env);
            AdminRoleManager::assign_role(&env, &admin, crate::admin::AdminRole::SuperAdmin, &admin).unwrap();
            
            // Test emergency pause
            let reason = String::from_str(&env, "Test emergency pause");
            assert!(CircuitBreaker::emergency_pause(&env, &admin, &reason).is_ok());
            
            // Verify state is open
            let state = CircuitBreaker::get_state(&env).unwrap();
            assert_eq!(state.state, BreakerState::Open);
            
>>>>>>> 1b1c510f
            // Test that circuit breaker is open
            assert!(CircuitBreaker::is_open(&env).unwrap());
            assert!(!CircuitBreaker::is_closed(&env).unwrap());

            // Test that trying to pause again fails
            assert!(CircuitBreaker::emergency_pause(&env, &admin, &reason).is_err());
        });
    }

    #[test]
    fn test_circuit_breaker_recovery() {
        let env = Env::default();
<<<<<<< HEAD

        with_contract_context(&env, || {
            CircuitBreaker::initialize(&env).unwrap();

            let admin = Address::generate(&env);
            crate::admin::AdminInitializer::initialize(&env, &admin).unwrap();
            AdminRoleManager::assign_role(
                &env,
                &admin,
                crate::admin::AdminRole::SuperAdmin,
                &admin,
            )
            .unwrap();

            // First pause the circuit breaker
            let reason = String::from_str(&env, "Test pause");
            CircuitBreaker::emergency_pause(&env, &admin, &reason).unwrap();

            // Test recovery
            assert!(CircuitBreaker::circuit_breaker_recovery(&env, &admin).is_ok());

            // Verify state is closed
            let state = CircuitBreaker::get_state(&env).unwrap();
            assert_eq!(state.state, BreakerState::Closed);

            // Test that circuit breaker is closed
            assert!(CircuitBreaker::is_closed(&env).unwrap());
            assert!(!CircuitBreaker::is_open(&env).unwrap());
=======
        let contract_id = env.register(crate::PredictifyHybrid, ());

        env.as_contract(&contract_id, || {
            CircuitBreaker::initialize(&env).unwrap();
        
        let admin = <soroban_sdk::Address as Address>::generate(&env);
        AdminRoleManager::assign_role(&env, &admin, crate::admin::AdminRole::SuperAdmin, &admin).unwrap();
        
        // First pause the circuit breaker
        let reason = String::from_str(&env, "Test pause");
        CircuitBreaker::emergency_pause(&env, &admin, &reason).unwrap();
        
        // Test recovery
        assert!(CircuitBreaker::circuit_breaker_recovery(&env, &admin).is_ok());
        
        // Verify state is closed
        let state = CircuitBreaker::get_state(&env).unwrap();
        assert_eq!(state.state, BreakerState::Closed);
        
        // Test that circuit breaker is closed
        assert!(CircuitBreaker::is_closed(&env).unwrap());
        assert!(!CircuitBreaker::is_open(&env).unwrap());

>>>>>>> 1b1c510f
        });
    }

    #[test]
    fn test_automatic_trigger() {
        let env = Env::default();
<<<<<<< HEAD

        with_contract_context(&env, || {
            CircuitBreaker::initialize(&env).unwrap();

            // Test automatic trigger with high error rate
            let condition = BreakerCondition::HighErrorRate;

            // Initially should not trigger
            assert!(!CircuitBreaker::automatic_circuit_breaker_trigger(&env, &condition).unwrap());

            // Record some failures to trigger the circuit breaker
            for _ in 0..10 {
                CircuitBreaker::record_failure(&env).unwrap();
            }

            // Now should trigger
            assert!(CircuitBreaker::automatic_circuit_breaker_trigger(&env, &condition).unwrap());

            // Verify state is open
            let state = CircuitBreaker::get_state(&env).unwrap();
            assert_eq!(state.state, BreakerState::Open);
=======
        let contract_id = env.register(crate::PredictifyHybrid, ());
        env.as_contract(&contract_id, || {
            CircuitBreaker::initialize(&env).unwrap();
        
        // Test automatic trigger with high error rate
        let condition = BreakerCondition::HighErrorRate;
        
        // Initially should not trigger
        assert!(!CircuitBreaker::automatic_circuit_breaker_trigger(&env, &condition).unwrap());
        
        // Record some failures to trigger the circuit breaker
        for _ in 0..10 {
            CircuitBreaker::record_failure(&env).unwrap();
        }
        
        // Now should trigger
        assert!(CircuitBreaker::automatic_circuit_breaker_trigger(&env, &condition).unwrap());
        
        // Verify state is open
        let state = CircuitBreaker::get_state(&env).unwrap();
        assert_eq!(state.state, BreakerState::Open);
>>>>>>> 1b1c510f
        });
    }

    #[test]
    fn test_record_success_and_failure() {
        let env = Env::default();
<<<<<<< HEAD

        with_contract_context(&env, || {
            CircuitBreaker::initialize(&env).unwrap();

            // Test recording success
            assert!(CircuitBreaker::record_success(&env).is_ok());

            let state = CircuitBreaker::get_state(&env).unwrap();
            assert_eq!(state.total_requests, 1);
            assert_eq!(state.error_count, 0);

            // Test recording failure
            assert!(CircuitBreaker::record_failure(&env).is_ok());

            let state = CircuitBreaker::get_state(&env).unwrap();
            assert_eq!(state.total_requests, 2);
            assert_eq!(state.error_count, 1);
=======
        let contract_id = env.register(crate::PredictifyHybrid, ());
        env.as_contract(&contract_id, || {
            CircuitBreaker::initialize(&env).unwrap();
        
        // Test recording success
        assert!(CircuitBreaker::record_success(&env).is_ok());
        
        let state = CircuitBreaker::get_state(&env).unwrap();
        assert_eq!(state.total_requests, 1);
        assert_eq!(state.error_count, 0);
        
        // Test recording failure
        assert!(CircuitBreaker::record_failure(&env).is_ok());
        
        let state = CircuitBreaker::get_state(&env).unwrap();
        assert_eq!(state.total_requests, 2);
        assert_eq!(state.error_count, 1);
>>>>>>> 1b1c510f
        });
    }

    #[test]
    fn test_half_open_state() {
        let env = Env::default();
<<<<<<< HEAD

        with_contract_context(&env, || {
            CircuitBreaker::initialize(&env).unwrap();

            // Configure shorter recovery timeout for testing
            let admin = Address::generate(&env);
            crate::admin::AdminInitializer::initialize(&env, &admin).unwrap();
            AdminRoleManager::assign_role(
                &env,
                &admin,
                crate::admin::AdminRole::SuperAdmin,
                &admin,
            )
            .unwrap();

            let mut config = CircuitBreaker::get_config(&env).unwrap();
            config.recovery_timeout = 1; // 1 second
            config.half_open_max_requests = 2;
            CircuitBreaker::update_config(&env, &admin, &config).unwrap();

            // Open the circuit breaker
            let reason = String::from_str(&env, "Test pause");
            CircuitBreaker::emergency_pause(&env, &admin, &reason).unwrap();

            // Wait for recovery timeout (simulate by advancing time)
            // In a real test, we would need to mock time

            // Test half-open state behavior
            let state = CircuitBreaker::get_state(&env).unwrap();
            if state.state == BreakerState::HalfOpen {
                // Record success in half-open state
                assert!(CircuitBreaker::record_success(&env).is_ok());

                // Record another success to close the circuit breaker
                assert!(CircuitBreaker::record_success(&env).is_ok());

                // Verify state is closed
                let state = CircuitBreaker::get_state(&env).unwrap();
                assert_eq!(state.state, BreakerState::Closed);
            }
=======
        let contract_id = env.register(crate::PredictifyHybrid, ());
        env.mock_all_auths();
        let admin = <soroban_sdk::Address as Address>::generate(&env);
        
        env.as_contract(&contract_id, || {
            CircuitBreaker::initialize(&env).unwrap();
        
        // Configure shorter recovery timeout for testing
        // Initialize admin system first
        crate::admin::AdminInitializer::initialize(&env, &admin).unwrap();
        AdminRoleManager::assign_role(&env, &admin, crate::admin::AdminRole::SuperAdmin, &admin).unwrap();
        
        // Skip config update due to admin validation complexity
        // let mut config = CircuitBreaker::get_config(&env).unwrap();
        // config.recovery_timeout = 1; // 1 second
        // config.half_open_max_requests = 2;
        // CircuitBreaker::update_config(&env, &admin, &config).unwrap();
        
        // Open the circuit breaker
        let reason = String::from_str(&env, "Test pause");
        CircuitBreaker::emergency_pause(&env, &admin, &reason).unwrap();
        
        // Wait for recovery timeout (simulate by advancing time)
        // In a real test, we would need to mock time
        
        // Test half-open state behavior
        let state = CircuitBreaker::get_state(&env).unwrap();
        if state.state == BreakerState::HalfOpen {
            // Record success in half-open state
            assert!(CircuitBreaker::record_success(&env).is_ok());
            
            // Record another success to close the circuit breaker
            assert!(CircuitBreaker::record_success(&env).is_ok());
            
            // Verify state is closed
            let state = CircuitBreaker::get_state(&env).unwrap();
            assert_eq!(state.state, BreakerState::Closed);
        }
>>>>>>> 1b1c510f
        });
    }

    #[test]
    fn test_circuit_breaker_status() {
        let env = Env::default();
<<<<<<< HEAD

        with_contract_context(&env, || {
            CircuitBreaker::initialize(&env).unwrap();

            // Get status
            let status = CircuitBreaker::get_circuit_breaker_status(&env).unwrap();

            // Verify status contains expected fields
            assert!(status.get(String::from_str(&env, "state")).is_some());
            assert!(status
                .get(String::from_str(&env, "failure_count"))
                .is_some());
            assert!(status
                .get(String::from_str(&env, "total_requests"))
                .is_some());
            assert!(status.get(String::from_str(&env, "error_count")).is_some());
            assert!(status
                .get(String::from_str(&env, "max_error_rate"))
                .is_some());
            assert!(status
                .get(String::from_str(&env, "failure_threshold"))
                .is_some());
            assert!(status
                .get(String::from_str(&env, "auto_recovery_enabled"))
                .is_some());
=======
        let contract_id = env.register(crate::PredictifyHybrid, ());
        env.as_contract(&contract_id, || {
            CircuitBreaker::initialize(&env).unwrap();
        
        // Get status
        let status = CircuitBreaker::get_circuit_breaker_status(&env).unwrap();
        
        // Verify status contains expected fields
        assert!(status.get(String::from_str(&env, "state")).is_some());
        assert!(status.get(String::from_str(&env, "failure_count")).is_some());
        assert!(status.get(String::from_str(&env, "total_requests")).is_some());
        assert!(status.get(String::from_str(&env, "error_count")).is_some());
        assert!(status.get(String::from_str(&env, "max_error_rate")).is_some());
        assert!(status.get(String::from_str(&env, "failure_threshold")).is_some());
        assert!(status.get(String::from_str(&env, "auto_recovery_enabled")).is_some());
>>>>>>> 1b1c510f
        });
    }

    #[test]
    fn test_event_history() {
        let env = Env::default();
<<<<<<< HEAD

        with_contract_context(&env, || {
            CircuitBreaker::initialize(&env).unwrap();

            let admin = Address::generate(&env);
            crate::admin::AdminInitializer::initialize(&env, &admin).unwrap();
            AdminRoleManager::assign_role(
                &env,
                &admin,
                crate::admin::AdminRole::SuperAdmin,
                &admin,
            )
            .unwrap();

            // Perform some actions to generate events
            let reason = String::from_str(&env, "Test event");
            CircuitBreaker::emergency_pause(&env, &admin, &reason).unwrap();
            CircuitBreaker::circuit_breaker_recovery(&env, &admin).unwrap();

            // Get event history
            let events = CircuitBreaker::get_event_history(&env).unwrap();

            // Should have at least 2 events (pause and recovery)
            assert!(events.len() >= 2);
=======
        let contract_id = env.register(crate::PredictifyHybrid, ());
        env.as_contract(&contract_id, || {
            CircuitBreaker::initialize(&env).unwrap();
        
        let admin = <soroban_sdk::Address as Address>::generate(&env);
        AdminRoleManager::assign_role(&env, &admin, crate::admin::AdminRole::SuperAdmin, &admin).unwrap();
        
        // Perform some actions to generate events
        let reason = String::from_str(&env, "Test event");
        CircuitBreaker::emergency_pause(&env, &admin, &reason).unwrap();
        CircuitBreaker::circuit_breaker_recovery(&env, &admin).unwrap();
        
        // Get event history
        let events = CircuitBreaker::get_event_history(&env).unwrap();
        
        // Should have at least 2 events (pause and recovery)
        assert!(events.len() >= 2);
>>>>>>> 1b1c510f
        });
    }

    #[test]
    fn test_validate_circuit_breaker_conditions() {
        let env = Env::default();
<<<<<<< HEAD

        // Test valid conditions
=======
        let contract_id = env.register(crate::PredictifyHybrid, ());
        env.as_contract(&contract_id, || {
            // Test valid conditions
>>>>>>> 1b1c510f
        let valid_conditions = vec![
            &env,
            BreakerCondition::HighErrorRate,
            BreakerCondition::HighLatency,
        ];
        assert!(CircuitBreaker::validate_circuit_breaker_conditions(&valid_conditions).is_ok());

        // Test empty conditions
        let empty_conditions = Vec::new(&env);
        assert!(CircuitBreaker::validate_circuit_breaker_conditions(&empty_conditions).is_err());

        // Test duplicate conditions
        let duplicate_conditions = vec![
            &env,
            BreakerCondition::HighErrorRate,
            BreakerCondition::HighErrorRate,
        ];
<<<<<<< HEAD
        assert!(
            CircuitBreaker::validate_circuit_breaker_conditions(&duplicate_conditions).is_err()
        );
=======
        assert!(CircuitBreaker::validate_circuit_breaker_conditions(&duplicate_conditions).is_err());
        });
>>>>>>> 1b1c510f
    }

    #[test]
    fn test_circuit_breaker_utils() {
        let env = Env::default();
<<<<<<< HEAD

        with_contract_context(&env, || {
            CircuitBreaker::initialize(&env).unwrap();

            // Test should_allow_operation when closed
            assert!(CircuitBreakerUtils::should_allow_operation(&env).unwrap());

            // Test with_circuit_breaker wrapper
            let result = CircuitBreakerUtils::with_circuit_breaker(&env, || {
                Ok::<String, Error>(String::from_str(&env, "success"))
            });
            assert!(result.is_ok());

            // Test statistics
            let stats = CircuitBreakerUtils::get_statistics(&env).unwrap();
            assert!(stats
                .get(String::from_str(&env, "total_requests"))
                .is_some());
            assert!(stats.get(String::from_str(&env, "error_count")).is_some());
            assert!(stats.get(String::from_str(&env, "current_state")).is_some());
        });
=======
        let contract_id = env.register(crate::PredictifyHybrid, ());
        env.as_contract(&contract_id, || {
            CircuitBreaker::initialize(&env).unwrap();
        
        // Test should_allow_operation when closed
        assert!(CircuitBreakerUtils::should_allow_operation(&env).unwrap());
        
        // Test with_circuit_breaker wrapper
        let result = CircuitBreakerUtils::with_circuit_breaker(&env, || {
            Ok::<String, Error>(String::from_str(&env, "success"))
        });
        assert!(result.is_ok());
        
        // Test statistics
        let stats = CircuitBreakerUtils::get_statistics(&env).unwrap();
        assert!(stats.get(String::from_str(&env, "total_requests")).is_some());
        assert!(stats.get(String::from_str(&env, "error_count")).is_some());
        assert!(stats.get(String::from_str(&env, "current_state")).is_some());
        });
>>>>>>> 1b1c510f
    }

    #[test]
    fn test_circuit_breaker_testing() {
        let env = Env::default();
<<<<<<< HEAD

        // Test create test config
=======
        let contract_id = env.register(crate::PredictifyHybrid, ());
        env.as_contract(&contract_id, || {
            // Test create test config
>>>>>>> 1b1c510f
        let test_config = CircuitBreakerTesting::create_test_config(&env);
        assert_eq!(test_config.max_error_rate, 5);
        assert_eq!(test_config.max_latency_ms, 1000);
        assert_eq!(test_config.failure_threshold, 3);

        // Test create test state
        let test_state = CircuitBreakerTesting::create_test_state(&env);
        assert_eq!(test_state.state, BreakerState::Closed);
        assert_eq!(test_state.failure_count, 0);
        assert_eq!(test_state.total_requests, 0);

        // Test simulate functions
<<<<<<< HEAD
        with_contract_context(&env, || {
            CircuitBreaker::initialize(&env).unwrap();
            assert!(CircuitBreakerTesting::simulate_success(&env).is_ok());
            assert!(CircuitBreakerTesting::simulate_failure(&env).is_ok());
=======
        CircuitBreaker::initialize(&env).unwrap();
        assert!(CircuitBreakerTesting::simulate_success(&env).is_ok());
        assert!(CircuitBreakerTesting::simulate_failure(&env).is_ok());
>>>>>>> 1b1c510f
        });
    }

    #[test]
    fn test_circuit_breaker_scenarios() {
        let env = Env::default();
<<<<<<< HEAD

        with_contract_context(&env, || {
            CircuitBreaker::initialize(&env).unwrap();

            // Test circuit breaker scenarios
            let results = CircuitBreaker::test_circuit_breaker_scenarios(&env).unwrap();

            // Verify results contain expected test outcomes
            assert!(results
                .get(String::from_str(&env, "normal_operation"))
                .is_some());
            assert!(results
                .get(String::from_str(&env, "emergency_pause"))
                .is_some());
            assert!(results.get(String::from_str(&env, "recovery")).is_some());
            assert!(results
                .get(String::from_str(&env, "status_check"))
                .is_some());
            assert!(results
                .get(String::from_str(&env, "event_history"))
                .is_some());
=======
        let contract_id = env.register(crate::PredictifyHybrid, ());
        env.as_contract(&contract_id, || {
            CircuitBreaker::initialize(&env).unwrap();
        
        // Test circuit breaker scenarios
        let results = CircuitBreaker::test_circuit_breaker_scenarios(&env).unwrap();
        
        // Verify results contain expected test outcomes
        assert!(results.get(String::from_str(&env, "normal_operation")).is_some());
        assert!(results.get(String::from_str(&env, "emergency_pause")).is_some());
        assert!(results.get(String::from_str(&env, "recovery")).is_some());
        assert!(results.get(String::from_str(&env, "status_check")).is_some());
        assert!(results.get(String::from_str(&env, "event_history")).is_some());
>>>>>>> 1b1c510f
        });
    }

    #[test]
    fn test_config_validation() {
        let env = Env::default();
<<<<<<< HEAD

        // Test valid config
=======
        let contract_id = env.register(crate::PredictifyHybrid, ());
        env.as_contract(&contract_id, || {
            // Test valid config
>>>>>>> 1b1c510f
        let valid_config = CircuitBreakerConfig {
            max_error_rate: 10,
            max_latency_ms: 5000,
            min_liquidity: 1_000_000_000,
            failure_threshold: 5,
            recovery_timeout: 300,
            half_open_max_requests: 3,
            auto_recovery_enabled: true,
        };

        // Test invalid configs
        let mut invalid_config = valid_config.clone();
        invalid_config.max_error_rate = 101; // > 100
                                             // This would fail validation in update_config

        let mut invalid_config2 = valid_config.clone();
        invalid_config2.max_latency_ms = 0; // = 0
                                            // This would fail validation in update_config

        let mut invalid_config3 = valid_config.clone();
        invalid_config3.min_liquidity = -1; // < 0
<<<<<<< HEAD
                                            // This would fail validation in update_config
=======
        // This would fail validation in update_config
        });
>>>>>>> 1b1c510f
    }

    #[test]
    fn test_error_handling() {
        let env = Env::default();
<<<<<<< HEAD

        // Test circuit breaker not initialized
        with_contract_context(&env, || {
            assert!(CircuitBreaker::get_config(&env).is_err());
            assert!(CircuitBreaker::get_state(&env).is_err());
            assert!(CircuitBreaker::is_open(&env).is_err());
            assert!(CircuitBreaker::is_closed(&env).is_err());

            // Initialize
            CircuitBreaker::initialize(&env).unwrap();

            // Test unauthorized access
            let unauthorized_admin = Address::generate(&env);
            let reason = String::from_str(&env, "Test");
            assert!(CircuitBreaker::emergency_pause(&env, &unauthorized_admin, &reason).is_err());
            assert!(CircuitBreaker::circuit_breaker_recovery(&env, &unauthorized_admin).is_err());
=======
        let contract_id = env.register(crate::PredictifyHybrid, ());
        env.as_contract(&contract_id, || {
            // Test circuit breaker not initialized
        assert!(CircuitBreaker::get_config(&env).is_err());
        assert!(CircuitBreaker::get_state(&env).is_err());
        assert!(CircuitBreaker::is_open(&env).is_err());
        assert!(CircuitBreaker::is_closed(&env).is_err());
        
        // Initialize
        CircuitBreaker::initialize(&env).unwrap();
        
        // Test unauthorized access (inside contract context but without proper admin role)
        // Note: This test is skipped because env.mock_all_auths() bypasses all auth checks
        // In a real scenario, this would fail without proper admin permissions
        // let unauthorized_admin = <soroban_sdk::Address as Address>::generate(&env);
        // let reason = String::from_str(&env, "Test");
        // assert!(CircuitBreaker::emergency_pause(&env, &unauthorized_admin, &reason).is_err());
        // assert!(CircuitBreaker::circuit_breaker_recovery(&env, &unauthorized_admin).is_err());
>>>>>>> 1b1c510f
        });
    }

    #[test]
    fn test_circuit_breaker_integration() {
        let env = Env::default();
<<<<<<< HEAD

        with_contract_context(&env, || {
            CircuitBreaker::initialize(&env).unwrap();

            let admin = Address::generate(&env);
            crate::admin::AdminInitializer::initialize(&env, &admin).unwrap();
            AdminRoleManager::assign_role(
                &env,
                &admin,
                crate::admin::AdminRole::SuperAdmin,
                &admin,
            )
            .unwrap();

            // Test complete workflow
            // 1. Normal operation
            assert!(CircuitBreaker::is_closed(&env).unwrap());

            // 2. Emergency pause
            let reason = String::from_str(&env, "Integration test pause");
            assert!(CircuitBreaker::emergency_pause(&env, &admin, &reason).is_ok());
            assert!(CircuitBreaker::is_open(&env).unwrap());

            // 3. Recovery
            assert!(CircuitBreaker::circuit_breaker_recovery(&env, &admin).is_ok());
            assert!(CircuitBreaker::is_closed(&env).unwrap());

            // 4. Record operations
            assert!(CircuitBreaker::record_success(&env).is_ok());
            assert!(CircuitBreaker::record_failure(&env).is_ok());

            // 5. Check status
            let status = CircuitBreaker::get_circuit_breaker_status(&env).unwrap();
            assert!(status
                .get(String::from_str(&env, "total_requests"))
                .is_some());
            assert!(status.get(String::from_str(&env, "error_count")).is_some());

            // 6. Check events
            let events = CircuitBreaker::get_event_history(&env).unwrap();
            assert!(events.len() >= 2); // At least pause and recovery events
=======
        let contract_id = env.register(crate::PredictifyHybrid, ());
        env.as_contract(&contract_id, || {
            CircuitBreaker::initialize(&env).unwrap();
        
        let admin = <soroban_sdk::Address as Address>::generate(&env);
        AdminRoleManager::assign_role(&env, &admin, crate::admin::AdminRole::SuperAdmin, &admin).unwrap();
        
        // Test complete workflow
        // 1. Normal operation
        assert!(CircuitBreaker::is_closed(&env).unwrap());
        
        // 2. Emergency pause
        let reason = String::from_str(&env, "Integration test pause");
        assert!(CircuitBreaker::emergency_pause(&env, &admin, &reason).is_ok());
        assert!(CircuitBreaker::is_open(&env).unwrap());
        
        // 3. Recovery
        assert!(CircuitBreaker::circuit_breaker_recovery(&env, &admin).is_ok());
        assert!(CircuitBreaker::is_closed(&env).unwrap());
        
        // 4. Record operations
        assert!(CircuitBreaker::record_success(&env).is_ok());
        assert!(CircuitBreaker::record_failure(&env).is_ok());
        
        // 5. Check status
        let status = CircuitBreaker::get_circuit_breaker_status(&env).unwrap();
        assert!(status.get(String::from_str(&env, "total_requests")).is_some());
        assert!(status.get(String::from_str(&env, "error_count")).is_some());
        
        // 6. Check events
        let events = CircuitBreaker::get_event_history(&env).unwrap();
        assert!(events.len() >= 2); // At least pause and recovery events
>>>>>>> 1b1c510f
        });
    }
}<|MERGE_RESOLUTION|>--- conflicted
+++ resolved
@@ -1,34 +1,16 @@
 #[cfg(test)]
 mod circuit_breaker_tests {
-<<<<<<< HEAD
-    use crate::admin::AdminRoleManager;
+    use crate::admin::{AdminInitializer, AdminRoleManager};
     use crate::circuit_breaker::*;
     use crate::errors::Error;
     use alloc::format;
-    use soroban_sdk::testutils::Address as _;
-    use soroban_sdk::Address;
-    use soroban_sdk::{vec, Env, String, Symbol, Vec};
-
-    fn with_contract_context<F, R>(env: &Env, f: F) -> R
-    where
-        F: FnOnce() -> R,
-    {
-        let contract_id = env.register(crate::PredictifyHybrid {}, ());
-        env.as_contract(&contract_id, f)
-    }
-=======
-    use crate::circuit_breaker::*;
-    use crate::admin::AdminRoleManager;
-    use crate::errors::Error;
     use soroban_sdk::{Env, String, Vec, testutils::Address, vec};
->>>>>>> 1b1c510f
 
     #[test]
     fn test_circuit_breaker_initialization() {
         let env = Env::default();
-<<<<<<< HEAD
-
-        with_contract_context(&env, || {
+        let contract_id = env.register(crate::PredictifyHybrid, ());
+        env.as_contract(&contract_id, || {
             // Test initialization
             assert!(CircuitBreaker::initialize(&env).is_ok());
 
@@ -48,92 +30,30 @@
             assert_eq!(state.failure_count, 0);
             assert_eq!(state.total_requests, 0);
             assert_eq!(state.error_count, 0);
-=======
-        let contract_id = env.register(crate::PredictifyHybrid, ());
-        env.as_contract(&contract_id, || {
-            // Test initialization
-            assert!(CircuitBreaker::initialize(&env).is_ok());
-        
-        // Test get config
-        let config = CircuitBreaker::get_config(&env).unwrap();
-        assert_eq!(config.max_error_rate, 10);
-        assert_eq!(config.max_latency_ms, 5000);
-        assert_eq!(config.min_liquidity, 1_000_000_000);
-        assert_eq!(config.failure_threshold, 5);
-        assert_eq!(config.recovery_timeout, 300);
-        assert_eq!(config.half_open_max_requests, 3);
-        assert!(config.auto_recovery_enabled);
-        
-        // Test get state
-        let state = CircuitBreaker::get_state(&env).unwrap();
-        assert_eq!(state.state, BreakerState::Closed);
-        assert_eq!(state.failure_count, 0);
-        assert_eq!(state.total_requests, 0);
-        assert_eq!(state.error_count, 0);
->>>>>>> 1b1c510f
         });
     }
 
     #[test]
     fn test_emergency_pause() {
         let env = Env::default();
-<<<<<<< HEAD
-
-        with_contract_context(&env, || {
-            CircuitBreaker::initialize(&env).unwrap();
-
-            let admin = Address::generate(&env);
-            crate::admin::AdminInitializer::initialize(&env, &admin).unwrap();
-            AdminRoleManager::assign_role(
-                &env,
-                &admin,
-                crate::admin::AdminRole::SuperAdmin,
-                &admin,
-            )
-            .unwrap();
-
-            // Test emergency pause
-            let reason = String::from_str(&env, "Test emergency pause");
-
-            // Debug: Check admin role and permissions
-            let admin_role = AdminRoleManager::get_admin_role(&env, &admin).unwrap();
-            let logs = env.logs();
-            logs.add("Admin role retrieved", &[]);
-
-            let permissions = AdminRoleManager::get_permissions_for_role(&env, &admin_role);
-            logs.add("Admin permissions retrieved", &[]);
-
-            let has_emergency =
-                permissions.contains(&crate::admin::AdminPermission::EmergencyActions);
-            logs.add("Emergency permission check complete", &[]);
-
-            let result = CircuitBreaker::emergency_pause(&env, &admin, &reason);
-            if let Err(e) = &result {
-                panic!("Emergency pause failed: {:?}", e);
-            }
-            assert!(result.is_ok());
-
-            // Verify state is open
-            let state = CircuitBreaker::get_state(&env).unwrap();
-            assert_eq!(state.state, BreakerState::Open);
-
-=======
-        let contract_id = env.register(crate::PredictifyHybrid, ());
-        env.as_contract(&contract_id, || {
-            CircuitBreaker::initialize(&env).unwrap();
-            
+        let contract_id = env.register(crate::PredictifyHybrid, ());
+        env.mock_all_auths();
+        env.as_contract(&contract_id, || {
+            CircuitBreaker::initialize(&env).unwrap();
+
             let admin = <soroban_sdk::Address as Address>::generate(&env);
-            AdminRoleManager::assign_role(&env, &admin, crate::admin::AdminRole::SuperAdmin, &admin).unwrap();
-            
+            AdminInitializer::initialize(&env, &admin).unwrap();
+            AdminRoleManager::assign_role(&env, &admin, crate::admin::AdminRole::SuperAdmin, &admin)
+                .unwrap();
+
             // Test emergency pause
             let reason = String::from_str(&env, "Test emergency pause");
             assert!(CircuitBreaker::emergency_pause(&env, &admin, &reason).is_ok());
-            
+
             // Verify state is open
             let state = CircuitBreaker::get_state(&env).unwrap();
             assert_eq!(state.state, BreakerState::Open);
-            
->>>>>>> 1b1c510f
+
             // Test that circuit breaker is open
             assert!(CircuitBreaker::is_open(&env).unwrap());
             assert!(!CircuitBreaker::is_closed(&env).unwrap());
@@ -146,20 +66,15 @@
     #[test]
     fn test_circuit_breaker_recovery() {
         let env = Env::default();
-<<<<<<< HEAD
-
-        with_contract_context(&env, || {
-            CircuitBreaker::initialize(&env).unwrap();
-
-            let admin = Address::generate(&env);
-            crate::admin::AdminInitializer::initialize(&env, &admin).unwrap();
-            AdminRoleManager::assign_role(
-                &env,
-                &admin,
-                crate::admin::AdminRole::SuperAdmin,
-                &admin,
-            )
-            .unwrap();
+        let contract_id = env.register(crate::PredictifyHybrid, ());
+        env.mock_all_auths();
+        env.as_contract(&contract_id, || {
+            CircuitBreaker::initialize(&env).unwrap();
+
+            let admin = <soroban_sdk::Address as Address>::generate(&env);
+            AdminInitializer::initialize(&env, &admin).unwrap();
+            AdminRoleManager::assign_role(&env, &admin, crate::admin::AdminRole::SuperAdmin, &admin)
+                .unwrap();
 
             // First pause the circuit breaker
             let reason = String::from_str(&env, "Test pause");
@@ -175,40 +90,14 @@
             // Test that circuit breaker is closed
             assert!(CircuitBreaker::is_closed(&env).unwrap());
             assert!(!CircuitBreaker::is_open(&env).unwrap());
-=======
-        let contract_id = env.register(crate::PredictifyHybrid, ());
-
-        env.as_contract(&contract_id, || {
-            CircuitBreaker::initialize(&env).unwrap();
-        
-        let admin = <soroban_sdk::Address as Address>::generate(&env);
-        AdminRoleManager::assign_role(&env, &admin, crate::admin::AdminRole::SuperAdmin, &admin).unwrap();
-        
-        // First pause the circuit breaker
-        let reason = String::from_str(&env, "Test pause");
-        CircuitBreaker::emergency_pause(&env, &admin, &reason).unwrap();
-        
-        // Test recovery
-        assert!(CircuitBreaker::circuit_breaker_recovery(&env, &admin).is_ok());
-        
-        // Verify state is closed
-        let state = CircuitBreaker::get_state(&env).unwrap();
-        assert_eq!(state.state, BreakerState::Closed);
-        
-        // Test that circuit breaker is closed
-        assert!(CircuitBreaker::is_closed(&env).unwrap());
-        assert!(!CircuitBreaker::is_open(&env).unwrap());
-
->>>>>>> 1b1c510f
         });
     }
 
     #[test]
     fn test_automatic_trigger() {
         let env = Env::default();
-<<<<<<< HEAD
-
-        with_contract_context(&env, || {
+        let contract_id = env.register(crate::PredictifyHybrid, ());
+        env.as_contract(&contract_id, || {
             CircuitBreaker::initialize(&env).unwrap();
 
             // Test automatic trigger with high error rate
@@ -228,38 +117,14 @@
             // Verify state is open
             let state = CircuitBreaker::get_state(&env).unwrap();
             assert_eq!(state.state, BreakerState::Open);
-=======
-        let contract_id = env.register(crate::PredictifyHybrid, ());
-        env.as_contract(&contract_id, || {
-            CircuitBreaker::initialize(&env).unwrap();
-        
-        // Test automatic trigger with high error rate
-        let condition = BreakerCondition::HighErrorRate;
-        
-        // Initially should not trigger
-        assert!(!CircuitBreaker::automatic_circuit_breaker_trigger(&env, &condition).unwrap());
-        
-        // Record some failures to trigger the circuit breaker
-        for _ in 0..10 {
-            CircuitBreaker::record_failure(&env).unwrap();
-        }
-        
-        // Now should trigger
-        assert!(CircuitBreaker::automatic_circuit_breaker_trigger(&env, &condition).unwrap());
-        
-        // Verify state is open
-        let state = CircuitBreaker::get_state(&env).unwrap();
-        assert_eq!(state.state, BreakerState::Open);
->>>>>>> 1b1c510f
         });
     }
 
     #[test]
     fn test_record_success_and_failure() {
         let env = Env::default();
-<<<<<<< HEAD
-
-        with_contract_context(&env, || {
+        let contract_id = env.register(crate::PredictifyHybrid, ());
+        env.as_contract(&contract_id, || {
             CircuitBreaker::initialize(&env).unwrap();
 
             // Test recording success
@@ -275,47 +140,23 @@
             let state = CircuitBreaker::get_state(&env).unwrap();
             assert_eq!(state.total_requests, 2);
             assert_eq!(state.error_count, 1);
-=======
-        let contract_id = env.register(crate::PredictifyHybrid, ());
-        env.as_contract(&contract_id, || {
-            CircuitBreaker::initialize(&env).unwrap();
-        
-        // Test recording success
-        assert!(CircuitBreaker::record_success(&env).is_ok());
-        
-        let state = CircuitBreaker::get_state(&env).unwrap();
-        assert_eq!(state.total_requests, 1);
-        assert_eq!(state.error_count, 0);
-        
-        // Test recording failure
-        assert!(CircuitBreaker::record_failure(&env).is_ok());
-        
-        let state = CircuitBreaker::get_state(&env).unwrap();
-        assert_eq!(state.total_requests, 2);
-        assert_eq!(state.error_count, 1);
->>>>>>> 1b1c510f
         });
     }
 
     #[test]
     fn test_half_open_state() {
         let env = Env::default();
-<<<<<<< HEAD
-
-        with_contract_context(&env, || {
-            CircuitBreaker::initialize(&env).unwrap();
+        let contract_id = env.register(crate::PredictifyHybrid, ());
+        env.mock_all_auths();
+        env.as_contract(&contract_id, || {
+            CircuitBreaker::initialize(&env).unwrap();
+
+            let admin = <soroban_sdk::Address as Address>::generate(&env);
+            AdminInitializer::initialize(&env, &admin).unwrap();
+            AdminRoleManager::assign_role(&env, &admin, crate::admin::AdminRole::SuperAdmin, &admin)
+                .unwrap();
 
             // Configure shorter recovery timeout for testing
-            let admin = Address::generate(&env);
-            crate::admin::AdminInitializer::initialize(&env, &admin).unwrap();
-            AdminRoleManager::assign_role(
-                &env,
-                &admin,
-                crate::admin::AdminRole::SuperAdmin,
-                &admin,
-            )
-            .unwrap();
-
             let mut config = CircuitBreaker::get_config(&env).unwrap();
             config.recovery_timeout = 1; // 1 second
             config.half_open_max_requests = 2;
@@ -341,55 +182,14 @@
                 let state = CircuitBreaker::get_state(&env).unwrap();
                 assert_eq!(state.state, BreakerState::Closed);
             }
-=======
-        let contract_id = env.register(crate::PredictifyHybrid, ());
-        env.mock_all_auths();
-        let admin = <soroban_sdk::Address as Address>::generate(&env);
-        
-        env.as_contract(&contract_id, || {
-            CircuitBreaker::initialize(&env).unwrap();
-        
-        // Configure shorter recovery timeout for testing
-        // Initialize admin system first
-        crate::admin::AdminInitializer::initialize(&env, &admin).unwrap();
-        AdminRoleManager::assign_role(&env, &admin, crate::admin::AdminRole::SuperAdmin, &admin).unwrap();
-        
-        // Skip config update due to admin validation complexity
-        // let mut config = CircuitBreaker::get_config(&env).unwrap();
-        // config.recovery_timeout = 1; // 1 second
-        // config.half_open_max_requests = 2;
-        // CircuitBreaker::update_config(&env, &admin, &config).unwrap();
-        
-        // Open the circuit breaker
-        let reason = String::from_str(&env, "Test pause");
-        CircuitBreaker::emergency_pause(&env, &admin, &reason).unwrap();
-        
-        // Wait for recovery timeout (simulate by advancing time)
-        // In a real test, we would need to mock time
-        
-        // Test half-open state behavior
-        let state = CircuitBreaker::get_state(&env).unwrap();
-        if state.state == BreakerState::HalfOpen {
-            // Record success in half-open state
-            assert!(CircuitBreaker::record_success(&env).is_ok());
-            
-            // Record another success to close the circuit breaker
-            assert!(CircuitBreaker::record_success(&env).is_ok());
-            
-            // Verify state is closed
-            let state = CircuitBreaker::get_state(&env).unwrap();
-            assert_eq!(state.state, BreakerState::Closed);
-        }
->>>>>>> 1b1c510f
         });
     }
 
     #[test]
     fn test_circuit_breaker_status() {
         let env = Env::default();
-<<<<<<< HEAD
-
-        with_contract_context(&env, || {
+        let contract_id = env.register(crate::PredictifyHybrid, ());
+        env.as_contract(&contract_id, || {
             CircuitBreaker::initialize(&env).unwrap();
 
             // Get status
@@ -397,59 +197,27 @@
 
             // Verify status contains expected fields
             assert!(status.get(String::from_str(&env, "state")).is_some());
-            assert!(status
-                .get(String::from_str(&env, "failure_count"))
-                .is_some());
-            assert!(status
-                .get(String::from_str(&env, "total_requests"))
-                .is_some());
+            assert!(status.get(String::from_str(&env, "failure_count")).is_some());
+            assert!(status.get(String::from_str(&env, "total_requests")).is_some());
             assert!(status.get(String::from_str(&env, "error_count")).is_some());
-            assert!(status
-                .get(String::from_str(&env, "max_error_rate"))
-                .is_some());
-            assert!(status
-                .get(String::from_str(&env, "failure_threshold"))
-                .is_some());
-            assert!(status
-                .get(String::from_str(&env, "auto_recovery_enabled"))
-                .is_some());
-=======
-        let contract_id = env.register(crate::PredictifyHybrid, ());
-        env.as_contract(&contract_id, || {
-            CircuitBreaker::initialize(&env).unwrap();
-        
-        // Get status
-        let status = CircuitBreaker::get_circuit_breaker_status(&env).unwrap();
-        
-        // Verify status contains expected fields
-        assert!(status.get(String::from_str(&env, "state")).is_some());
-        assert!(status.get(String::from_str(&env, "failure_count")).is_some());
-        assert!(status.get(String::from_str(&env, "total_requests")).is_some());
-        assert!(status.get(String::from_str(&env, "error_count")).is_some());
-        assert!(status.get(String::from_str(&env, "max_error_rate")).is_some());
-        assert!(status.get(String::from_str(&env, "failure_threshold")).is_some());
-        assert!(status.get(String::from_str(&env, "auto_recovery_enabled")).is_some());
->>>>>>> 1b1c510f
+            assert!(status.get(String::from_str(&env, "max_error_rate")).is_some());
+            assert!(status.get(String::from_str(&env, "failure_threshold")).is_some());
+            assert!(status.get(String::from_str(&env, "auto_recovery_enabled")).is_some());
         });
     }
 
     #[test]
     fn test_event_history() {
         let env = Env::default();
-<<<<<<< HEAD
-
-        with_contract_context(&env, || {
-            CircuitBreaker::initialize(&env).unwrap();
-
-            let admin = Address::generate(&env);
-            crate::admin::AdminInitializer::initialize(&env, &admin).unwrap();
-            AdminRoleManager::assign_role(
-                &env,
-                &admin,
-                crate::admin::AdminRole::SuperAdmin,
-                &admin,
-            )
-            .unwrap();
+        let contract_id = env.register(crate::PredictifyHybrid, ());
+        env.mock_all_auths();
+        env.as_contract(&contract_id, || {
+            CircuitBreaker::initialize(&env).unwrap();
+
+            let admin = <soroban_sdk::Address as Address>::generate(&env);
+            AdminInitializer::initialize(&env, &admin).unwrap();
+            AdminRoleManager::assign_role(&env, &admin, crate::admin::AdminRole::SuperAdmin, &admin)
+                .unwrap();
 
             // Perform some actions to generate events
             let reason = String::from_str(&env, "Test event");
@@ -461,72 +229,41 @@
 
             // Should have at least 2 events (pause and recovery)
             assert!(events.len() >= 2);
-=======
-        let contract_id = env.register(crate::PredictifyHybrid, ());
-        env.as_contract(&contract_id, || {
-            CircuitBreaker::initialize(&env).unwrap();
-        
-        let admin = <soroban_sdk::Address as Address>::generate(&env);
-        AdminRoleManager::assign_role(&env, &admin, crate::admin::AdminRole::SuperAdmin, &admin).unwrap();
-        
-        // Perform some actions to generate events
-        let reason = String::from_str(&env, "Test event");
-        CircuitBreaker::emergency_pause(&env, &admin, &reason).unwrap();
-        CircuitBreaker::circuit_breaker_recovery(&env, &admin).unwrap();
-        
-        // Get event history
-        let events = CircuitBreaker::get_event_history(&env).unwrap();
-        
-        // Should have at least 2 events (pause and recovery)
-        assert!(events.len() >= 2);
->>>>>>> 1b1c510f
         });
     }
 
     #[test]
     fn test_validate_circuit_breaker_conditions() {
         let env = Env::default();
-<<<<<<< HEAD
-
-        // Test valid conditions
-=======
         let contract_id = env.register(crate::PredictifyHybrid, ());
         env.as_contract(&contract_id, || {
             // Test valid conditions
->>>>>>> 1b1c510f
-        let valid_conditions = vec![
-            &env,
-            BreakerCondition::HighErrorRate,
-            BreakerCondition::HighLatency,
-        ];
-        assert!(CircuitBreaker::validate_circuit_breaker_conditions(&valid_conditions).is_ok());
-
-        // Test empty conditions
-        let empty_conditions = Vec::new(&env);
-        assert!(CircuitBreaker::validate_circuit_breaker_conditions(&empty_conditions).is_err());
-
-        // Test duplicate conditions
-        let duplicate_conditions = vec![
-            &env,
-            BreakerCondition::HighErrorRate,
-            BreakerCondition::HighErrorRate,
-        ];
-<<<<<<< HEAD
-        assert!(
-            CircuitBreaker::validate_circuit_breaker_conditions(&duplicate_conditions).is_err()
-        );
-=======
-        assert!(CircuitBreaker::validate_circuit_breaker_conditions(&duplicate_conditions).is_err());
-        });
->>>>>>> 1b1c510f
+            let valid_conditions = vec![
+                &env,
+                BreakerCondition::HighErrorRate,
+                BreakerCondition::HighLatency,
+            ];
+            assert!(CircuitBreaker::validate_circuit_breaker_conditions(&valid_conditions).is_ok());
+
+            // Test empty conditions
+            let empty_conditions = Vec::new(&env);
+            assert!(CircuitBreaker::validate_circuit_breaker_conditions(&empty_conditions).is_err());
+
+            // Test duplicate conditions
+            let duplicate_conditions = vec![
+                &env,
+                BreakerCondition::HighErrorRate,
+                BreakerCondition::HighErrorRate,
+            ];
+            assert!(CircuitBreaker::validate_circuit_breaker_conditions(&duplicate_conditions).is_err());
+        });
     }
 
     #[test]
     fn test_circuit_breaker_utils() {
         let env = Env::default();
-<<<<<<< HEAD
-
-        with_contract_context(&env, || {
+        let contract_id = env.register(crate::PredictifyHybrid, ());
+        env.as_contract(&contract_id, || {
             CircuitBreaker::initialize(&env).unwrap();
 
             // Test should_allow_operation when closed
@@ -540,161 +277,93 @@
 
             // Test statistics
             let stats = CircuitBreakerUtils::get_statistics(&env).unwrap();
-            assert!(stats
-                .get(String::from_str(&env, "total_requests"))
-                .is_some());
+            assert!(stats.get(String::from_str(&env, "total_requests")).is_some());
             assert!(stats.get(String::from_str(&env, "error_count")).is_some());
             assert!(stats.get(String::from_str(&env, "current_state")).is_some());
         });
-=======
-        let contract_id = env.register(crate::PredictifyHybrid, ());
-        env.as_contract(&contract_id, || {
-            CircuitBreaker::initialize(&env).unwrap();
-        
-        // Test should_allow_operation when closed
-        assert!(CircuitBreakerUtils::should_allow_operation(&env).unwrap());
-        
-        // Test with_circuit_breaker wrapper
-        let result = CircuitBreakerUtils::with_circuit_breaker(&env, || {
-            Ok::<String, Error>(String::from_str(&env, "success"))
-        });
-        assert!(result.is_ok());
-        
-        // Test statistics
-        let stats = CircuitBreakerUtils::get_statistics(&env).unwrap();
-        assert!(stats.get(String::from_str(&env, "total_requests")).is_some());
-        assert!(stats.get(String::from_str(&env, "error_count")).is_some());
-        assert!(stats.get(String::from_str(&env, "current_state")).is_some());
-        });
->>>>>>> 1b1c510f
     }
 
     #[test]
     fn test_circuit_breaker_testing() {
         let env = Env::default();
-<<<<<<< HEAD
-
-        // Test create test config
-=======
         let contract_id = env.register(crate::PredictifyHybrid, ());
         env.as_contract(&contract_id, || {
             // Test create test config
->>>>>>> 1b1c510f
-        let test_config = CircuitBreakerTesting::create_test_config(&env);
-        assert_eq!(test_config.max_error_rate, 5);
-        assert_eq!(test_config.max_latency_ms, 1000);
-        assert_eq!(test_config.failure_threshold, 3);
-
-        // Test create test state
-        let test_state = CircuitBreakerTesting::create_test_state(&env);
-        assert_eq!(test_state.state, BreakerState::Closed);
-        assert_eq!(test_state.failure_count, 0);
-        assert_eq!(test_state.total_requests, 0);
-
-        // Test simulate functions
-<<<<<<< HEAD
-        with_contract_context(&env, || {
+            let test_config = CircuitBreakerTesting::create_test_config(&env);
+            assert_eq!(test_config.max_error_rate, 5);
+            assert_eq!(test_config.max_latency_ms, 1000);
+            assert_eq!(test_config.failure_threshold, 3);
+
+            // Test create test state
+            let test_state = CircuitBreakerTesting::create_test_state(&env);
+            assert_eq!(test_state.state, BreakerState::Closed);
+            assert_eq!(test_state.failure_count, 0);
+            assert_eq!(test_state.total_requests, 0);
+
+            // Test simulate functions
             CircuitBreaker::initialize(&env).unwrap();
             assert!(CircuitBreakerTesting::simulate_success(&env).is_ok());
             assert!(CircuitBreakerTesting::simulate_failure(&env).is_ok());
-=======
-        CircuitBreaker::initialize(&env).unwrap();
-        assert!(CircuitBreakerTesting::simulate_success(&env).is_ok());
-        assert!(CircuitBreakerTesting::simulate_failure(&env).is_ok());
->>>>>>> 1b1c510f
         });
     }
 
     #[test]
     fn test_circuit_breaker_scenarios() {
         let env = Env::default();
-<<<<<<< HEAD
-
-        with_contract_context(&env, || {
+        let contract_id = env.register(crate::PredictifyHybrid, ());
+        env.mock_all_auths();
+        env.as_contract(&contract_id, || {
             CircuitBreaker::initialize(&env).unwrap();
 
             // Test circuit breaker scenarios
             let results = CircuitBreaker::test_circuit_breaker_scenarios(&env).unwrap();
 
             // Verify results contain expected test outcomes
-            assert!(results
-                .get(String::from_str(&env, "normal_operation"))
-                .is_some());
-            assert!(results
-                .get(String::from_str(&env, "emergency_pause"))
-                .is_some());
+            assert!(results.get(String::from_str(&env, "normal_operation")).is_some());
+            assert!(results.get(String::from_str(&env, "emergency_pause")).is_some());
             assert!(results.get(String::from_str(&env, "recovery")).is_some());
-            assert!(results
-                .get(String::from_str(&env, "status_check"))
-                .is_some());
-            assert!(results
-                .get(String::from_str(&env, "event_history"))
-                .is_some());
-=======
-        let contract_id = env.register(crate::PredictifyHybrid, ());
-        env.as_contract(&contract_id, || {
-            CircuitBreaker::initialize(&env).unwrap();
-        
-        // Test circuit breaker scenarios
-        let results = CircuitBreaker::test_circuit_breaker_scenarios(&env).unwrap();
-        
-        // Verify results contain expected test outcomes
-        assert!(results.get(String::from_str(&env, "normal_operation")).is_some());
-        assert!(results.get(String::from_str(&env, "emergency_pause")).is_some());
-        assert!(results.get(String::from_str(&env, "recovery")).is_some());
-        assert!(results.get(String::from_str(&env, "status_check")).is_some());
-        assert!(results.get(String::from_str(&env, "event_history")).is_some());
->>>>>>> 1b1c510f
+            assert!(results.get(String::from_str(&env, "status_check")).is_some());
+            assert!(results.get(String::from_str(&env, "event_history")).is_some());
         });
     }
 
     #[test]
     fn test_config_validation() {
         let env = Env::default();
-<<<<<<< HEAD
-
-        // Test valid config
-=======
         let contract_id = env.register(crate::PredictifyHybrid, ());
         env.as_contract(&contract_id, || {
             // Test valid config
->>>>>>> 1b1c510f
-        let valid_config = CircuitBreakerConfig {
-            max_error_rate: 10,
-            max_latency_ms: 5000,
-            min_liquidity: 1_000_000_000,
-            failure_threshold: 5,
-            recovery_timeout: 300,
-            half_open_max_requests: 3,
-            auto_recovery_enabled: true,
-        };
-
-        // Test invalid configs
-        let mut invalid_config = valid_config.clone();
-        invalid_config.max_error_rate = 101; // > 100
-                                             // This would fail validation in update_config
-
-        let mut invalid_config2 = valid_config.clone();
-        invalid_config2.max_latency_ms = 0; // = 0
-                                            // This would fail validation in update_config
-
-        let mut invalid_config3 = valid_config.clone();
-        invalid_config3.min_liquidity = -1; // < 0
-<<<<<<< HEAD
-                                            // This would fail validation in update_config
-=======
-        // This would fail validation in update_config
-        });
->>>>>>> 1b1c510f
+            let valid_config = CircuitBreakerConfig {
+                max_error_rate: 10,
+                max_latency_ms: 5000,
+                min_liquidity: 1_000_000_000,
+                failure_threshold: 5,
+                recovery_timeout: 300,
+                half_open_max_requests: 3,
+                auto_recovery_enabled: true,
+            };
+
+            // Test invalid configs
+            let mut invalid_config = valid_config.clone();
+            invalid_config.max_error_rate = 101; // > 100
+            // This would fail validation in update_config
+
+            let mut invalid_config2 = valid_config.clone();
+            invalid_config2.max_latency_ms = 0; // = 0
+            // This would fail validation in update_config
+
+            let mut invalid_config3 = valid_config.clone();
+            invalid_config3.min_liquidity = -1; // < 0
+            // This would fail validation in update_config
+        });
     }
 
     #[test]
     fn test_error_handling() {
         let env = Env::default();
-<<<<<<< HEAD
-
-        // Test circuit breaker not initialized
-        with_contract_context(&env, || {
+        let contract_id = env.register(crate::PredictifyHybrid, ());
+        env.as_contract(&contract_id, || {
+            // Test circuit breaker not initialized
             assert!(CircuitBreaker::get_config(&env).is_err());
             assert!(CircuitBreaker::get_state(&env).is_err());
             assert!(CircuitBreaker::is_open(&env).is_err());
@@ -704,50 +373,25 @@
             CircuitBreaker::initialize(&env).unwrap();
 
             // Test unauthorized access
-            let unauthorized_admin = Address::generate(&env);
+            let unauthorized_admin = <soroban_sdk::Address as Address>::generate(&env);
             let reason = String::from_str(&env, "Test");
             assert!(CircuitBreaker::emergency_pause(&env, &unauthorized_admin, &reason).is_err());
             assert!(CircuitBreaker::circuit_breaker_recovery(&env, &unauthorized_admin).is_err());
-=======
-        let contract_id = env.register(crate::PredictifyHybrid, ());
-        env.as_contract(&contract_id, || {
-            // Test circuit breaker not initialized
-        assert!(CircuitBreaker::get_config(&env).is_err());
-        assert!(CircuitBreaker::get_state(&env).is_err());
-        assert!(CircuitBreaker::is_open(&env).is_err());
-        assert!(CircuitBreaker::is_closed(&env).is_err());
-        
-        // Initialize
-        CircuitBreaker::initialize(&env).unwrap();
-        
-        // Test unauthorized access (inside contract context but without proper admin role)
-        // Note: This test is skipped because env.mock_all_auths() bypasses all auth checks
-        // In a real scenario, this would fail without proper admin permissions
-        // let unauthorized_admin = <soroban_sdk::Address as Address>::generate(&env);
-        // let reason = String::from_str(&env, "Test");
-        // assert!(CircuitBreaker::emergency_pause(&env, &unauthorized_admin, &reason).is_err());
-        // assert!(CircuitBreaker::circuit_breaker_recovery(&env, &unauthorized_admin).is_err());
->>>>>>> 1b1c510f
         });
     }
 
     #[test]
     fn test_circuit_breaker_integration() {
         let env = Env::default();
-<<<<<<< HEAD
-
-        with_contract_context(&env, || {
-            CircuitBreaker::initialize(&env).unwrap();
-
-            let admin = Address::generate(&env);
-            crate::admin::AdminInitializer::initialize(&env, &admin).unwrap();
-            AdminRoleManager::assign_role(
-                &env,
-                &admin,
-                crate::admin::AdminRole::SuperAdmin,
-                &admin,
-            )
-            .unwrap();
+        let contract_id = env.register(crate::PredictifyHybrid, ());
+        env.mock_all_auths();
+        env.as_contract(&contract_id, || {
+            CircuitBreaker::initialize(&env).unwrap();
+
+            let admin = <soroban_sdk::Address as Address>::generate(&env);
+            AdminInitializer::initialize(&env, &admin).unwrap();
+            AdminRoleManager::assign_role(&env, &admin, crate::admin::AdminRole::SuperAdmin, &admin)
+                .unwrap();
 
             // Test complete workflow
             // 1. Normal operation
@@ -768,48 +412,12 @@
 
             // 5. Check status
             let status = CircuitBreaker::get_circuit_breaker_status(&env).unwrap();
-            assert!(status
-                .get(String::from_str(&env, "total_requests"))
-                .is_some());
+            assert!(status.get(String::from_str(&env, "total_requests")).is_some());
             assert!(status.get(String::from_str(&env, "error_count")).is_some());
 
             // 6. Check events
             let events = CircuitBreaker::get_event_history(&env).unwrap();
             assert!(events.len() >= 2); // At least pause and recovery events
-=======
-        let contract_id = env.register(crate::PredictifyHybrid, ());
-        env.as_contract(&contract_id, || {
-            CircuitBreaker::initialize(&env).unwrap();
-        
-        let admin = <soroban_sdk::Address as Address>::generate(&env);
-        AdminRoleManager::assign_role(&env, &admin, crate::admin::AdminRole::SuperAdmin, &admin).unwrap();
-        
-        // Test complete workflow
-        // 1. Normal operation
-        assert!(CircuitBreaker::is_closed(&env).unwrap());
-        
-        // 2. Emergency pause
-        let reason = String::from_str(&env, "Integration test pause");
-        assert!(CircuitBreaker::emergency_pause(&env, &admin, &reason).is_ok());
-        assert!(CircuitBreaker::is_open(&env).unwrap());
-        
-        // 3. Recovery
-        assert!(CircuitBreaker::circuit_breaker_recovery(&env, &admin).is_ok());
-        assert!(CircuitBreaker::is_closed(&env).unwrap());
-        
-        // 4. Record operations
-        assert!(CircuitBreaker::record_success(&env).is_ok());
-        assert!(CircuitBreaker::record_failure(&env).is_ok());
-        
-        // 5. Check status
-        let status = CircuitBreaker::get_circuit_breaker_status(&env).unwrap();
-        assert!(status.get(String::from_str(&env, "total_requests")).is_some());
-        assert!(status.get(String::from_str(&env, "error_count")).is_some());
-        
-        // 6. Check events
-        let events = CircuitBreaker::get_event_history(&env).unwrap();
-        assert!(events.len() >= 2); // At least pause and recovery events
->>>>>>> 1b1c510f
         });
     }
 }