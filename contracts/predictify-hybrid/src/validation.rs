--- conflicted
+++ resolved
@@ -10,11 +10,8 @@
     errors::Error,
     types::{Market, OracleConfig, OracleProvider},
 };
-<<<<<<< HEAD
-=======
-// use alloc::string::ToString; // Removed to fix Display/ToString trait errors
-use soroban_sdk::{contracttype, vec, Address, Env, IntoVal, Map, String, Symbol, Vec};
->>>>>>> e8195388
+
+
 
 // ===== VALIDATION ERROR TYPES =====
 
@@ -267,20 +264,9 @@
             ValidationError::InvalidOutcome => Error::InvalidOutcome,
             ValidationError::InvalidStake => Error::InsufficientStake,
             ValidationError::InvalidThreshold => Error::InvalidThreshold,
-<<<<<<< HEAD
+
             ValidationError::InvalidConfig => Error::InvalidConfig,
-=======
-            ValidationError::InvalidConfig => Error::InvalidOracleConfig,
-            ValidationError::StringTooLong => Error::InvalidQuestion,
-            ValidationError::StringTooShort => Error::InvalidQuestion,
-            ValidationError::NumberOutOfRange => Error::InvalidThreshold,
-            ValidationError::InvalidAddressFormat => Error::Unauthorized,
-            ValidationError::TimestampOutOfBounds => Error::InvalidDuration,
-            ValidationError::ArrayTooLarge => Error::InvalidOutcomes,
-            ValidationError::ArrayTooSmall => Error::InvalidOutcomes,
-            ValidationError::InvalidQuestionFormat => Error::InvalidQuestion,
-            ValidationError::InvalidOutcomeFormat => Error::InvalidOutcome,
->>>>>>> e8195388
+
         }
     }
 }
@@ -1748,7 +1734,7 @@
         let mut result = ValidationResult::valid();
 
         // Validate admin address
-<<<<<<< HEAD
+
         if InputValidator::validate_address(env, admin).is_err() {
             result.add_error();
         }
@@ -1760,19 +1746,7 @@
 
         // Validate outcomes
         if Self::validate_outcomes(env, outcomes).is_err() {
-=======
-        if let Err(_) = InputValidator::validate_address_format(admin) {
-            result.add_error();
-        }
-
-        // Validate question format
-        if let Err(_) = InputValidator::validate_question_format(question) {
-            result.add_error();
-        }
-
-        // Validate outcomes array size
-        if let Err(_) = InputValidator::validate_array_size(outcomes, config::MAX_MARKET_OUTCOMES) {
->>>>>>> e8195388
+
             result.add_error();
         }
 
@@ -1819,13 +1793,10 @@
 
         // Validate each outcome format
         for outcome in outcomes.iter() {
-<<<<<<< HEAD
+
             if InputValidator::validate_string(env, &outcome, 1, 100).is_err() {
                 return Err(ValidationError::InvalidOutcome);
-=======
-            if let Err(_) = InputValidator::validate_outcome_format(&outcome) {
-                return Err(ValidationError::InvalidOutcomeFormat);
->>>>>>> e8195388
+
             }
         }
 
@@ -1937,7 +1908,7 @@
         env: &Env,
         oracle_config: &OracleConfig,
     ) -> Result<(), ValidationError> {
-<<<<<<< HEAD
+
         // Validate feed ID
         if InputValidator::validate_string(env, &oracle_config.feed_id, 1, 50).is_err() {
             return Err(ValidationError::InvalidOracle);
@@ -1945,17 +1916,7 @@
 
         // Validate threshold
         if InputValidator::validate_positive_number(&oracle_config.threshold).is_err() {
-=======
-        // Validate feed ID string length
-        if let Err(_) = InputValidator::validate_string_length(&oracle_config.feed_id, 50) {
-            return Err(ValidationError::InvalidOracle);
-        }
-
-        // Validate threshold with numeric range
-        if let Err(_) =
-            InputValidator::validate_numeric_range(oracle_config.threshold, 1, i128::MAX)
-        {
->>>>>>> e8195388
+
             return Err(ValidationError::InvalidOracle);
         }
 
@@ -2027,7 +1988,7 @@
 impl FeeValidator {
     /// Validate fee amount with comprehensive validation
     pub fn validate_fee_amount(amount: &i128) -> Result<(), ValidationError> {
-<<<<<<< HEAD
+
         if InputValidator::validate_positive_number(amount).is_err() {
             return Err(ValidationError::InvalidFee);
         }
@@ -2037,13 +1998,7 @@
         }
 
         if *amount > config::MAX_FEE_AMOUNT {
-=======
-        if let Err(_) = InputValidator::validate_numeric_range(
-            *amount,
-            config::MIN_FEE_AMOUNT,
-            config::MAX_FEE_AMOUNT,
-        ) {
->>>>>>> e8195388
+
             return Err(ValidationError::InvalidFee);
         }
 
@@ -2052,15 +2007,13 @@
 
     /// Validate fee percentage with comprehensive validation
     pub fn validate_fee_percentage(percentage: &i128) -> Result<(), ValidationError> {
-<<<<<<< HEAD
+
         if InputValidator::validate_positive_number(percentage).is_err() {
             return Err(ValidationError::InvalidFee);
         }
 
         if *percentage > 100 {
-=======
-        if let Err(_) = InputValidator::validate_numeric_range(*percentage, 0, 100) {
->>>>>>> e8195388
+
             return Err(ValidationError::InvalidFee);
         }
 
@@ -2212,15 +2165,11 @@
         stake_amount: &i128,
         market: &Market,
     ) -> Result<(), ValidationError> {
-<<<<<<< HEAD
+
         // Validate user address
         if InputValidator::validate_address(env, user).is_err() {
             return Err(ValidationError::InvalidVote);
-=======
-        // Validate user address format
-        if let Err(_) = InputValidator::validate_address_format(user) {
-            return Err(ValidationError::InvalidAddressFormat);
->>>>>>> e8195388
+
         }
 
         // Validate market for voting
@@ -2228,7 +2177,7 @@
             return Err(ValidationError::InvalidVote);
         }
 
-<<<<<<< HEAD
+
         // Validate outcome
         if Self::validate_outcome(env, outcome, &market.outcomes).is_err() {
             return Err(ValidationError::InvalidVote);
@@ -2237,23 +2186,7 @@
         // Validate stake amount
         if Self::validate_stake_amount(stake_amount).is_err() {
             return Err(ValidationError::InvalidVote);
-=======
-        // Validate outcome format
-        if let Err(_) = InputValidator::validate_outcome_format(outcome) {
-            return Err(ValidationError::InvalidOutcomeFormat);
-        }
-
-        // Validate outcome against market outcomes
-        if let Err(_) = Self::validate_outcome(env, outcome, &market.outcomes) {
-            return Err(ValidationError::InvalidVote);
-        }
-
-        // Validate stake amount with numeric range
-        if let Err(_) =
-            InputValidator::validate_numeric_range(*stake_amount, config::MIN_VOTE_STAKE, i128::MAX)
-        {
-            return Err(ValidationError::InvalidStake);
->>>>>>> e8195388
+
         }
 
         // Check if user has already voted
@@ -2394,15 +2327,11 @@
         dispute_stake: &i128,
         market: &Market,
     ) -> Result<(), ValidationError> {
-<<<<<<< HEAD
+
         // Validate user address
         if InputValidator::validate_address(env, user).is_err() {
             return Err(ValidationError::InvalidDispute);
-=======
-        // Validate user address format
-        if let Err(_) = InputValidator::validate_address_format(user) {
-            return Err(ValidationError::InvalidAddressFormat);
->>>>>>> e8195388
+
         }
 
         // Validate market exists and is resolved
@@ -2414,19 +2343,10 @@
             return Err(ValidationError::InvalidMarket);
         }
 
-<<<<<<< HEAD
+
         // Validate dispute stake
         if Self::validate_dispute_stake(dispute_stake).is_err() {
-            return Err(ValidationError::InvalidDispute);
-=======
-        // Validate dispute stake with numeric range
-        if let Err(_) = InputValidator::validate_numeric_range(
-            *dispute_stake,
-            config::MIN_DISPUTE_STAKE,
-            i128::MAX,
-        ) {
-            return Err(ValidationError::InvalidStake);
->>>>>>> e8195388
+
         }
 
         // Check if user has already disputed
@@ -2439,7 +2359,7 @@
 
     /// Validate dispute stake amount with comprehensive validation
     pub fn validate_dispute_stake(stake_amount: &i128) -> Result<(), ValidationError> {
-<<<<<<< HEAD
+
         if InputValidator::validate_positive_number(stake_amount).is_err() {
             return Err(ValidationError::InvalidStake);
         }
@@ -2449,9 +2369,7 @@
         }
 
         Ok(())
-=======
-        InputValidator::validate_numeric_range(*stake_amount, config::MIN_DISPUTE_STAKE, i128::MAX)
->>>>>>> e8195388
+
     }
 }
 
@@ -2530,20 +2448,17 @@
         token_id: &Address,
     ) -> Result<(), ValidationError> {
         // Validate admin address
-<<<<<<< HEAD
+
+      
         if InputValidator::validate_address(env, admin).is_err() {
-=======
-        if let Err(_) = InputValidator::validate_address(admin, env) {
->>>>>>> e8195388
+
             return Err(ValidationError::InvalidConfig);
         }
 
         // Validate token address
-<<<<<<< HEAD
+
         if InputValidator::validate_address(env, token_id).is_err() {
-=======
-        if let Err(_) = InputValidator::validate_address(token_id, env) {
->>>>>>> e8195388
+
             return Err(ValidationError::InvalidConfig);
         }
 
@@ -2734,11 +2649,9 @@
         let mut result = ValidationResult::valid();
 
         // Validate admin
-<<<<<<< HEAD
+
         if InputValidator::validate_address(env, admin).is_err() {
-=======
-        if let Err(_) = InputValidator::validate_address(admin, env) {
->>>>>>> e8195388
+
             result.add_error();
         }
 
