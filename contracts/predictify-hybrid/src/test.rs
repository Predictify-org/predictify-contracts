--- conflicted
+++ resolved
@@ -1,23 +1,13 @@
 #![cfg(test)]
 
 use super::*;
-<<<<<<< HEAD
+
 use soroban_sdk::{
     testutils::{Address as _, Ledger, LedgerInfo}, token::{self, StellarAssetClient}, vec, String, Symbol
 };
 use crate::*;
 use crate::oracles::{ReflectorOracle, OracleInterface};
-=======
-use crate::errors::Error;
-use crate::oracles::ReflectorOracle;
-use soroban_sdk::{
-    testutils::{Address as _, Ledger, LedgerInfo},
-    token::{Client as TokenClient, StellarAssetClient},
-    vec, String, Symbol,
-};
-extern crate alloc;
-use alloc::string::ToString;
->>>>>>> e7384ca9
+
 
 struct TokenTest {
     token_id: Address,
@@ -948,7 +938,7 @@
     // Test get_price function with mock Reflector contract
     // This should return mock data for testing
     let feed_id = String::from_str(&test.env, "BTC/USD");
-<<<<<<< HEAD
+
     let result = reflector_oracle.get_price(&test.env, &feed_id);
     
     // Should return successful mock price data
@@ -956,12 +946,7 @@
     let price = result.unwrap();
     assert!(price > 0);
     assert_eq!(price, 2600000); // Expected mock BTC price
-=======
-    let _result = reflector_oracle.get_price(&test.env, &feed_id);
-
-    // This line should not be reached due to panic
-    panic!("Should have panicked before reaching this point");
->>>>>>> e7384ca9
+
 }
 
 #[test]
@@ -981,13 +966,9 @@
         ("ETH/USD", 200000),      // Ethereum mock price
         ("XLM/USD", 12),          // Stellar Lumens mock price
     ];
-<<<<<<< HEAD
     
     for (feed_id_str, expected_price) in test_cases.iter() {
-=======
-
-    for (feed_id_str, _asset_name) in test_cases.iter() {
->>>>>>> e7384ca9
+
         let feed_id = String::from_str(&test.env, feed_id_str);
         let result = reflector_oracle.get_price(&test.env, &feed_id);
         
@@ -995,12 +976,8 @@
         let price = result.unwrap();
         assert_eq!(price, *expected_price);
     }
-<<<<<<< HEAD
-=======
-
-    // This line should not be reached due to panic
-    panic!("Should have panicked before reaching this point");
->>>>>>> e7384ca9
+
+
 }
 
 #[test]
@@ -1066,26 +1043,20 @@
     let mock_reflector_contract = Address::generate(&test.env);
 
     // Test fetch_oracle_result (this internally calls get_price)
-<<<<<<< HEAD
+
     // This should return successful oracle result with mock data
     let outcome = client.fetch_oracle_result(&market_id, &mock_reflector_contract);
     
     // Should return "no" because mock BTC price (26k) is below 50k threshold
     assert_eq!(outcome, String::from_str(&test.env, "no"));
-=======
-    // This should panic because the mock contract doesn't exist
-    let _outcome = client.fetch_oracle_result(&market_id, &mock_reflector_contract);
-
-    // This line should not be reached due to panic
-    panic!("Should have panicked before reaching this point");
->>>>>>> e7384ca9
+
 }
 
 #[test]
 fn test_reflector_oracle_error_handling() {
     // Setup test environment
     let test = PredictifyTest::setup();
-<<<<<<< HEAD
+
     
     // Create ReflectorOracle with an mock contract address
     let mock_contract = Address::generate(&test.env);
@@ -1099,19 +1070,7 @@
     assert!(result.is_ok());
     let price = result.unwrap();
     assert_eq!(price, 2600000); // Expected mock BTC price
-=======
-
-    // Create ReflectorOracle with an invalid contract address to test error handling
-    let invalid_contract = Address::generate(&test.env);
-    let reflector_oracle = ReflectorOracle::new(invalid_contract);
-
-    // Test get_price with invalid contract - should panic because contract doesn't exist
-    let feed_id = String::from_str(&test.env, "BTC/USD");
-    let _result = reflector_oracle.get_price(&test.env, &feed_id);
-
-    // This line should not be reached due to panic
-    panic!("Should have panicked before reaching this point");
->>>>>>> e7384ca9
+
 }
 
 #[test]
@@ -1122,14 +1081,10 @@
     // Use a mock contract address for testing
     let mock_reflector_contract = Address::generate(&test.env);
     let reflector_oracle = ReflectorOracle::new(mock_reflector_contract.clone());
-<<<<<<< HEAD
+
     
     // Test that the fallback mechanism works by returning mock data
-=======
-
-    // Test that the fallback mechanism works
-    // This should panic because the mock contract doesn't exist
->>>>>>> e7384ca9
+
     let feed_id = String::from_str(&test.env, "BTC/USD");
     let result = reflector_oracle.get_price(&test.env, &feed_id);
 
@@ -1147,7 +1102,7 @@
     // Use a mock contract address for testing
     let mock_reflector_contract = Address::generate(&test.env);
     let reflector_oracle = ReflectorOracle::new(mock_reflector_contract.clone());
-<<<<<<< HEAD
+
     
     // Test multiple price requests to check performance
     let feed_id = String::from_str(&test.env, "BTC/USD");
@@ -1160,18 +1115,7 @@
         assert!(result.is_ok());
         let price = result.unwrap();
         assert_eq!(price, 2600000); // Expected mock BTC price
-=======
-
-    // Test with empty feed_id - should return InvalidOracleFeed error
-    let empty_feed_id = String::from_str(&test.env, "");
-    let result = reflector_oracle.get_price(&test.env, &empty_feed_id);
-
-    // Should return InvalidOracleFeed error for empty feed ID
-    assert!(result.is_err());
-    match result {
-        Err(Error::InvalidOracleFeed) => (), // Expected error
-        _ => panic!("Expected InvalidOracleFeed error, got {:?}", result),
->>>>>>> e7384ca9
+
     }
 }
 
@@ -1183,7 +1127,7 @@
     // Use a mock contract address for testing
     let mock_reflector_contract = Address::generate(&test.env);
     let reflector_oracle = ReflectorOracle::new(mock_reflector_contract.clone());
-<<<<<<< HEAD
+
     
     // Test with empty feed_id - should return InvalidOracleFeed error
     let empty_feed_id = String::from_str(&test.env, "");
@@ -1195,21 +1139,7 @@
         Err(Error::InvalidOracleFeed) => (), // Expected error
         _ => panic!("Expected InvalidOracleFeed error, got {:?}", result),
     }
-=======
-
-    // Test multiple price requests to check performance
-    // This should panic because the mock contract doesn't exist
-    let feed_id = String::from_str(&test.env, "BTC/USD");
-
-    // Make multiple calls to test performance and reliability
-    for _i in 0..3 {
-        let _result = reflector_oracle.get_price(&test.env, &feed_id);
-        // This should panic on the first iteration
-    }
-
-    // This line should not be reached due to panic
-    panic!("Should have panicked before reaching this point");
->>>>>>> e7384ca9
+
 }
 
 // Ensure PredictifyHybridClient is in scope (usually generated by #[contractimpl])
