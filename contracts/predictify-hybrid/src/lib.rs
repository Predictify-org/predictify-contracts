#![no_std]
<<<<<<< HEAD

// Module declarations - all modules enabled
mod config;
mod disputes;
mod errors;
mod events;
mod extensions;
mod fees;
mod markets;
mod oracles;
mod resolution;
mod types;
mod utils;
mod validation;
mod voting;

// Re-export commonly used items
pub use errors::Error;
pub use types::*;

use soroban_sdk::{
    contract, contractimpl, panic_with_error, token, Address, Env, Map, String, Symbol, Vec,
=======
extern crate alloc;
use soroban_sdk::{
    contract, contractimpl, panic_with_error, vec, Address, Env, Map, String, Symbol, Vec, symbol_short,
};
use alloc::string::ToString;

// ===== MODULE ORGANIZATION =====
// Predictify Hybrid Contract - Organized Module Structure
// 
// This contract provides a comprehensive prediction market system with:
// - Oracle integration for automated market resolution
// - Community voting and consensus mechanisms
// - Dispute resolution and escalation systems
// - Fee management and analytics
// - Admin controls and configuration management
// - Event logging and monitoring
// - Validation and security systems

// ===== MODULE DECLARATIONS =====

/// Error handling and management module
pub mod errors;
use errors::Error;

/// Core data types and structures module
pub mod types;
use types::*;

/// Oracle integration and management module
pub mod oracles;

/// Market creation and state management module
pub mod markets;
use markets::{MarketCreator, MarketStateManager};

/// Voting system and consensus module
pub mod voting;
use voting::{VotingManager};

/// Dispute resolution and escalation module
pub mod disputes;
use disputes::{DisputeManager};

/// Market resolution and analytics module
pub mod resolution;
use resolution::{OracleResolutionManager, MarketResolutionManager};

/// Fee calculation and management module
pub mod fees;
use fees::{FeeManager};

/// Configuration management module
pub mod config;
use config::{ConfigManager, ConfigUtils, ConfigValidator, ContractConfig, Environment};

/// Utility functions and helpers module
pub mod utils;
use utils::{TimeUtils, StringUtils, NumericUtils, ValidationUtils, CommonUtils};

/// Event logging and monitoring module
pub mod events;
use events::{EventLogger, EventHelpers, EventTestingUtils, EventDocumentation};

/// Admin controls and functions module
pub mod admin;
use admin::{AdminInitializer, AdminFunctions};

/// Market extensions and modifications module
pub mod extensions;
use extensions::{ExtensionManager, ExtensionUtils, ExtensionValidator};

/// Input validation and security module
pub mod validation;
use validation::{
    ValidationResult, InputValidator, 
    MarketValidator as ValidationMarketValidator, 
    OracleValidator as ValidationOracleValidator,
    FeeValidator as ValidationFeeValidator, 
    VoteValidator as ValidationVoteValidator, 
    DisputeValidator as ValidationDisputeValidator, 
    ComprehensiveValidator, ValidationDocumentation,
>>>>>>> 180a45ba
};

#[contract]
pub struct PredictifyHybrid;

const PERCENTAGE_DENOMINATOR: i128 = 100;
const FEE_PERCENTAGE: i128 = 2; // 2% fee for the platform

#[contractimpl]
impl PredictifyHybrid {
    pub fn initialize(env: Env, admin: Address) {
        match AdminInitializer::initialize(&env, &admin) {
            Ok(_) => (), // Success
            Err(e) => panic_with_error!(env, e),
        }
    }

    // Create a market
    pub fn create_market(
        env: Env,
        admin: Address,
        question: String,
        outcomes: Vec<String>,
        duration_days: u32,
        oracle_config: OracleConfig,
    ) -> Symbol {
        // Authenticate that the caller is the admin
        admin.require_auth();

        // Verify the caller is an admin
        let stored_admin: Address = env
            .storage()
            .persistent()
            .get(&Symbol::new(&env, "Admin"))
            .unwrap_or_else(|| {
                panic!("Admin not set");
            });

<<<<<<< HEAD
        if admin != stored_admin {
            panic_with_error!(env, Error::Unauthorized);
=======
        // Use error helper for admin validation
        let _ = errors::helpers::require_admin(&env, &admin, &stored_admin);

        // Use the markets module to create the market
        match MarketCreator::create_market(
            &env,
            admin.clone(),
            question,
            outcomes,
            duration_days,
            oracle_config,
        ) {
            Ok(market_id) => {
                // Process creation fee using the fee management system
                match FeeManager::process_creation_fee(&env, &admin) {
                    Ok(_) => market_id,
                    Err(e) => panic_with_error!(env, e),
                }
            }
            Err(e) => panic_with_error!(env, e),
        }
    }

    // Distribute winnings to users
    pub fn claim_winnings(env: Env, user: Address, market_id: Symbol) {
        match VotingManager::process_claim(&env, user, market_id) {
            Ok(_) => (), // Success
            Err(e) => panic_with_error!(env, e),
        }
    }

    // Collect platform fees
    pub fn collect_fees(env: Env, admin: Address, market_id: Symbol) {
        match FeeManager::collect_fees(&env, admin, market_id) {
            Ok(_) => (), // Success
            Err(e) => panic_with_error!(env, e),
        }
    }

    // Get fee analytics
    pub fn get_fee_analytics(env: Env) -> fees::FeeAnalytics {
        match FeeManager::get_fee_analytics(&env) {
            Ok(analytics) => analytics,
            Err(e) => panic_with_error!(env, e),
        }
    }

    // Update fee configuration (admin only)
    pub fn update_fee_config(env: Env, admin: Address, new_config: fees::FeeConfig) -> fees::FeeConfig {
        match AdminFunctions::update_fee_config(&env, &admin, &new_config) {
            Ok(config) => config,
            Err(e) => panic_with_error!(env, e),
        }
    }

    // Get current fee configuration
    pub fn get_fee_config(env: Env) -> fees::FeeConfig {
        match FeeManager::get_fee_config(&env) {
            Ok(config) => config,
            Err(e) => panic_with_error!(env, e),
        }
    }

    // Validate market fees
    pub fn validate_market_fees(env: Env, market_id: Symbol) -> fees::FeeValidationResult {
        match FeeManager::validate_market_fees(&env, &market_id) {
            Ok(result) => result,
            Err(e) => panic_with_error!(env, e),
        }
    }

    // Finalize market after disputes
    pub fn finalize_market(env: Env, admin: Address, market_id: Symbol, outcome: String) {
        match AdminFunctions::finalize_market(&env, &admin, &market_id, &outcome) {
            Ok(_) => (), // Success
            Err(e) => panic_with_error!(env, e),
        }
    }

    // Allows users to vote on a market outcome by staking tokens
    pub fn vote(env: Env, user: Address, market_id: Symbol, outcome: String, stake: i128) {
        match VotingManager::process_vote(&env, user, market_id, outcome, stake) {
            Ok(_) => (), // Success
            Err(e) => panic_with_error!(env, e),
        }
    }

    // Fetch oracle result to determine market outcome
    pub fn fetch_oracle_result(env: Env, market_id: Symbol, oracle_contract: Address) -> String {
        match resolution::OracleResolutionManager::fetch_oracle_result(&env, &market_id, &oracle_contract) {
            Ok(resolution) => resolution.oracle_result,
            Err(e) => panic_with_error!(env, e),
>>>>>>> 180a45ba
        }

        // Validate inputs
        if outcomes.len() < 2 {
            panic_with_error!(env, Error::InvalidOutcomes);
        }

        if question.len() == 0 {
            panic_with_error!(env, Error::InvalidQuestion);
        }

        // Generate a unique market ID
        let counter_key = Symbol::new(&env, "MarketCounter");
        let counter: u32 = env.storage().persistent().get(&counter_key).unwrap_or(0);
        let new_counter = counter + 1;
        env.storage().persistent().set(&counter_key, &new_counter);

        let market_id = Symbol::new(&env, "market");

        // Calculate end time
        let seconds_per_day: u64 = 24 * 60 * 60;
        let duration_seconds: u64 = (duration_days as u64) * seconds_per_day;
        let end_time: u64 = env.ledger().timestamp() + duration_seconds;

<<<<<<< HEAD
        // Create a new market
        let market = Market {
            admin: admin.clone(),
=======
    // Get resolution analytics
    pub fn get_resolution_analytics(env: Env) -> resolution::ResolutionAnalytics {
        match resolution::MarketResolutionAnalytics::calculate_resolution_analytics(&env) {
            Ok(analytics) => analytics,
            Err(_) => resolution::ResolutionAnalytics::default(),
        }
    }

    // Get oracle statistics
    pub fn get_oracle_stats(env: Env) -> resolution::OracleStats {
        match resolution::OracleResolutionAnalytics::get_oracle_stats(&env) {
            Ok(stats) => stats,
            Err(_) => resolution::OracleStats::default(),
        }
    }

    // Validate resolution for a market
    pub fn validate_resolution(env: Env, market_id: Symbol) -> resolution::ResolutionValidation {
        let mut validation = resolution::ResolutionValidation {
            is_valid: true,
            errors: vec![&env],
            warnings: vec![&env],
            recommendations: vec![&env],
        };

        // Get market
        let market = match MarketStateManager::get_market(&env, &market_id) {
            Ok(market) => market,
            Err(_) => {
                validation.is_valid = false;
                validation.errors.push_back(String::from_str(&env, "Market not found"));
                return validation;
            }
        };

        // Check resolution state
        let state = resolution::ResolutionUtils::get_resolution_state(&env, &market);
        let (eligible, reason) = resolution::ResolutionUtils::get_resolution_eligibility(&env, &market);

        // Set winning outcome
        MarketStateManager::set_winning_outcome(&mut market, final_result.clone(), Some(&market_id));
        if !eligible {
            validation.is_valid = false;
            validation.errors.push_back(reason);
        }

        // Add recommendations based on state
        match state {
            resolution::ResolutionState::Active => {
                validation.recommendations.push_back(String::from_str(&env, "Market is active, wait for end time"));
            }
            resolution::ResolutionState::OracleResolved => {
                validation.recommendations.push_back(String::from_str(&env, "Oracle resolved, ready for market resolution"));
            }
            resolution::ResolutionState::MarketResolved => {
                validation.recommendations.push_back(String::from_str(&env, "Market already resolved"));
            }
            resolution::ResolutionState::Disputed => {
                validation.recommendations.push_back(String::from_str(&env, "Resolution disputed, consider admin override"));
            }
            resolution::ResolutionState::Finalized => {
                validation.recommendations.push_back(String::from_str(&env, "Resolution finalized"));
            }
        }

        validation
    }

    // Get resolution state for a market
    pub fn get_resolution_state(env: Env, market_id: Symbol) -> resolution::ResolutionState {
        match MarketStateManager::get_market(&env, &market_id) {
            Ok(market) => resolution::ResolutionUtils::get_resolution_state(&env, &market),
            Err(_) => resolution::ResolutionState::Active,
        }
    }

    // Check if market can be resolved
    pub fn can_resolve_market(env: Env, market_id: Symbol) -> bool {
        match MarketStateManager::get_market(&env, &market_id) {
            Ok(market) => resolution::ResolutionUtils::can_resolve_market(&env, &market),
            Err(_) => false,
        }
    }

    // Calculate resolution time for a market
    pub fn calculate_resolution_time(env: Env, market_id: Symbol) -> u64 {
        match MarketStateManager::get_market(&env, &market_id) {
            Ok(market) => {
                let current_time = env.ledger().timestamp();
                TimeUtils::time_difference(current_time, market.end_time)
            },
            Err(_) => 0,
        }
    }

    // Get dispute statistics for a market
    pub fn get_dispute_stats(env: Env, market_id: Symbol) -> disputes::DisputeStats {
        match DisputeManager::get_dispute_stats(&env, market_id) {
            Ok(stats) => stats,
            Err(e) => panic_with_error!(env, e),
        }
    }

    // Get all disputes for a market
    pub fn get_market_disputes(env: Env, market_id: Symbol) -> Vec<disputes::Dispute> {
        match DisputeManager::get_market_disputes(&env, market_id) {
            Ok(disputes) => disputes,
            Err(e) => panic_with_error!(env, e),
        }
    }

    // Check if user has disputed a market
    pub fn has_user_disputed(env: Env, market_id: Symbol, user: Address) -> bool {
        match DisputeManager::has_user_disputed(&env, market_id, user) {
            Ok(has_disputed) => has_disputed,
            Err(_) => false,
        }
    }

    // Get user's dispute stake for a market
    pub fn get_user_dispute_stake(env: Env, market_id: Symbol, user: Address) -> i128 {
        match DisputeManager::get_user_dispute_stake(&env, market_id, user) {
            Ok(stake) => stake,
            Err(_) => 0,
        }
    }

    // Clean up market storage
    pub fn close_market(env: Env, admin: Address, market_id: Symbol) {
        match AdminFunctions::close_market(&env, &admin, &market_id) {
            Ok(_) => (), // Success
            Err(e) => panic_with_error!(env, e),
        }
    }

    // Helper function to create a market with Reflector oracle
    pub fn create_reflector_market(
        env: Env,
        admin: Address,
        question: String,
        outcomes: Vec<String>,
        duration_days: u32,
        asset_symbol: String,
        threshold: i128,
        comparison: String,
    ) -> Symbol {
        match MarketCreator::create_reflector_market(
            &env,
            admin,
>>>>>>> 180a45ba
            question,
            outcomes,
            end_time,
            oracle_config,
            oracle_result: None,
            votes: Map::new(&env),
            total_staked: 0,
            dispute_stakes: Map::new(&env),
            stakes: Map::new(&env),
            claimed: Map::new(&env),
            winning_outcome: None,
            fee_collected: false,
            total_extension_days: 0,
            max_extension_days: 30,
            extension_history: Vec::new(&env),
        };

        // Store the market
        env.storage().persistent().set(&market_id, &market);

        market_id
    }

<<<<<<< HEAD
    // Allows users to vote on a market outcome by staking tokens
    pub fn vote(env: Env, user: Address, market_id: Symbol, outcome: String, stake: i128) {
        user.require_auth();

        let mut market: Market = env
            .storage()
            .persistent()
            .get(&market_id)
            .unwrap_or_else(|| {
                panic_with_error!(env, Error::MarketNotFound);
            });
=======
    // ===== MARKET EXTENSION FUNCTIONS =====

    /// Extend market duration with validation and fee handling
    pub fn extend_market_duration(
        env: Env,
        admin: Address,
        market_id: Symbol,
        additional_days: u32,
        reason: String,
    ) {
        match AdminFunctions::extend_market_duration(&env, &admin, &market_id, additional_days, &reason) {
            Ok(_) => (), // Success
            Err(e) => panic_with_error!(env, e),
        }
    }

    /// Validate extension conditions for a market
    pub fn validate_extension_conditions(
        env: Env,
        market_id: Symbol,
        additional_days: u32,
    ) -> bool {
        match ExtensionValidator::validate_extension_conditions(&env, &market_id, additional_days) {
            Ok(_) => true,
            Err(_) => false,
        }
    }

    /// Check extension limits for a market
    pub fn check_extension_limits(env: Env, market_id: Symbol, additional_days: u32) -> bool {
        match ExtensionValidator::check_extension_limits(&env, &market_id, additional_days) {
            Ok(_) => true,
            Err(_) => false,
        }
    }

    /// Emit extension event for monitoring
    pub fn emit_extension_event(env: Env, market_id: Symbol, additional_days: u32, admin: Address) {
        ExtensionUtils::emit_extension_event(&env, &market_id, additional_days, &admin);
    }
>>>>>>> 180a45ba

        // Check if the market is still active
        if env.ledger().timestamp() >= market.end_time {
            panic_with_error!(env, Error::MarketClosed);
        }

        // Validate outcome
        let outcome_exists = market.outcomes.iter().any(|o| o == outcome);
        if !outcome_exists {
            panic_with_error!(env, Error::InvalidOutcome);
        }

        // Check if user already voted
        if market.votes.get(user.clone()).is_some() {
            panic_with_error!(env, Error::AlreadyVoted);
        }

        // Store the vote and stake
        market.votes.set(user.clone(), outcome);
        market.stakes.set(user.clone(), stake);
        market.total_staked += stake;

        env.storage().persistent().set(&market_id, &market);
    }

    // Claim winnings
    pub fn claim_winnings(env: Env, user: Address, market_id: Symbol) {
        user.require_auth();

        let mut market: Market = env
            .storage()
            .persistent()
            .get(&market_id)
            .unwrap_or_else(|| {
                panic_with_error!(env, Error::MarketNotFound);
            });

        // Check if user has claimed already
        if market.claimed.get(user.clone()).unwrap_or(false) {
            panic_with_error!(env, Error::AlreadyClaimed);
        }

        // Check if market is resolved
        let winning_outcome = match &market.winning_outcome {
            Some(outcome) => outcome,
            None => panic_with_error!(env, Error::MarketNotResolved),
        };

        // Get user's vote
        let user_outcome = market
            .votes
            .get(user.clone())
            .unwrap_or_else(|| panic_with_error!(env, Error::NothingToClaim));

        let user_stake = market.stakes.get(user.clone()).unwrap_or(0);

        // Calculate payout if user won
        if &user_outcome == winning_outcome {
            // Calculate total winning stakes
            let mut winning_total = 0;
            for (voter, outcome) in market.votes.iter() {
                if &outcome == winning_outcome {
                    winning_total += market.stakes.get(voter.clone()).unwrap_or(0);
                }
<<<<<<< HEAD
            }
=======
            },
        }
    }

    /// Get dispute votes
    pub fn get_dispute_votes(env: Env, dispute_id: Symbol) -> Vec<disputes::DisputeVote> {
        match DisputeManager::get_dispute_votes(&env, &dispute_id) {
            Ok(votes) => votes,
            Err(_) => vec![&env],
        }
    }

    /// Validate dispute resolution conditions
    pub fn validate_dispute_resolution(env: Env, dispute_id: Symbol) -> bool {
        match DisputeManager::validate_dispute_resolution_conditions(&env, dispute_id) {
            Ok(valid) => valid,
            Err(_) => false,
        }
    }

    // ===== DYNAMIC THRESHOLD FUNCTIONS =====

    /// Calculate dynamic dispute threshold for a market
    pub fn calculate_dispute_threshold(env: Env, market_id: Symbol) -> voting::DisputeThreshold {
        match VotingManager::calculate_dispute_threshold(&env, market_id) {
            Ok(threshold) => threshold,
            Err(_) => voting::DisputeThreshold {
                market_id: symbol_short!("error"),
                base_threshold: 10_000_000,
                adjusted_threshold: 10_000_000,
                market_size_factor: 0,
                activity_factor: 0,
                complexity_factor: 0,
                timestamp: 0,
            },
        }
    }
>>>>>>> 180a45ba

            if winning_total > 0 {
                let user_share = (user_stake * (PERCENTAGE_DENOMINATOR - FEE_PERCENTAGE))
                    / PERCENTAGE_DENOMINATOR;
                let total_pool = market.total_staked;
                let payout = (user_share * total_pool) / winning_total;

                // In a real implementation, transfer tokens here
                // For now, we just mark as claimed
            }
        }

        // Mark as claimed
        market.claimed.set(user.clone(), true);
        env.storage().persistent().set(&market_id, &market);
    }

    // Get market information
    pub fn get_market(env: Env, market_id: Symbol) -> Option<Market> {
        env.storage().persistent().get(&market_id)
    }

    // Manually resolve a market (admin only)
    pub fn resolve_market_manual(env: Env, admin: Address, market_id: Symbol, winning_outcome: String) {
        admin.require_auth();

<<<<<<< HEAD
        // Verify admin
        let stored_admin: Address = env
            .storage()
            .persistent()
            .get(&Symbol::new(&env, "Admin"))
            .unwrap_or_else(|| {
                panic_with_error!(env, Error::Unauthorized);
            });

        if admin != stored_admin {
            panic_with_error!(env, Error::Unauthorized);
=======
        match VotingManager::update_dispute_thresholds(&env, admin, market_id, new_threshold, reason) {
            Ok(threshold) => threshold,
            Err(_) => voting::DisputeThreshold {
                market_id: symbol_short!("error"),
                base_threshold: 10_000_000,
                adjusted_threshold: 10_000_000,
                market_size_factor: 0,
                activity_factor: 0,
                complexity_factor: 0,
                timestamp: 0,
            },
        }
    }

    /// Get threshold history for a market
    pub fn get_threshold_history(env: Env, market_id: Symbol) -> Vec<voting::ThresholdHistoryEntry> {
        match VotingManager::get_threshold_history(&env, market_id) {
            Ok(history) => history,
            Err(_) => vec![&env],
        }
    }

    // ===== CONFIGURATION MANAGEMENT METHODS =====

    /// Initialize contract with configuration
    pub fn initialize_with_config(env: Env, admin: Address, environment: Environment) {
        match AdminInitializer::initialize_with_config(&env, &admin, &environment) {
            Ok(_) => (), // Success
            Err(e) => panic_with_error!(env, e),
        }
    }

    /// Get current contract configuration
    pub fn get_contract_config(env: Env) -> ContractConfig {
        match ConfigManager::get_config(&env) {
            Ok(config) => config,
            Err(_) => ConfigManager::get_development_config(&env), // Return default if not found
        }
    }

    /// Update contract configuration (admin only)
    pub fn update_contract_config(env: Env, admin: Address, new_config: ContractConfig) -> Result<(), Error> {
        match AdminFunctions::update_contract_config(&env, &admin, &new_config) {
            Ok(_) => Ok(()),
            Err(e) => Err(e),
>>>>>>> 180a45ba
        }

<<<<<<< HEAD
        let mut market: Market = env
            .storage()
            .persistent()
            .get(&market_id)
            .unwrap_or_else(|| {
                panic_with_error!(env, Error::MarketNotFound);
            });

        // Check if market has ended
        if env.ledger().timestamp() < market.end_time {
            panic_with_error!(env, Error::MarketClosed);
        }
=======
    /// Reset configuration to defaults
    pub fn reset_config_to_defaults(env: Env, admin: Address) -> ContractConfig {
        match AdminFunctions::reset_config_to_defaults(&env, &admin) {
            Ok(config) => config,
            Err(e) => panic_with_error!(env, e),
        }
    }

    /// Get configuration summary
    pub fn get_config_summary(env: Env) -> String {
        let config = match ConfigManager::get_config(&env) {
            Ok(config) => config,
            Err(_) => ConfigManager::get_development_config(&env),
        };
        ConfigUtils::get_config_summary(&config)
    }

    /// Check if fees are enabled
    pub fn fees_enabled(env: Env) -> bool {
        let config = match ConfigManager::get_config(&env) {
            Ok(config) => config,
            Err(_) => ConfigManager::get_development_config(&env),
        };
        ConfigUtils::fees_enabled(&config)
    }

    /// Get environment type
    pub fn get_environment(env: Env) -> Environment {
        let config = match ConfigManager::get_config(&env) {
            Ok(config) => config,
            Err(_) => ConfigManager::get_development_config(&env),
        };
        config.network.environment
    }

    /// Validate configuration
    pub fn validate_configuration(env: Env) -> bool {
        let config = match ConfigManager::get_config(&env) {
            Ok(config) => config,
            Err(_) => return false,
        };
        ConfigValidator::validate_contract_config(&config).is_ok()
    }

    // ===== UTILITY-BASED METHODS =====

    /// Format duration in human-readable format
    pub fn format_duration(env: Env, seconds: u64) -> String {
        TimeUtils::format_duration(&env, seconds)
    }

    /// Calculate percentage with custom denominator
    pub fn calculate_percentage(percentage: i128, value: i128, denominator: i128) -> i128 {
        NumericUtils::calculate_percentage(&percentage, &value, &denominator)
    }

    /// Validate string length
    pub fn validate_string_length(s: String, min_length: u32, max_length: u32) -> bool {
        StringUtils::validate_string_length(&s, min_length, max_length).is_ok()
    }

    /// Sanitize string
    pub fn sanitize_string(env: Env, s: String) -> String {
        StringUtils::sanitize_string(&env, &s)
    }

    /// Convert number to string
    pub fn number_to_string(env: Env, value: i128) -> String {
        NumericUtils::i128_to_string(&env, &value)
    }

    /// Convert string to number
    pub fn string_to_number(s: String) -> i128 {
        NumericUtils::string_to_i128(&s)
    }

    /// Generate unique ID
    pub fn generate_unique_id(env: Env, prefix: String) -> String {
        CommonUtils::generate_unique_id(&env, &prefix)
    }

    /// Compare addresses for equality
    pub fn addresses_equal(a: Address, b: Address) -> bool {
        CommonUtils::addresses_equal(&a, &b)
    }

    /// Compare strings ignoring case
    pub fn strings_equal_ignore_case(a: String, b: String) -> bool {
        CommonUtils::strings_equal_ignore_case(&a, &b)
    }

    /// Calculate weighted average
    pub fn calculate_weighted_average(values: Vec<i128>, weights: Vec<i128>) -> i128 {
        CommonUtils::calculate_weighted_average(&values, &weights)
    }

    /// Calculate simple interest
    pub fn calculate_simple_interest(principal: i128, rate: i128, periods: i128) -> i128 {
        CommonUtils::calculate_simple_interest(&principal, &rate, &periods)
    }

    /// Round to nearest multiple
    pub fn round_to_nearest(value: i128, multiple: i128) -> i128 {
        NumericUtils::round_to_nearest(&value, &multiple)
    }

    /// Clamp value between min and max
    pub fn clamp_value(value: i128, min: i128, max: i128) -> i128 {
        NumericUtils::clamp(&value, &min, &max)
    }

    /// Check if value is within range
    pub fn is_within_range(value: i128, min: i128, max: i128) -> bool {
        NumericUtils::is_within_range(&value, &min, &max)
    }

    /// Calculate absolute difference
    pub fn abs_difference(a: i128, b: i128) -> i128 {
        NumericUtils::abs_difference(&a, &b)
    }

    /// Calculate square root
    pub fn sqrt(value: i128) -> i128 {
        NumericUtils::sqrt(&value)
    }

    /// Validate positive number
    pub fn validate_positive_number(value: i128) -> bool {
        ValidationUtils::validate_positive_number(&value)
    }

    /// Validate number range
    pub fn validate_number_range(value: i128, min: i128, max: i128) -> bool {
        ValidationUtils::validate_number_range(&value, &min, &max)
    }

    /// Validate future timestamp
    pub fn validate_future_timestamp(env: Env, timestamp: u64) -> bool {
        ValidationUtils::validate_future_timestamp(&env, &timestamp)
    }

    /// Get time utilities information
    pub fn get_time_utilities(env: Env) -> String {
        let current_time = env.ledger().timestamp();
        let mut s = alloc::string::String::new();
        s.push_str("Current time: ");
        s.push_str(&current_time.to_string());
        s.push_str(", Days to seconds: 86400");
        String::from_str(&env, &s)
    }

    // ===== EVENT-BASED METHODS =====

    /// Get market events
    pub fn get_market_events(env: Env, market_id: Symbol) -> Vec<events::MarketEventSummary> {
        EventLogger::get_market_events(&env, &market_id)
    }

    /// Get recent events
    pub fn get_recent_events(env: Env, limit: u32) -> Vec<events::EventSummary> {
        EventLogger::get_recent_events(&env, limit)
    }

    /// Get error events
    pub fn get_error_events(env: Env) -> Vec<events::ErrorLoggedEvent> {
        EventLogger::get_error_events(&env)
    }

    /// Get performance metrics
    pub fn get_performance_metrics(env: Env) -> Vec<events::PerformanceMetricEvent> {
        EventLogger::get_performance_metrics(&env)
    }

    /// Clear old events
    pub fn clear_old_events(env: Env, older_than_timestamp: u64) {
        EventLogger::clear_old_events(&env, older_than_timestamp);
    }

    /// Validate event structure
    pub fn validate_event_structure(_env: Env, event_type: String, _event_data: String) -> bool {
        match event_type.to_string().as_str() {
            "MarketCreated" => {
                // In a real implementation, you would deserialize and validate
                true
            }
            "VoteCast" => true,
            "OracleResult" => true,
            "MarketResolved" => true,
            "DisputeCreated" => true,
            "DisputeResolved" => true,
            "FeeCollected" => true,
            "ExtensionRequested" => true,
            "ConfigUpdated" => true,
            "ErrorLogged" => true,
            "PerformanceMetric" => true,
            _ => false,
        }
    }

    /// Get event documentation
    pub fn get_event_documentation(env: Env) -> Map<String, String> {
        EventDocumentation::get_event_type_docs(&env)
    }

    /// Get event usage examples
    pub fn get_event_usage_examples(env: Env) -> Map<String, String> {
        EventDocumentation::get_usage_examples(&env)
    }

    /// Get event system overview
    pub fn get_event_system_overview(env: Env) -> String {
        EventDocumentation::get_overview(&env)
    }

    /// Create test event
    pub fn create_test_event(env: Env, event_type: String) -> bool {
        EventTestingUtils::simulate_event_emission(&env, &event_type)
    }
>>>>>>> 180a45ba

        // Validate winning outcome
        let outcome_exists = market.outcomes.iter().any(|o| o == winning_outcome);
        if !outcome_exists {
            panic_with_error!(env, Error::InvalidOutcome);
        }
<<<<<<< HEAD
=======
    }

    /// Get event age in seconds
    pub fn get_event_age(env: Env, event_timestamp: u64) -> u64 {
        let current_timestamp = env.ledger().timestamp();
        EventHelpers::get_event_age(current_timestamp, event_timestamp)
    }

    /// Check if event is recent
    pub fn is_recent_event(env: Env, event_timestamp: u64, recent_threshold: u64) -> bool {
        let current_timestamp = env.ledger().timestamp();
        EventHelpers::is_recent_event(event_timestamp, current_timestamp, recent_threshold)
    }

    /// Format event timestamp
    pub fn format_event_timestamp(env: Env, timestamp: u64) -> String {
        EventHelpers::format_timestamp(&env, timestamp)
    }
>>>>>>> 180a45ba

        // Set winning outcome
        market.winning_outcome = Some(winning_outcome);
        env.storage().persistent().set(&market_id, &market);
    }
    
    /// Fetch oracle result for a market
    pub fn fetch_oracle_result(
        env: Env,
        market_id: Symbol,
        oracle_contract: Address,
    ) -> Result<String, Error> {
        // Get the market from storage
        let market = env.storage().persistent().get::<Symbol, Market>(&market_id)
            .ok_or(Error::MarketNotFound)?;
        
        // Validate market state
        if market.oracle_result.is_some() {
            return Err(Error::MarketAlreadyResolved);
        }
        
<<<<<<< HEAD
        // Check if market has ended
        let current_time = env.ledger().timestamp();
        if current_time < market.end_time {
            return Err(Error::MarketClosed);
=======
        result
    }

    /// Validate oracle configuration
    pub fn validate_oracle_config(env: Env, oracle_config: OracleConfig) -> ValidationResult {
        let mut result = ValidationResult::valid();
        
        if let Err(_error) = ValidationOracleValidator::validate_oracle_config(&env, &oracle_config) {
            result.add_error();
>>>>>>> 180a45ba
        }
        
        // Get oracle result using the resolution module
        let oracle_resolution = resolution::OracleResolutionManager::fetch_oracle_result(&env, &market_id, &oracle_contract)?;
        
        Ok(oracle_resolution.oracle_result)
    }
    
    /// Resolve a market automatically using oracle and community consensus
    pub fn resolve_market(env: Env, market_id: Symbol) -> Result<(), Error> {
        // Use the resolution module to resolve the market
        let _resolution = resolution::MarketResolutionManager::resolve_market(&env, &market_id)?;
        Ok(())
    }
    
    /// Get resolution analytics
    pub fn get_resolution_analytics(env: Env) -> Result<resolution::ResolutionAnalytics, Error> {
        resolution::MarketResolutionAnalytics::calculate_resolution_analytics(&env)
    }
    
    /// Get market analytics
    pub fn get_market_analytics(env: Env, market_id: Symbol) -> Result<markets::MarketStats, Error> {
        let market = env.storage().persistent().get::<Symbol, Market>(&market_id)
            .ok_or(Error::MarketNotFound)?;
        
        // Calculate market statistics
        let stats = markets::MarketAnalytics::get_market_stats(&market);
        
        Ok(stats)
    }
}

mod test;<|MERGE_RESOLUTION|>--- conflicted
+++ resolved
@@ -1,5 +1,5 @@
 #![no_std]
-<<<<<<< HEAD
+
 
 // Module declarations - all modules enabled
 mod config;
@@ -22,89 +22,7 @@
 
 use soroban_sdk::{
     contract, contractimpl, panic_with_error, token, Address, Env, Map, String, Symbol, Vec,
-=======
-extern crate alloc;
-use soroban_sdk::{
-    contract, contractimpl, panic_with_error, vec, Address, Env, Map, String, Symbol, Vec, symbol_short,
-};
-use alloc::string::ToString;
-
-// ===== MODULE ORGANIZATION =====
-// Predictify Hybrid Contract - Organized Module Structure
-// 
-// This contract provides a comprehensive prediction market system with:
-// - Oracle integration for automated market resolution
-// - Community voting and consensus mechanisms
-// - Dispute resolution and escalation systems
-// - Fee management and analytics
-// - Admin controls and configuration management
-// - Event logging and monitoring
-// - Validation and security systems
-
-// ===== MODULE DECLARATIONS =====
-
-/// Error handling and management module
-pub mod errors;
-use errors::Error;
-
-/// Core data types and structures module
-pub mod types;
-use types::*;
-
-/// Oracle integration and management module
-pub mod oracles;
-
-/// Market creation and state management module
-pub mod markets;
-use markets::{MarketCreator, MarketStateManager};
-
-/// Voting system and consensus module
-pub mod voting;
-use voting::{VotingManager};
-
-/// Dispute resolution and escalation module
-pub mod disputes;
-use disputes::{DisputeManager};
-
-/// Market resolution and analytics module
-pub mod resolution;
-use resolution::{OracleResolutionManager, MarketResolutionManager};
-
-/// Fee calculation and management module
-pub mod fees;
-use fees::{FeeManager};
-
-/// Configuration management module
-pub mod config;
-use config::{ConfigManager, ConfigUtils, ConfigValidator, ContractConfig, Environment};
-
-/// Utility functions and helpers module
-pub mod utils;
-use utils::{TimeUtils, StringUtils, NumericUtils, ValidationUtils, CommonUtils};
-
-/// Event logging and monitoring module
-pub mod events;
-use events::{EventLogger, EventHelpers, EventTestingUtils, EventDocumentation};
-
-/// Admin controls and functions module
-pub mod admin;
-use admin::{AdminInitializer, AdminFunctions};
-
-/// Market extensions and modifications module
-pub mod extensions;
-use extensions::{ExtensionManager, ExtensionUtils, ExtensionValidator};
-
-/// Input validation and security module
-pub mod validation;
-use validation::{
-    ValidationResult, InputValidator, 
-    MarketValidator as ValidationMarketValidator, 
-    OracleValidator as ValidationOracleValidator,
-    FeeValidator as ValidationFeeValidator, 
-    VoteValidator as ValidationVoteValidator, 
-    DisputeValidator as ValidationDisputeValidator, 
-    ComprehensiveValidator, ValidationDocumentation,
->>>>>>> 180a45ba
+
 };
 
 #[contract]
@@ -143,103 +61,10 @@
                 panic!("Admin not set");
             });
 
-<<<<<<< HEAD
+
         if admin != stored_admin {
             panic_with_error!(env, Error::Unauthorized);
-=======
-        // Use error helper for admin validation
-        let _ = errors::helpers::require_admin(&env, &admin, &stored_admin);
-
-        // Use the markets module to create the market
-        match MarketCreator::create_market(
-            &env,
-            admin.clone(),
-            question,
-            outcomes,
-            duration_days,
-            oracle_config,
-        ) {
-            Ok(market_id) => {
-                // Process creation fee using the fee management system
-                match FeeManager::process_creation_fee(&env, &admin) {
-                    Ok(_) => market_id,
-                    Err(e) => panic_with_error!(env, e),
-                }
-            }
-            Err(e) => panic_with_error!(env, e),
-        }
-    }
-
-    // Distribute winnings to users
-    pub fn claim_winnings(env: Env, user: Address, market_id: Symbol) {
-        match VotingManager::process_claim(&env, user, market_id) {
-            Ok(_) => (), // Success
-            Err(e) => panic_with_error!(env, e),
-        }
-    }
-
-    // Collect platform fees
-    pub fn collect_fees(env: Env, admin: Address, market_id: Symbol) {
-        match FeeManager::collect_fees(&env, admin, market_id) {
-            Ok(_) => (), // Success
-            Err(e) => panic_with_error!(env, e),
-        }
-    }
-
-    // Get fee analytics
-    pub fn get_fee_analytics(env: Env) -> fees::FeeAnalytics {
-        match FeeManager::get_fee_analytics(&env) {
-            Ok(analytics) => analytics,
-            Err(e) => panic_with_error!(env, e),
-        }
-    }
-
-    // Update fee configuration (admin only)
-    pub fn update_fee_config(env: Env, admin: Address, new_config: fees::FeeConfig) -> fees::FeeConfig {
-        match AdminFunctions::update_fee_config(&env, &admin, &new_config) {
-            Ok(config) => config,
-            Err(e) => panic_with_error!(env, e),
-        }
-    }
-
-    // Get current fee configuration
-    pub fn get_fee_config(env: Env) -> fees::FeeConfig {
-        match FeeManager::get_fee_config(&env) {
-            Ok(config) => config,
-            Err(e) => panic_with_error!(env, e),
-        }
-    }
-
-    // Validate market fees
-    pub fn validate_market_fees(env: Env, market_id: Symbol) -> fees::FeeValidationResult {
-        match FeeManager::validate_market_fees(&env, &market_id) {
-            Ok(result) => result,
-            Err(e) => panic_with_error!(env, e),
-        }
-    }
-
-    // Finalize market after disputes
-    pub fn finalize_market(env: Env, admin: Address, market_id: Symbol, outcome: String) {
-        match AdminFunctions::finalize_market(&env, &admin, &market_id, &outcome) {
-            Ok(_) => (), // Success
-            Err(e) => panic_with_error!(env, e),
-        }
-    }
-
-    // Allows users to vote on a market outcome by staking tokens
-    pub fn vote(env: Env, user: Address, market_id: Symbol, outcome: String, stake: i128) {
-        match VotingManager::process_vote(&env, user, market_id, outcome, stake) {
-            Ok(_) => (), // Success
-            Err(e) => panic_with_error!(env, e),
-        }
-    }
-
-    // Fetch oracle result to determine market outcome
-    pub fn fetch_oracle_result(env: Env, market_id: Symbol, oracle_contract: Address) -> String {
-        match resolution::OracleResolutionManager::fetch_oracle_result(&env, &market_id, &oracle_contract) {
-            Ok(resolution) => resolution.oracle_result,
-            Err(e) => panic_with_error!(env, e),
->>>>>>> 180a45ba
+
         }
 
         // Validate inputs
@@ -264,161 +89,11 @@
         let duration_seconds: u64 = (duration_days as u64) * seconds_per_day;
         let end_time: u64 = env.ledger().timestamp() + duration_seconds;
 
-<<<<<<< HEAD
+
         // Create a new market
         let market = Market {
             admin: admin.clone(),
-=======
-    // Get resolution analytics
-    pub fn get_resolution_analytics(env: Env) -> resolution::ResolutionAnalytics {
-        match resolution::MarketResolutionAnalytics::calculate_resolution_analytics(&env) {
-            Ok(analytics) => analytics,
-            Err(_) => resolution::ResolutionAnalytics::default(),
-        }
-    }
-
-    // Get oracle statistics
-    pub fn get_oracle_stats(env: Env) -> resolution::OracleStats {
-        match resolution::OracleResolutionAnalytics::get_oracle_stats(&env) {
-            Ok(stats) => stats,
-            Err(_) => resolution::OracleStats::default(),
-        }
-    }
-
-    // Validate resolution for a market
-    pub fn validate_resolution(env: Env, market_id: Symbol) -> resolution::ResolutionValidation {
-        let mut validation = resolution::ResolutionValidation {
-            is_valid: true,
-            errors: vec![&env],
-            warnings: vec![&env],
-            recommendations: vec![&env],
-        };
-
-        // Get market
-        let market = match MarketStateManager::get_market(&env, &market_id) {
-            Ok(market) => market,
-            Err(_) => {
-                validation.is_valid = false;
-                validation.errors.push_back(String::from_str(&env, "Market not found"));
-                return validation;
-            }
-        };
-
-        // Check resolution state
-        let state = resolution::ResolutionUtils::get_resolution_state(&env, &market);
-        let (eligible, reason) = resolution::ResolutionUtils::get_resolution_eligibility(&env, &market);
-
-        // Set winning outcome
-        MarketStateManager::set_winning_outcome(&mut market, final_result.clone(), Some(&market_id));
-        if !eligible {
-            validation.is_valid = false;
-            validation.errors.push_back(reason);
-        }
-
-        // Add recommendations based on state
-        match state {
-            resolution::ResolutionState::Active => {
-                validation.recommendations.push_back(String::from_str(&env, "Market is active, wait for end time"));
-            }
-            resolution::ResolutionState::OracleResolved => {
-                validation.recommendations.push_back(String::from_str(&env, "Oracle resolved, ready for market resolution"));
-            }
-            resolution::ResolutionState::MarketResolved => {
-                validation.recommendations.push_back(String::from_str(&env, "Market already resolved"));
-            }
-            resolution::ResolutionState::Disputed => {
-                validation.recommendations.push_back(String::from_str(&env, "Resolution disputed, consider admin override"));
-            }
-            resolution::ResolutionState::Finalized => {
-                validation.recommendations.push_back(String::from_str(&env, "Resolution finalized"));
-            }
-        }
-
-        validation
-    }
-
-    // Get resolution state for a market
-    pub fn get_resolution_state(env: Env, market_id: Symbol) -> resolution::ResolutionState {
-        match MarketStateManager::get_market(&env, &market_id) {
-            Ok(market) => resolution::ResolutionUtils::get_resolution_state(&env, &market),
-            Err(_) => resolution::ResolutionState::Active,
-        }
-    }
-
-    // Check if market can be resolved
-    pub fn can_resolve_market(env: Env, market_id: Symbol) -> bool {
-        match MarketStateManager::get_market(&env, &market_id) {
-            Ok(market) => resolution::ResolutionUtils::can_resolve_market(&env, &market),
-            Err(_) => false,
-        }
-    }
-
-    // Calculate resolution time for a market
-    pub fn calculate_resolution_time(env: Env, market_id: Symbol) -> u64 {
-        match MarketStateManager::get_market(&env, &market_id) {
-            Ok(market) => {
-                let current_time = env.ledger().timestamp();
-                TimeUtils::time_difference(current_time, market.end_time)
-            },
-            Err(_) => 0,
-        }
-    }
-
-    // Get dispute statistics for a market
-    pub fn get_dispute_stats(env: Env, market_id: Symbol) -> disputes::DisputeStats {
-        match DisputeManager::get_dispute_stats(&env, market_id) {
-            Ok(stats) => stats,
-            Err(e) => panic_with_error!(env, e),
-        }
-    }
-
-    // Get all disputes for a market
-    pub fn get_market_disputes(env: Env, market_id: Symbol) -> Vec<disputes::Dispute> {
-        match DisputeManager::get_market_disputes(&env, market_id) {
-            Ok(disputes) => disputes,
-            Err(e) => panic_with_error!(env, e),
-        }
-    }
-
-    // Check if user has disputed a market
-    pub fn has_user_disputed(env: Env, market_id: Symbol, user: Address) -> bool {
-        match DisputeManager::has_user_disputed(&env, market_id, user) {
-            Ok(has_disputed) => has_disputed,
-            Err(_) => false,
-        }
-    }
-
-    // Get user's dispute stake for a market
-    pub fn get_user_dispute_stake(env: Env, market_id: Symbol, user: Address) -> i128 {
-        match DisputeManager::get_user_dispute_stake(&env, market_id, user) {
-            Ok(stake) => stake,
-            Err(_) => 0,
-        }
-    }
-
-    // Clean up market storage
-    pub fn close_market(env: Env, admin: Address, market_id: Symbol) {
-        match AdminFunctions::close_market(&env, &admin, &market_id) {
-            Ok(_) => (), // Success
-            Err(e) => panic_with_error!(env, e),
-        }
-    }
-
-    // Helper function to create a market with Reflector oracle
-    pub fn create_reflector_market(
-        env: Env,
-        admin: Address,
-        question: String,
-        outcomes: Vec<String>,
-        duration_days: u32,
-        asset_symbol: String,
-        threshold: i128,
-        comparison: String,
-    ) -> Symbol {
-        match MarketCreator::create_reflector_market(
-            &env,
-            admin,
->>>>>>> 180a45ba
+
             question,
             outcomes,
             end_time,
@@ -442,7 +117,7 @@
         market_id
     }
 
-<<<<<<< HEAD
+
     // Allows users to vote on a market outcome by staking tokens
     pub fn vote(env: Env, user: Address, market_id: Symbol, outcome: String, stake: i128) {
         user.require_auth();
@@ -454,48 +129,7 @@
             .unwrap_or_else(|| {
                 panic_with_error!(env, Error::MarketNotFound);
             });
-=======
-    // ===== MARKET EXTENSION FUNCTIONS =====
-
-    /// Extend market duration with validation and fee handling
-    pub fn extend_market_duration(
-        env: Env,
-        admin: Address,
-        market_id: Symbol,
-        additional_days: u32,
-        reason: String,
-    ) {
-        match AdminFunctions::extend_market_duration(&env, &admin, &market_id, additional_days, &reason) {
-            Ok(_) => (), // Success
-            Err(e) => panic_with_error!(env, e),
-        }
-    }
-
-    /// Validate extension conditions for a market
-    pub fn validate_extension_conditions(
-        env: Env,
-        market_id: Symbol,
-        additional_days: u32,
-    ) -> bool {
-        match ExtensionValidator::validate_extension_conditions(&env, &market_id, additional_days) {
-            Ok(_) => true,
-            Err(_) => false,
-        }
-    }
-
-    /// Check extension limits for a market
-    pub fn check_extension_limits(env: Env, market_id: Symbol, additional_days: u32) -> bool {
-        match ExtensionValidator::check_extension_limits(&env, &market_id, additional_days) {
-            Ok(_) => true,
-            Err(_) => false,
-        }
-    }
-
-    /// Emit extension event for monitoring
-    pub fn emit_extension_event(env: Env, market_id: Symbol, additional_days: u32, admin: Address) {
-        ExtensionUtils::emit_extension_event(&env, &market_id, additional_days, &admin);
-    }
->>>>>>> 180a45ba
+
 
         // Check if the market is still active
         if env.ledger().timestamp() >= market.end_time {
@@ -560,47 +194,9 @@
                 if &outcome == winning_outcome {
                     winning_total += market.stakes.get(voter.clone()).unwrap_or(0);
                 }
-<<<<<<< HEAD
+
             }
-=======
-            },
-        }
-    }
-
-    /// Get dispute votes
-    pub fn get_dispute_votes(env: Env, dispute_id: Symbol) -> Vec<disputes::DisputeVote> {
-        match DisputeManager::get_dispute_votes(&env, &dispute_id) {
-            Ok(votes) => votes,
-            Err(_) => vec![&env],
-        }
-    }
-
-    /// Validate dispute resolution conditions
-    pub fn validate_dispute_resolution(env: Env, dispute_id: Symbol) -> bool {
-        match DisputeManager::validate_dispute_resolution_conditions(&env, dispute_id) {
-            Ok(valid) => valid,
-            Err(_) => false,
-        }
-    }
-
-    // ===== DYNAMIC THRESHOLD FUNCTIONS =====
-
-    /// Calculate dynamic dispute threshold for a market
-    pub fn calculate_dispute_threshold(env: Env, market_id: Symbol) -> voting::DisputeThreshold {
-        match VotingManager::calculate_dispute_threshold(&env, market_id) {
-            Ok(threshold) => threshold,
-            Err(_) => voting::DisputeThreshold {
-                market_id: symbol_short!("error"),
-                base_threshold: 10_000_000,
-                adjusted_threshold: 10_000_000,
-                market_size_factor: 0,
-                activity_factor: 0,
-                complexity_factor: 0,
-                timestamp: 0,
-            },
-        }
-    }
->>>>>>> 180a45ba
+
 
             if winning_total > 0 {
                 let user_share = (user_stake * (PERCENTAGE_DENOMINATOR - FEE_PERCENTAGE))
@@ -627,7 +223,7 @@
     pub fn resolve_market_manual(env: Env, admin: Address, market_id: Symbol, winning_outcome: String) {
         admin.require_auth();
 
-<<<<<<< HEAD
+
         // Verify admin
         let stored_admin: Address = env
             .storage()
@@ -639,56 +235,10 @@
 
         if admin != stored_admin {
             panic_with_error!(env, Error::Unauthorized);
-=======
-        match VotingManager::update_dispute_thresholds(&env, admin, market_id, new_threshold, reason) {
-            Ok(threshold) => threshold,
-            Err(_) => voting::DisputeThreshold {
-                market_id: symbol_short!("error"),
-                base_threshold: 10_000_000,
-                adjusted_threshold: 10_000_000,
-                market_size_factor: 0,
-                activity_factor: 0,
-                complexity_factor: 0,
-                timestamp: 0,
-            },
-        }
-    }
-
-    /// Get threshold history for a market
-    pub fn get_threshold_history(env: Env, market_id: Symbol) -> Vec<voting::ThresholdHistoryEntry> {
-        match VotingManager::get_threshold_history(&env, market_id) {
-            Ok(history) => history,
-            Err(_) => vec![&env],
-        }
-    }
-
-    // ===== CONFIGURATION MANAGEMENT METHODS =====
-
-    /// Initialize contract with configuration
-    pub fn initialize_with_config(env: Env, admin: Address, environment: Environment) {
-        match AdminInitializer::initialize_with_config(&env, &admin, &environment) {
-            Ok(_) => (), // Success
-            Err(e) => panic_with_error!(env, e),
-        }
-    }
-
-    /// Get current contract configuration
-    pub fn get_contract_config(env: Env) -> ContractConfig {
-        match ConfigManager::get_config(&env) {
-            Ok(config) => config,
-            Err(_) => ConfigManager::get_development_config(&env), // Return default if not found
-        }
-    }
-
-    /// Update contract configuration (admin only)
-    pub fn update_contract_config(env: Env, admin: Address, new_config: ContractConfig) -> Result<(), Error> {
-        match AdminFunctions::update_contract_config(&env, &admin, &new_config) {
-            Ok(_) => Ok(()),
-            Err(e) => Err(e),
->>>>>>> 180a45ba
-        }
-
-<<<<<<< HEAD
+
+        }
+
+
         let mut market: Market = env
             .storage()
             .persistent()
@@ -701,253 +251,15 @@
         if env.ledger().timestamp() < market.end_time {
             panic_with_error!(env, Error::MarketClosed);
         }
-=======
-    /// Reset configuration to defaults
-    pub fn reset_config_to_defaults(env: Env, admin: Address) -> ContractConfig {
-        match AdminFunctions::reset_config_to_defaults(&env, &admin) {
-            Ok(config) => config,
-            Err(e) => panic_with_error!(env, e),
-        }
-    }
-
-    /// Get configuration summary
-    pub fn get_config_summary(env: Env) -> String {
-        let config = match ConfigManager::get_config(&env) {
-            Ok(config) => config,
-            Err(_) => ConfigManager::get_development_config(&env),
-        };
-        ConfigUtils::get_config_summary(&config)
-    }
-
-    /// Check if fees are enabled
-    pub fn fees_enabled(env: Env) -> bool {
-        let config = match ConfigManager::get_config(&env) {
-            Ok(config) => config,
-            Err(_) => ConfigManager::get_development_config(&env),
-        };
-        ConfigUtils::fees_enabled(&config)
-    }
-
-    /// Get environment type
-    pub fn get_environment(env: Env) -> Environment {
-        let config = match ConfigManager::get_config(&env) {
-            Ok(config) => config,
-            Err(_) => ConfigManager::get_development_config(&env),
-        };
-        config.network.environment
-    }
-
-    /// Validate configuration
-    pub fn validate_configuration(env: Env) -> bool {
-        let config = match ConfigManager::get_config(&env) {
-            Ok(config) => config,
-            Err(_) => return false,
-        };
-        ConfigValidator::validate_contract_config(&config).is_ok()
-    }
-
-    // ===== UTILITY-BASED METHODS =====
-
-    /// Format duration in human-readable format
-    pub fn format_duration(env: Env, seconds: u64) -> String {
-        TimeUtils::format_duration(&env, seconds)
-    }
-
-    /// Calculate percentage with custom denominator
-    pub fn calculate_percentage(percentage: i128, value: i128, denominator: i128) -> i128 {
-        NumericUtils::calculate_percentage(&percentage, &value, &denominator)
-    }
-
-    /// Validate string length
-    pub fn validate_string_length(s: String, min_length: u32, max_length: u32) -> bool {
-        StringUtils::validate_string_length(&s, min_length, max_length).is_ok()
-    }
-
-    /// Sanitize string
-    pub fn sanitize_string(env: Env, s: String) -> String {
-        StringUtils::sanitize_string(&env, &s)
-    }
-
-    /// Convert number to string
-    pub fn number_to_string(env: Env, value: i128) -> String {
-        NumericUtils::i128_to_string(&env, &value)
-    }
-
-    /// Convert string to number
-    pub fn string_to_number(s: String) -> i128 {
-        NumericUtils::string_to_i128(&s)
-    }
-
-    /// Generate unique ID
-    pub fn generate_unique_id(env: Env, prefix: String) -> String {
-        CommonUtils::generate_unique_id(&env, &prefix)
-    }
-
-    /// Compare addresses for equality
-    pub fn addresses_equal(a: Address, b: Address) -> bool {
-        CommonUtils::addresses_equal(&a, &b)
-    }
-
-    /// Compare strings ignoring case
-    pub fn strings_equal_ignore_case(a: String, b: String) -> bool {
-        CommonUtils::strings_equal_ignore_case(&a, &b)
-    }
-
-    /// Calculate weighted average
-    pub fn calculate_weighted_average(values: Vec<i128>, weights: Vec<i128>) -> i128 {
-        CommonUtils::calculate_weighted_average(&values, &weights)
-    }
-
-    /// Calculate simple interest
-    pub fn calculate_simple_interest(principal: i128, rate: i128, periods: i128) -> i128 {
-        CommonUtils::calculate_simple_interest(&principal, &rate, &periods)
-    }
-
-    /// Round to nearest multiple
-    pub fn round_to_nearest(value: i128, multiple: i128) -> i128 {
-        NumericUtils::round_to_nearest(&value, &multiple)
-    }
-
-    /// Clamp value between min and max
-    pub fn clamp_value(value: i128, min: i128, max: i128) -> i128 {
-        NumericUtils::clamp(&value, &min, &max)
-    }
-
-    /// Check if value is within range
-    pub fn is_within_range(value: i128, min: i128, max: i128) -> bool {
-        NumericUtils::is_within_range(&value, &min, &max)
-    }
-
-    /// Calculate absolute difference
-    pub fn abs_difference(a: i128, b: i128) -> i128 {
-        NumericUtils::abs_difference(&a, &b)
-    }
-
-    /// Calculate square root
-    pub fn sqrt(value: i128) -> i128 {
-        NumericUtils::sqrt(&value)
-    }
-
-    /// Validate positive number
-    pub fn validate_positive_number(value: i128) -> bool {
-        ValidationUtils::validate_positive_number(&value)
-    }
-
-    /// Validate number range
-    pub fn validate_number_range(value: i128, min: i128, max: i128) -> bool {
-        ValidationUtils::validate_number_range(&value, &min, &max)
-    }
-
-    /// Validate future timestamp
-    pub fn validate_future_timestamp(env: Env, timestamp: u64) -> bool {
-        ValidationUtils::validate_future_timestamp(&env, &timestamp)
-    }
-
-    /// Get time utilities information
-    pub fn get_time_utilities(env: Env) -> String {
-        let current_time = env.ledger().timestamp();
-        let mut s = alloc::string::String::new();
-        s.push_str("Current time: ");
-        s.push_str(&current_time.to_string());
-        s.push_str(", Days to seconds: 86400");
-        String::from_str(&env, &s)
-    }
-
-    // ===== EVENT-BASED METHODS =====
-
-    /// Get market events
-    pub fn get_market_events(env: Env, market_id: Symbol) -> Vec<events::MarketEventSummary> {
-        EventLogger::get_market_events(&env, &market_id)
-    }
-
-    /// Get recent events
-    pub fn get_recent_events(env: Env, limit: u32) -> Vec<events::EventSummary> {
-        EventLogger::get_recent_events(&env, limit)
-    }
-
-    /// Get error events
-    pub fn get_error_events(env: Env) -> Vec<events::ErrorLoggedEvent> {
-        EventLogger::get_error_events(&env)
-    }
-
-    /// Get performance metrics
-    pub fn get_performance_metrics(env: Env) -> Vec<events::PerformanceMetricEvent> {
-        EventLogger::get_performance_metrics(&env)
-    }
-
-    /// Clear old events
-    pub fn clear_old_events(env: Env, older_than_timestamp: u64) {
-        EventLogger::clear_old_events(&env, older_than_timestamp);
-    }
-
-    /// Validate event structure
-    pub fn validate_event_structure(_env: Env, event_type: String, _event_data: String) -> bool {
-        match event_type.to_string().as_str() {
-            "MarketCreated" => {
-                // In a real implementation, you would deserialize and validate
-                true
-            }
-            "VoteCast" => true,
-            "OracleResult" => true,
-            "MarketResolved" => true,
-            "DisputeCreated" => true,
-            "DisputeResolved" => true,
-            "FeeCollected" => true,
-            "ExtensionRequested" => true,
-            "ConfigUpdated" => true,
-            "ErrorLogged" => true,
-            "PerformanceMetric" => true,
-            _ => false,
-        }
-    }
-
-    /// Get event documentation
-    pub fn get_event_documentation(env: Env) -> Map<String, String> {
-        EventDocumentation::get_event_type_docs(&env)
-    }
-
-    /// Get event usage examples
-    pub fn get_event_usage_examples(env: Env) -> Map<String, String> {
-        EventDocumentation::get_usage_examples(&env)
-    }
-
-    /// Get event system overview
-    pub fn get_event_system_overview(env: Env) -> String {
-        EventDocumentation::get_overview(&env)
-    }
-
-    /// Create test event
-    pub fn create_test_event(env: Env, event_type: String) -> bool {
-        EventTestingUtils::simulate_event_emission(&env, &event_type)
-    }
->>>>>>> 180a45ba
+
 
         // Validate winning outcome
         let outcome_exists = market.outcomes.iter().any(|o| o == winning_outcome);
         if !outcome_exists {
             panic_with_error!(env, Error::InvalidOutcome);
         }
-<<<<<<< HEAD
-=======
-    }
-
-    /// Get event age in seconds
-    pub fn get_event_age(env: Env, event_timestamp: u64) -> u64 {
-        let current_timestamp = env.ledger().timestamp();
-        EventHelpers::get_event_age(current_timestamp, event_timestamp)
-    }
-
-    /// Check if event is recent
-    pub fn is_recent_event(env: Env, event_timestamp: u64, recent_threshold: u64) -> bool {
-        let current_timestamp = env.ledger().timestamp();
-        EventHelpers::is_recent_event(event_timestamp, current_timestamp, recent_threshold)
-    }
-
-    /// Format event timestamp
-    pub fn format_event_timestamp(env: Env, timestamp: u64) -> String {
-        EventHelpers::format_timestamp(&env, timestamp)
-    }
->>>>>>> 180a45ba
+
+
 
         // Set winning outcome
         market.winning_outcome = Some(winning_outcome);
@@ -969,22 +281,12 @@
             return Err(Error::MarketAlreadyResolved);
         }
         
-<<<<<<< HEAD
+
         // Check if market has ended
         let current_time = env.ledger().timestamp();
         if current_time < market.end_time {
             return Err(Error::MarketClosed);
-=======
-        result
-    }
-
-    /// Validate oracle configuration
-    pub fn validate_oracle_config(env: Env, oracle_config: OracleConfig) -> ValidationResult {
-        let mut result = ValidationResult::valid();
-        
-        if let Err(_error) = ValidationOracleValidator::validate_oracle_config(&env, &oracle_config) {
-            result.add_error();
->>>>>>> 180a45ba
+
         }
         
         // Get oracle result using the resolution module
