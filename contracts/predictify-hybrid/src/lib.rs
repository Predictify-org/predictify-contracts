--- conflicted
+++ resolved
@@ -20,11 +20,8 @@
 mod markets;
 mod monitoring;
 mod oracles;
-<<<<<<< HEAD
 mod rate_limiter;
 mod reentrancy_guard;
-=======
->>>>>>> b227880a
 mod resolution;
 mod storage;
 mod types;
