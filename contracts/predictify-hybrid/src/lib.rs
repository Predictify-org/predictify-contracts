--- conflicted
+++ resolved
@@ -45,11 +45,9 @@
 use soroban_sdk::{
     contract, contractimpl, panic_with_error, Address, Env, Map, String, Symbol, Vec,
 };
-<<<<<<< HEAD
 use crate::reentrancy_guard::ReentrancyGuard;
-=======
 use crate::config::{ConfigManager, ContractConfig, ConfigChanges, MarketLimits, ConfigUpdateRecord};
->>>>>>> 8807a57f
+
 
 #[contract]
 pub struct PredictifyHybrid;
