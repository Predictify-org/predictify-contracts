<<<<<<< HEAD
=======
use soroban_sdk::{
    contracttype, vec, Address, Env, Map, String, Symbol, Vec,
};
>>>>>>> 8807a57f
use alloc::format;
use alloc::string::ToString;
use soroban_sdk::{contracttype, vec, Address, Env, Map, String, Symbol, Vec};

use crate::errors::Error;
use crate::types::*;

// ===== BATCH OPERATION TYPES =====

#[derive(Clone, Debug, PartialEq, Eq)]
#[contracttype]
pub enum BatchOperationType {
    Vote,          // Batch vote operations
    Claim,         // Batch claim operations
    CreateMarket,  // Batch market creation
    OracleCall,    // Batch oracle calls
    Dispute,       // Batch dispute operations
    Extension,     // Batch market extensions
    Resolution,    // Batch market resolutions
    FeeCollection, // Batch fee collection
}

#[derive(Clone, Debug)]
#[contracttype]
pub struct VoteData {
    pub market_id: Symbol,
    pub voter: Address,
    pub outcome: String,
    pub stake_amount: i128,
}

#[derive(Clone, Debug)]
#[contracttype]
pub struct ClaimData {
    pub market_id: Symbol,
    pub claimant: Address,
    pub expected_amount: i128,
}

#[derive(Clone, Debug)]
#[contracttype]
pub struct MarketData {
    pub question: String,
    pub outcomes: Vec<String>,
    pub duration_days: u32,
    pub oracle_config: OracleConfig,
}

#[derive(Clone, Debug)]
#[contracttype]
pub struct OracleFeed {
    pub market_id: Symbol,
    pub feed_id: String,
    pub provider: OracleProvider,
    pub threshold: i128,
    pub comparison: String,
}

#[derive(Clone, Debug, PartialEq, Eq)]
#[contracttype]
pub struct BatchOperation {
    pub operation_type: BatchOperationType,
    pub data: Vec<String>, // Serialized operation data
    pub priority: u32,     // Operation priority (lower = higher priority)
    pub timestamp: u64,
}

#[derive(Clone, Debug)]
#[contracttype]
pub struct BatchError {
    pub operation_index: u32,
    pub error_code: u32,
    pub error_message: String,
    pub operation_type: BatchOperationType,
}

#[derive(Clone, Debug)]
#[contracttype]
pub struct BatchResult {
    pub successful_operations: u32,
    pub failed_operations: u32,
    pub total_operations: u32,
    pub errors: Vec<BatchError>,
    pub gas_used: u64,
    pub execution_time: u64,
}

#[derive(Clone, Debug)]
#[contracttype]
pub struct BatchStatistics {
    pub total_batches_processed: u32,
    pub total_operations_processed: u32,
    pub total_successful_operations: u32,
    pub total_failed_operations: u32,
    pub average_batch_size: u32,
    pub average_execution_time: u64,
    pub gas_efficiency_ratio: u64,
}

// ===== BATCH PROCESSOR IMPLEMENTATION =====

/// Batch Processor for Multiple Functions and Data Processing
///
/// This struct provides comprehensive batch processing functionality
/// for multiple operations including voting, claiming, market creation,
/// oracle calls, and more. It ensures efficient gas usage and improved
/// performance for multiple operations.
///
/// # Features
///
/// **Batch Operations:**
/// - Batch vote processing
/// - Batch claim processing
/// - Batch market creation
/// - Batch oracle calls
/// - Batch dispute operations
///
/// **Performance Optimization:**
/// - Gas-efficient batch processing
/// - Parallel operation handling
/// - Error handling and recovery
/// - Operation prioritization
///
/// **Monitoring and Analytics:**
/// - Batch operation statistics
/// - Performance metrics
/// - Error tracking and reporting
/// - Gas usage optimization
pub struct BatchProcessor;

impl BatchProcessor {
    // ===== STORAGE KEYS =====

    const BATCH_QUEUE_KEY: &'static str = "batch_operation_queue";
    const BATCH_STATS_KEY: &'static str = "batch_operation_statistics";
    const BATCH_CONFIG_KEY: &'static str = "batch_operation_config";

    // ===== CONFIGURATION MANAGEMENT =====

    /// Initialize batch processor with default configuration
    pub fn initialize(env: &Env) -> Result<(), Error> {
        let config = BatchConfig {
            max_batch_size: 50,
            max_operations_per_batch: 100,
            gas_limit_per_batch: 1_000_000,
            timeout_per_batch: 30, // 30 seconds
            retry_failed_operations: true,
            parallel_processing_enabled: false,
        };

        let stats = BatchStatistics {
            total_batches_processed: 0,
            total_operations_processed: 0,
            total_successful_operations: 0,
            total_failed_operations: 0,
            average_batch_size: 0,
            average_execution_time: 0,
            gas_efficiency_ratio: 1,
        };

        env.storage()
            .instance()
            .set(&Symbol::new(env, Self::BATCH_CONFIG_KEY), &config);
        env.storage()
            .instance()
            .set(&Symbol::new(env, Self::BATCH_STATS_KEY), &stats);

        // Initialize empty batch queue
        let queue: Vec<BatchOperation> = Vec::new(env);
        env.storage()
            .instance()
            .set(&Symbol::new(env, Self::BATCH_QUEUE_KEY), &queue);

        Ok(())
    }

    /// Get batch processor configuration
    pub fn get_config(env: &Env) -> Result<BatchConfig, Error> {
        env.storage()
            .instance()
            .get(&Symbol::new(env, Self::BATCH_CONFIG_KEY))
            .ok_or(Error::ConfigurationNotFound)
    }

    /// Update batch processor configuration
    pub fn update_config(env: &Env, admin: &Address, config: &BatchConfig) -> Result<(), Error> {
        // Validate admin permissions
        crate::admin::AdminAccessControl::validate_admin_for_action(
            env,
            admin,
            "update_batch_config",
        )?;

        // Validate configuration
        Self::validate_batch_config(config)?;

        env.storage()
            .instance()
            .set(&Symbol::new(env, Self::BATCH_CONFIG_KEY), config);

        Ok(())
    }

    // ===== BATCH VOTE OPERATIONS =====

    /// Process batch vote operations
    pub fn batch_vote(env: &Env, votes: &Vec<VoteData>) -> Result<BatchResult, Error> {
        let config = Self::get_config(env)?;
        let start_time = env.ledger().timestamp();
        let mut successful_operations = 0;
        let mut failed_operations = 0;
        let mut errors = Vec::new(env);

        // Validate batch size
        if votes.len() as u32 > config.max_operations_per_batch {
            return Err(Error::InvalidInput);
        }

        for (index, vote_data) in votes.iter().enumerate() {
            match Self::process_single_vote(env, &vote_data) {
                Ok(_) => {
                    successful_operations += 1;
                }
                Err(error) => {
                    failed_operations += 1;
                    errors.push_back(BatchError {
                        operation_index: index as u32,
                        error_code: error as u32,
                        error_message: String::from_str(env, &error.description()),
                        operation_type: BatchOperationType::Vote,
                    });
                }
            }
        }

        let end_time = env.ledger().timestamp();
        let execution_time = end_time - start_time;

        let result = BatchResult {
            successful_operations,
            failed_operations,
            total_operations: votes.len() as u32,
            errors,
            gas_used: 0, // Would be calculated in real implementation
            execution_time,
        };

        // Update statistics
        Self::update_batch_statistics(env, &result)?;

        Ok(result)
    }

    /// Process single vote operation
    fn process_single_vote(env: &Env, vote_data: &VoteData) -> Result<(), Error> {
        // Validate vote data
        Self::validate_vote_data(vote_data)?;

        // Check if market exists and is open
        let market = crate::markets::MarketStateManager::get_market(env, &vote_data.market_id)?;

        if market.end_time <= env.ledger().timestamp() {
            return Err(Error::MarketClosed);
        }

        // Process the vote using existing voting logic
        crate::voting::VotingManager::process_vote(
            env,
            vote_data.voter.clone(),
            vote_data.market_id.clone(),
            vote_data.outcome.clone(),
            vote_data.stake_amount,
        )?;

        Ok(())
    }

    // ===== BATCH CLAIM OPERATIONS =====

    /// Process batch claim operations
    pub fn batch_claim(env: &Env, claims: &Vec<ClaimData>) -> Result<BatchResult, Error> {
        let config = Self::get_config(env)?;
        let start_time = env.ledger().timestamp();
        let mut successful_operations = 0;
        let mut failed_operations = 0;
        let mut errors = Vec::new(env);

        // Validate batch size
        if claims.len() as u32 > config.max_operations_per_batch {
            return Err(Error::InvalidInput);
        }

        for (index, claim_data) in claims.iter().enumerate() {
            match Self::process_single_claim(env, &claim_data) {
                Ok(_) => {
                    successful_operations += 1;
                }
                Err(error) => {
                    failed_operations += 1;
                    errors.push_back(BatchError {
                        operation_index: index as u32,
                        error_code: error as u32,
                        error_message: String::from_str(env, &error.description()),
                        operation_type: BatchOperationType::Claim,
                    });
                }
            }
        }

        let end_time = env.ledger().timestamp();
        let execution_time = end_time - start_time;

        let result = BatchResult {
            successful_operations,
            failed_operations,
            total_operations: claims.len() as u32,
            errors,
            gas_used: 0, // Would be calculated in real implementation
            execution_time,
        };

        // Update statistics
        Self::update_batch_statistics(env, &result)?;

        Ok(result)
    }

    /// Process single claim operation
    fn process_single_claim(env: &Env, claim_data: &ClaimData) -> Result<(), Error> {
        // Validate claim data
        Self::validate_claim_data(claim_data)?;

        // Check if market exists and is resolved
        let market = crate::markets::MarketStateManager::get_market(env, &claim_data.market_id)?;
<<<<<<< HEAD

=======
        
>>>>>>> 8807a57f
        if !market.is_resolved() {
            return Err(Error::MarketNotResolved);
        }

        // TODO: Fix claim winnings - function doesn't exist
        // crate::markets::MarketStateManager::claim_winnings(
        //     env,
        //     &claim_data.market_id,
        //     &claim_data.claimant,
        // )?;

        Ok(())
    }

    // ===== BATCH MARKET CREATION =====

    /// Process batch market creation operations
    pub fn batch_create_markets(
        env: &Env,
        admin: &Address,
        markets: &Vec<MarketData>,
    ) -> Result<BatchResult, Error> {
        // Validate admin permissions
        crate::admin::AdminAccessControl::validate_admin_for_action(
            env,
            admin,
            "batch_create_markets",
        )?;

        let config = Self::get_config(env)?;
        let start_time = env.ledger().timestamp();
        let mut successful_operations = 0;
        let mut failed_operations = 0;
        let mut errors = Vec::new(env);

        // Validate batch size
        if markets.len() as u32 > config.max_operations_per_batch {
            return Err(Error::InvalidInput);
        }

        for (index, market_data) in markets.iter().enumerate() {
            match Self::process_single_market_creation(env, admin, &market_data) {
                Ok(_) => {
                    successful_operations += 1;
                }
                Err(error) => {
                    failed_operations += 1;
                    errors.push_back(BatchError {
                        operation_index: index as u32,
                        error_code: error as u32,
                        error_message: String::from_str(env, &error.description()),
                        operation_type: BatchOperationType::CreateMarket,
                    });
                }
            }
        }

        let end_time = env.ledger().timestamp();
        let execution_time = end_time - start_time;

        let result = BatchResult {
            successful_operations,
            failed_operations,
            total_operations: markets.len() as u32,
            errors,
            gas_used: 0, // Would be calculated in real implementation
            execution_time,
        };

        // Update statistics
        Self::update_batch_statistics(env, &result)?;

        Ok(result)
    }

    /// Process single market creation operation
    fn process_single_market_creation(
        env: &Env,
        admin: &Address,
        market_data: &MarketData,
    ) -> Result<(), Error> {
        // Validate market data
        Self::validate_market_data(market_data)?;

        // Create market using existing market creation logic
        crate::markets::MarketCreator::create_market(
            env,
            admin.clone(),
            market_data.question.clone(),
            market_data.outcomes.clone(),
            market_data.duration_days,
            market_data.oracle_config.clone(),
        )?;

        Ok(())
    }

    // ===== BATCH ORACLE CALLS =====

    /// Process batch oracle calls
    pub fn batch_oracle_calls(env: &Env, feeds: &Vec<OracleFeed>) -> Result<BatchResult, Error> {
        let config = Self::get_config(env)?;
        let start_time = env.ledger().timestamp();
        let mut successful_operations = 0;
        let mut failed_operations = 0;
        let mut errors = Vec::new(env);

        // Validate batch size
        if feeds.len() as u32 > config.max_operations_per_batch {
            return Err(Error::InvalidInput);
        }

        for (index, feed_data) in feeds.iter().enumerate() {
            match Self::process_single_oracle_call(env, &feed_data) {
                Ok(_) => {
                    successful_operations += 1;
                }
                Err(error) => {
                    failed_operations += 1;
                    errors.push_back(BatchError {
                        operation_index: index as u32,
                        error_code: error as u32,
                        error_message: String::from_str(env, &error.description()),
                        operation_type: BatchOperationType::OracleCall,
                    });
                }
            }
        }

        let end_time = env.ledger().timestamp();
        let execution_time = end_time - start_time;

        let result = BatchResult {
            successful_operations,
            failed_operations,
            total_operations: feeds.len() as u32,
            errors,
            gas_used: 0, // Would be calculated in real implementation
            execution_time,
        };

        // Update statistics
        Self::update_batch_statistics(env, &result)?;

        Ok(result)
    }

    /// Process single oracle call
    fn process_single_oracle_call(env: &Env, feed_data: &OracleFeed) -> Result<(), Error> {
        // Validate oracle feed data
        Self::validate_oracle_feed_data(feed_data)?;

        // Check if market exists
        let market = crate::markets::MarketStateManager::get_market(env, &feed_data.market_id)?;
<<<<<<< HEAD

=======
        
>>>>>>> 8807a57f
        if market.is_resolved() {
            return Err(Error::MarketAlreadyResolved);
        }

        // TODO: Fix oracle call - OracleManager doesn't exist
        // crate::oracles::OracleManager::fetch_oracle_result(
        //     env,
        //     &feed_data.market_id,
        //     &feed_data.feed_id,
        //     &feed_data.provider,
        //     feed_data.threshold,
        //     &feed_data.comparison,
        // )?;

        Ok(())
    }

    // ===== BATCH OPERATION VALIDATION =====

    /// Validate batch operations
    pub fn validate_batch_operations(operations: &Vec<BatchOperation>) -> Result<(), Error> {
        if operations.is_empty() {
            return Err(Error::InvalidInput);
        }

        // Check for duplicate operations
        for i in 0..operations.len() {
            for j in (i + 1)..operations.len() {
                if operations.get(i).unwrap() == operations.get(j).unwrap() {
                    return Err(Error::InvalidInput);
                }
            }
        }

        // Validate individual operations
        for operation in operations.iter() {
            Self::validate_single_operation(&operation)?;
        }

        Ok(())
    }

    /// Validate single operation
    fn validate_single_operation(operation: &BatchOperation) -> Result<(), Error> {
        // Validate operation type
        match operation.operation_type {
            BatchOperationType::Vote => {
                // Validate vote data
                if operation.data.is_empty() {
                    return Err(Error::InvalidInput);
                }
            }
            BatchOperationType::Claim => {
                // Validate claim data
                if operation.data.is_empty() {
                    return Err(Error::InvalidInput);
                }
            }
            BatchOperationType::CreateMarket => {
                // Validate market creation data
                if operation.data.len() < 3 {
                    return Err(Error::InvalidInput);
                }
            }
            BatchOperationType::OracleCall => {
                // Validate oracle call data
                if operation.data.len() < 5 {
                    return Err(Error::InvalidInput);
                }
            }
            _ => {
                // Other operation types
                if operation.data.is_empty() {
                    return Err(Error::InvalidInput);
                }
            }
        }

        Ok(())
    }

    // ===== BATCH ERROR HANDLING =====

    /// Handle batch errors
    pub fn handle_batch_errors(
        env: &Env,
        errors: &Vec<BatchError>,
    ) -> Result<Map<String, String>, Error> {
        let mut error_summary = Map::new(env);
        let mut error_counts = Map::new(env);

        // Count errors by type
        for error in errors.iter() {
            let error_type = match error.operation_type {
                BatchOperationType::Vote => "vote",
                BatchOperationType::Claim => "claim",
                BatchOperationType::CreateMarket => "market_creation",
                BatchOperationType::OracleCall => "oracle_call",
                BatchOperationType::Dispute => "dispute",
                BatchOperationType::Extension => "extension",
                BatchOperationType::Resolution => "resolution",
                BatchOperationType::FeeCollection => "fee_collection",
            };

            let current_count = error_counts
                .get(String::from_str(env, error_type))
                .unwrap_or(0);
            error_counts.set(String::from_str(env, error_type), current_count + 1);
        }

        // Create error summary
        error_summary.set(
            String::from_str(env, "total_errors"),
            String::from_str(env, &errors.len().to_string()),
        );

        error_summary.set(
            String::from_str(env, "error_types"),
            String::from_str(env, "See error_counts for breakdown"),
        );

        // Add error counts
        for (error_type, count) in error_counts.iter() {
            error_summary.set(
                String::from_str(env, &format!("{:?}_errors", error_type)),
<<<<<<< HEAD
                String::from_str(env, &count.to_string()),
=======
                String::from_str(env, &count.to_string())
>>>>>>> 8807a57f
            );
        }

        Ok(error_summary)
    }

    // ===== BATCH STATISTICS =====

    /// Get batch operation statistics
    pub fn get_batch_operation_statistics(env: &Env) -> Result<BatchStatistics, Error> {
        env.storage()
            .instance()
            .get(&Symbol::new(env, Self::BATCH_STATS_KEY))
            .ok_or(Error::ConfigurationNotFound)
    }

    /// Update batch statistics
    fn update_batch_statistics(env: &Env, result: &BatchResult) -> Result<(), Error> {
        let mut stats = Self::get_batch_operation_statistics(env)?;

        stats.total_batches_processed += 1;
        stats.total_operations_processed += result.total_operations;
        stats.total_successful_operations += result.successful_operations;
        stats.total_failed_operations += result.failed_operations;

        // Update average batch size
        if stats.total_batches_processed > 0 {
            stats.average_batch_size =
                stats.total_operations_processed / stats.total_batches_processed;
        }

        // Update average execution time
        if stats.total_batches_processed > 0 {
<<<<<<< HEAD
            let total_time = stats.average_execution_time
                * (stats.total_batches_processed - 1) as u64
                + result.execution_time;
=======
            let total_time = stats.average_execution_time * (stats.total_batches_processed - 1) as u64 + result.execution_time;
>>>>>>> 8807a57f
            stats.average_execution_time = total_time / stats.total_batches_processed as u64;
        }

        // Update gas efficiency ratio
        if result.total_operations > 0 {
            let success_rate = result.successful_operations as f64 / result.total_operations as f64;
            stats.gas_efficiency_ratio = (success_rate * 100.0) as u64;
        }

        env.storage()
            .instance()
            .set(&Symbol::new(env, Self::BATCH_STATS_KEY), &stats);

        Ok(())
    }

    // ===== VALIDATION FUNCTIONS =====

    /// Validate vote data
    fn validate_vote_data(vote_data: &VoteData) -> Result<(), Error> {
        if vote_data.stake_amount <= 0 {
            return Err(Error::InsufficientStake);
        }

        if vote_data.outcome.is_empty() {
            return Err(Error::InvalidOutcome);
        }

        Ok(())
    }

    /// Validate claim data
    fn validate_claim_data(claim_data: &ClaimData) -> Result<(), Error> {
        if claim_data.expected_amount <= 0 {
            return Err(Error::InvalidInput);
        }

        Ok(())
    }

    /// Validate market data
    fn validate_market_data(market_data: &MarketData) -> Result<(), Error> {
        if market_data.question.is_empty() {
            return Err(Error::InvalidQuestion);
        }

        if market_data.outcomes.len() < 2 {
            return Err(Error::InvalidOutcomes);
        }

        if market_data.duration_days == 0 {
            return Err(Error::InvalidDuration);
        }

        Ok(())
    }

    /// Validate oracle feed data
    fn validate_oracle_feed_data(feed_data: &OracleFeed) -> Result<(), Error> {
        if feed_data.feed_id.is_empty() {
            return Err(Error::InvalidOracleFeed);
        }

        if feed_data.threshold <= 0 {
            return Err(Error::InvalidThreshold);
        }

        Ok(())
    }

    /// Validate batch configuration
    fn validate_batch_config(config: &BatchConfig) -> Result<(), Error> {
        if config.max_batch_size == 0 {
            return Err(Error::InvalidInput);
        }

        if config.max_operations_per_batch == 0 {
            return Err(Error::InvalidInput);
        }

        if config.gas_limit_per_batch == 0 {
            return Err(Error::InvalidInput);
        }

        if config.timeout_per_batch == 0 {
            return Err(Error::InvalidInput);
        }

        Ok(())
    }
}

// ===== BATCH CONFIGURATION =====

#[derive(Clone, Debug)]
#[contracttype]
pub struct BatchConfig {
    pub max_batch_size: u32,
    pub max_operations_per_batch: u32,
    pub gas_limit_per_batch: u64,
    pub timeout_per_batch: u64,
    pub retry_failed_operations: bool,
    pub parallel_processing_enabled: bool,
}

// ===== BATCH UTILITIES =====

/// Batch operation utilities
pub struct BatchUtils;

impl BatchUtils {
    /// Check if batch processing is enabled
    pub fn is_batch_processing_enabled(env: &Env) -> Result<bool, Error> {
        let config = BatchProcessor::get_config(env)?;
        Ok(config.max_batch_size > 0)
    }

    /// Get optimal batch size for operation type
    pub fn get_optimal_batch_size(
        env: &Env,
        operation_type: &BatchOperationType,
    ) -> Result<u32, Error> {
        let config = BatchProcessor::get_config(env)?;

        match operation_type {
            BatchOperationType::Vote => Ok(config.max_batch_size.min(20)),
            BatchOperationType::Claim => Ok(config.max_batch_size.min(15)),
            BatchOperationType::CreateMarket => Ok(config.max_batch_size.min(10)),
            BatchOperationType::OracleCall => Ok(config.max_batch_size.min(25)),
            BatchOperationType::Dispute => Ok(config.max_batch_size.min(5)),
            BatchOperationType::Extension => Ok(config.max_batch_size.min(8)),
            BatchOperationType::Resolution => Ok(config.max_batch_size.min(12)),
            BatchOperationType::FeeCollection => Ok(config.max_batch_size.min(30)),
        }
    }

    /// Calculate gas efficiency for batch operation
    pub fn calculate_gas_efficiency(
        successful_operations: u32,
        total_operations: u32,
        gas_used: u64,
    ) -> f64 {
        if total_operations == 0 || gas_used == 0 {
            return 0.0;
        }

        let success_rate = successful_operations as f64 / total_operations as f64;
        let operations_per_gas = total_operations as f64 / gas_used as f64;

        success_rate * operations_per_gas
    }

    /// Estimate gas cost for batch operation
    pub fn estimate_gas_cost(operation_type: &BatchOperationType, operation_count: u32) -> u64 {
        let base_cost = match operation_type {
            BatchOperationType::Vote => 1000,
            BatchOperationType::Claim => 1500,
            BatchOperationType::CreateMarket => 5000,
            BatchOperationType::OracleCall => 2000,
            BatchOperationType::Dispute => 3000,
            BatchOperationType::Extension => 2500,
            BatchOperationType::Resolution => 4000,
            BatchOperationType::FeeCollection => 800,
        };

        base_cost * operation_count as u64
    }
}

// ===== BATCH TESTING =====

/// Batch operation testing utilities
pub struct BatchTesting;

impl BatchTesting {
    /// Create test vote data
    pub fn create_test_vote_data(env: &Env, market_id: &Symbol) -> VoteData {
        VoteData {
            market_id: market_id.clone(),
<<<<<<< HEAD
            voter: Address::from_string(&String::from_str(
                env,
                "GAAAAAAAAAAAAAAAAAAAAAAAAAAAAAAAAAAAAAAAAAAAAAAAAAAAAWHF",
            )),
=======
            voter: Address::from_string(&String::from_str(env, "GAAAAAAAAAAAAAAAAAAAAAAAAAAAAAAAAAAAAAAAAAAAAAAAAAAAAWHF")),
>>>>>>> 8807a57f
            outcome: String::from_str(env, "Yes"),
            stake_amount: 1_000_000_000, // 100 XLM
        }
    }

    /// Create test claim data
    pub fn create_test_claim_data(env: &Env, market_id: &Symbol) -> ClaimData {
        ClaimData {
            market_id: market_id.clone(),
<<<<<<< HEAD
            claimant: Address::from_string(&String::from_str(
                env,
                "GAAAAAAAAAAAAAAAAAAAAAAAAAAAAAAAAAAAAAAAAAAAAAAAAAAAAWHF",
            )),
=======
            claimant: Address::from_string(&String::from_str(env, "GAAAAAAAAAAAAAAAAAAAAAAAAAAAAAAAAAAAAAAAAAAAAAAAAAAAAWHF")),
>>>>>>> 8807a57f
            expected_amount: 2_000_000_000, // 200 XLM
        }
    }

    /// Create test market data
    pub fn create_test_market_data(env: &Env) -> MarketData {
        MarketData {
            question: String::from_str(env, "Will Bitcoin reach $100,000 by end of 2024?"),
            outcomes: vec![
                &env,
                String::from_str(env, "Yes"),
                String::from_str(env, "No"),
            ],
            duration_days: 30,
            oracle_config: crate::types::OracleConfig {
                provider: crate::types::OracleProvider::Reflector,
                feed_id: String::from_str(env, "BTC"),
                threshold: 100_000_00, // $100,000
                comparison: String::from_str(env, "gt"),
            },
        }
    }

    /// Create test oracle feed data
    pub fn create_test_oracle_feed_data(env: &Env, market_id: &Symbol) -> OracleFeed {
        OracleFeed {
            market_id: market_id.clone(),
            feed_id: String::from_str(env, "BTC/USD"),
            provider: OracleProvider::Reflector,
            threshold: 100_000_000_000, // $100,000
            comparison: String::from_str(env, "gt"),
        }
    }

    /// Simulate batch operation
    pub fn simulate_batch_operation(
        env: &Env,
        operation_type: &BatchOperationType,
        operation_count: u32,
    ) -> Result<BatchResult, Error> {
        let start_time = env.ledger().timestamp();
        let mut successful_operations = 0;
        let mut failed_operations = 0;
        let mut errors = Vec::new(env);

        // Simulate operations
        for i in 0..operation_count {
            if i % 10 == 0 {
                // Simulate some failures
                failed_operations += 1;
                errors.push_back(BatchError {
                    operation_index: i,
                    error_code: 100,
                    error_message: String::from_str(env, "Simulated error"),
                    operation_type: operation_type.clone(),
                });
            } else {
                successful_operations += 1;
            }
        }

        let end_time = env.ledger().timestamp();
        let execution_time = end_time - start_time;

        Ok(BatchResult {
            successful_operations,
            failed_operations,
            total_operations: operation_count,
            errors,
            gas_used: BatchUtils::estimate_gas_cost(operation_type, operation_count),
            execution_time,
        })
    }
}<|MERGE_RESOLUTION|>--- conflicted
+++ resolved
@@ -1,9 +1,6 @@
-<<<<<<< HEAD
-=======
 use soroban_sdk::{
     contracttype, vec, Address, Env, Map, String, Symbol, Vec,
 };
->>>>>>> 8807a57f
 use alloc::format;
 use alloc::string::ToString;
 use soroban_sdk::{contracttype, vec, Address, Env, Map, String, Symbol, Vec};
@@ -338,11 +335,7 @@
 
         // Check if market exists and is resolved
         let market = crate::markets::MarketStateManager::get_market(env, &claim_data.market_id)?;
-<<<<<<< HEAD
-
-=======
-        
->>>>>>> 8807a57f
+
         if !market.is_resolved() {
             return Err(Error::MarketNotResolved);
         }
@@ -497,11 +490,7 @@
 
         // Check if market exists
         let market = crate::markets::MarketStateManager::get_market(env, &feed_data.market_id)?;
-<<<<<<< HEAD
-
-=======
-        
->>>>>>> 8807a57f
+
         if market.is_resolved() {
             return Err(Error::MarketAlreadyResolved);
         }
@@ -627,11 +616,7 @@
         for (error_type, count) in error_counts.iter() {
             error_summary.set(
                 String::from_str(env, &format!("{:?}_errors", error_type)),
-<<<<<<< HEAD
                 String::from_str(env, &count.to_string()),
-=======
-                String::from_str(env, &count.to_string())
->>>>>>> 8807a57f
             );
         }
 
@@ -665,13 +650,10 @@
 
         // Update average execution time
         if stats.total_batches_processed > 0 {
-<<<<<<< HEAD
+
             let total_time = stats.average_execution_time
                 * (stats.total_batches_processed - 1) as u64
                 + result.execution_time;
-=======
-            let total_time = stats.average_execution_time * (stats.total_batches_processed - 1) as u64 + result.execution_time;
->>>>>>> 8807a57f
             stats.average_execution_time = total_time / stats.total_batches_processed as u64;
         }
 
@@ -851,14 +833,10 @@
     pub fn create_test_vote_data(env: &Env, market_id: &Symbol) -> VoteData {
         VoteData {
             market_id: market_id.clone(),
-<<<<<<< HEAD
             voter: Address::from_string(&String::from_str(
                 env,
                 "GAAAAAAAAAAAAAAAAAAAAAAAAAAAAAAAAAAAAAAAAAAAAAAAAAAAAWHF",
             )),
-=======
-            voter: Address::from_string(&String::from_str(env, "GAAAAAAAAAAAAAAAAAAAAAAAAAAAAAAAAAAAAAAAAAAAAAAAAAAAAWHF")),
->>>>>>> 8807a57f
             outcome: String::from_str(env, "Yes"),
             stake_amount: 1_000_000_000, // 100 XLM
         }
@@ -868,14 +846,10 @@
     pub fn create_test_claim_data(env: &Env, market_id: &Symbol) -> ClaimData {
         ClaimData {
             market_id: market_id.clone(),
-<<<<<<< HEAD
             claimant: Address::from_string(&String::from_str(
                 env,
                 "GAAAAAAAAAAAAAAAAAAAAAAAAAAAAAAAAAAAAAAAAAAAAAAAAAAAAWHF",
             )),
-=======
-            claimant: Address::from_string(&String::from_str(env, "GAAAAAAAAAAAAAAAAAAAAAAAAAAAAAAAAAAAAAAAAAAAAAAAAAAAAWHF")),
->>>>>>> 8807a57f
             expected_amount: 2_000_000_000, // 200 XLM
         }
     }
