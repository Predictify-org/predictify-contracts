--- conflicted
+++ resolved
@@ -743,7 +743,7 @@
     #[test]
     fn test_extension_validation() {
         let env = Env::default();
-<<<<<<< HEAD
+
         let admin = Address::generate(&env);
 
         // Test valid extension days
@@ -758,27 +758,7 @@
                 .unwrap_err(),
             Error::InvalidInput
         );
-=======
-        let contract_id = env.register(crate::PredictifyHybrid, ());
-        let _admin = Address::generate(&env);
-
-        env.as_contract(&contract_id, || {
-            // Test valid extension days
-            assert!(ExtensionValidator::validate_extension_conditions(
-                &env,
-                &symbol_short!("test"),
-                5
-            )
-            .is_err()); // Market doesn't exist
-
-            // Test invalid extension days
-            assert_eq!(
-                ExtensionValidator::validate_extension_conditions(&env, &symbol_short!("test"), 0)
-                    .unwrap_err(),
-                Error::InvalidExtensionDays
-            );
-        });
->>>>>>> 370801ac
+
 
         assert_eq!(
             ExtensionValidator::validate_extension_conditions(&env, &symbol_short!("test"), 31)
