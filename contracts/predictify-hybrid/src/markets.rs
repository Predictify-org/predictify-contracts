#![allow(dead_code)]

use soroban_sdk::{contracttype, token, vec, Address, Env, Map, String, Symbol, Vec};

<<<<<<< HEAD

use crate::{
    errors::Error,
    types::{Market, OracleConfig, OracleProvider, MarketCreationParams, MarketState},
};

=======
use crate::config;
use crate::errors::Error;
use crate::types::*;
// Oracle imports removed - not currently used
>>>>>>> a06fb5b6

/// Market management system for Predictify Hybrid contract
///
/// This module provides a comprehensive market management system with:
/// - Market creation and configuration functions
/// - Market state management and validation
/// - Market analytics and statistics
/// - Market helper utilities and testing functions
/// - Market resolution and dispute handling
// ===== MARKET CREATION =====

///   Market creation utilities

pub struct MarketCreator;

impl MarketCreator {
    /// Create a new market with full configuration

    /// Creates a new prediction market with comprehensive configuration options.
    ///
    /// This is the primary market creation function that supports all oracle types
    /// and validates all input parameters before creating the market. The function
    /// automatically generates a unique market ID, processes creation fees, and
    /// stores the market in persistent storage.
    ///
    /// # Parameters
    ///
    /// * `env` - The Soroban environment for blockchain operations
    /// * `admin` - Address of the market administrator (must have sufficient balance for fees)
    /// * `question` - The prediction question (1-500 characters, cannot be empty)
    /// * `outcomes` - Vector of possible outcomes (minimum 2, maximum 10 outcomes)
    /// * `duration_days` - Market duration in days (1-365 days)
    /// * `oracle_config` - Oracle configuration specifying data source and resolution criteria
    ///
    /// # Returns
    ///
    /// * `Ok(Symbol)` - Unique market identifier for the created market
    /// * `Err(Error)` - Creation failed due to validation or processing errors
    ///
    /// # Errors
    ///
    /// * `Error::InvalidQuestion` - Question is empty or exceeds character limits
    /// * `Error::InvalidOutcomes` - Less than 2 outcomes or empty outcome strings
    /// * `Error::InvalidDuration` - Duration is 0 or exceeds 365 days
    /// * `Error::InsufficientBalance` - Admin lacks funds for creation fee
    /// * `Error::InvalidOracleConfig` - Oracle configuration is malformed
    ///
    /// # Example
    ///
    /// ```rust
    /// use soroban_sdk::{Env, Address, String, vec};
    /// use crate::markets::MarketCreator;
    /// use crate::types::{OracleConfig, OracleProvider};
    ///
    /// let env = Env::default();
    /// let admin = Address::generate(&env);
    /// let question = String::from_str(&env, "Will Bitcoin reach $100,000 by end of 2024?");
    /// let outcomes = vec![
    ///     &env,
    ///     String::from_str(&env, "Yes"),
    ///     String::from_str(&env, "No")
    /// ];
    /// let oracle_config = OracleConfig::new(
    ///     OracleProvider::Pyth,
    ///     String::from_str(&env, "BTC/USD"),
    ///     100_000_00, // $100,000 with 2 decimal places
    ///     String::from_str(&env, "gte")
    /// );
    ///
    /// let market_id = MarketCreator::create_market(
    ///     &env,
    ///     admin,
    ///     question,
    ///     outcomes,
    ///     90, // 90 days duration
    ///     oracle_config
    /// ).expect("Market creation should succeed");
    /// ```

    pub fn create_market(
        env: &Env,
        admin: Address,
        question: String,
        outcomes: Vec<String>,
        duration_days: u32,
        oracle_config: OracleConfig,
    ) -> Result<Symbol, Error> {
        // Validate market parameters
        MarketValidator::validate_market_params(env, &question, &outcomes, duration_days)?;

        // Validate oracle configuration
        MarketValidator::validate_oracle_config(env, &oracle_config)?;

        // Generate unique market ID
        let market_id = MarketUtils::generate_market_id(env);

        // Calculate end time
        let end_time = MarketUtils::calculate_end_time(env, duration_days);

        // Create market instance
        let market = Market::new(
            env,
            admin.clone(),
            question,
            outcomes,
            end_time,
            oracle_config,
            MarketState::Active,
        );

        // Process market creation fee
        MarketUtils::process_creation_fee(env, &admin)?;

        // Store market
        env.storage().persistent().set(&market_id, &market);

        // Emit market creation event
        let market_created_event = crate::events::MarketCreatedEvent {
            market_id: market_id.clone(),
            question: market.question.clone(),
            outcomes: market.outcomes.clone(),
            admin: admin.clone(),
            end_time: market.end_time,
            timestamp: env.ledger().timestamp(),
        };
        env.storage()
            .persistent()
            .set(&Symbol::new(env, "mkt_crt"), &market_created_event);

        Ok(market_id)
    }


    /// Create a market with Reflector oracle

    /// Creates a prediction market using Reflector oracle as the data source.
    ///
    /// Reflector oracle provides real-time price feeds for various cryptocurrency
    /// and traditional assets. This convenience method automatically configures
    /// the oracle settings and delegates to the main create_market function.
    ///
    /// # Parameters
    ///
    /// * `_env` - The Soroban environment for blockchain operations
    /// * `admin` - Address of the market administrator
    /// * `question` - The prediction question (1-500 characters)
    /// * `outcomes` - Vector of possible outcomes (minimum 2, maximum 10)
    /// * `duration_days` - Market duration in days (1-365 days)
    /// * `asset_symbol` - Reflector asset symbol (e.g., "BTC", "ETH", "XLM")
    /// * `threshold` - Price threshold for comparison (in asset's base units)
    /// * `comparison` - Comparison operator ("gt", "gte", "lt", "lte", "eq")
    ///
    /// # Returns
    ///
    /// * `Ok(Symbol)` - Unique market identifier for the created market
    /// * `Err(Error)` - Creation failed due to validation or processing errors
    ///
    /// # Errors
    ///
    /// Same as `create_market`, plus:
    /// * `Error::InvalidOracleConfig` - Invalid asset symbol or comparison operator
    ///
    /// # Example
    ///
    /// ```rust
    /// use soroban_sdk::{Env, Address, String, vec};
    /// use crate::markets::MarketCreator;
    ///
    /// let env = Env::default();
    /// let admin = Address::generate(&env);
    /// let question = String::from_str(&env, "Will XLM price exceed $1.00 this month?");
    /// let outcomes = vec![
    ///     &env,
    ///     String::from_str(&env, "Yes"),
    ///     String::from_str(&env, "No")
    /// ];
    ///
    /// let market_id = MarketCreator::create_reflector_market(
    ///     &env,
    ///     admin,
    ///     question,
    ///     outcomes,
    ///     30, // 30 days
    ///     String::from_str(&env, "XLM"),
    ///     1_00, // $1.00 with 2 decimal places
    ///     String::from_str(&env, "gt")
    /// ).expect("Reflector market creation should succeed");
    /// ```

    pub fn create_reflector_market(

        env: &Env,
        params: crate::types::ReflectorMarketParams,

    ) -> Result<Symbol, Error> {
        let oracle_config = OracleConfig {
            provider: OracleProvider::Reflector,
            feed_id: params.asset_symbol,
            threshold: params.threshold,
            comparison: params.comparison,
        };


        Self::create_market(env, params.admin, params.question, params.outcomes, params.duration_days, oracle_config)

    }

    /// Creates a prediction market using Pyth Network oracle as the data source.
    ///
    /// Pyth Network provides high-frequency, high-fidelity market data from
    /// professional trading firms and exchanges. This method configures a market
    /// to use Pyth's price feeds for automated resolution.
    ///
    /// # Parameters
    ///
    /// * `_env` - The Soroban environment for blockchain operations
    /// * `admin` - Address of the market administrator
    /// * `question` - The prediction question (1-500 characters)
    /// * `outcomes` - Vector of possible outcomes (minimum 2, maximum 10)
    /// * `duration_days` - Market duration in days (1-365 days)
    /// * `feed_id` - Pyth price feed identifier (e.g., "BTC/USD", "ETH/USD")
    /// * `threshold` - Price threshold for comparison (in feed's base units)
    /// * `comparison` - Comparison operator ("gt", "gte", "lt", "lte", "eq")
    ///
    /// # Returns
    ///
    /// * `Ok(Symbol)` - Unique market identifier for the created market
    /// * `Err(Error)` - Creation failed due to validation or processing errors
    ///
    /// # Errors
    ///
    /// Same as `create_market`, plus:
    /// * `Error::InvalidOracleConfig` - Invalid feed ID or comparison operator
    ///
    /// # Example
    ///
    /// ```rust
    /// use soroban_sdk::{Env, Address, String, vec};
    /// use crate::markets::MarketCreator;
    ///
    /// let env = Env::default();
    /// let admin = Address::generate(&env);
    /// let question = String::from_str(&env, "Will ETH break $5,000 before year end?");
    /// let outcomes = vec![
    ///     &env,
    ///     String::from_str(&env, "Yes"),
    ///     String::from_str(&env, "No")
    /// ];
    ///
    /// let market_id = MarketCreator::create_pyth_market(
    ///     &env,
    ///     admin,
    ///     question,
    ///     outcomes,
    ///     60, // 60 days
    ///     String::from_str(&env, "ETH/USD"),
    ///     5_000_00, // $5,000 with 2 decimal places
    ///     String::from_str(&env, "gte")
    /// ).expect("Pyth market creation should succeed");
    /// ```
    pub fn create_pyth_market(

        env: &Env,
        params: crate::types::PythMarketParams,

    ) -> Result<Symbol, Error> {
        let oracle_config = OracleConfig {
            provider: OracleProvider::Pyth,
            feed_id: params.feed_id,
            threshold: params.threshold,
            comparison: params.comparison,
        };


        Self::create_market(env, params.admin, params.question, params.outcomes, params.duration_days, oracle_config)

    }

    /// Creates a prediction market using Reflector oracle for specific asset types.
    ///
    /// This is a specialized version of `create_reflector_market` that provides
    /// additional validation and configuration for specific asset classes. It's
    /// particularly useful for markets focused on specific cryptocurrency or
    /// commodity price predictions.
    ///
    /// # Parameters
    ///
    /// * `_env` - The Soroban environment for blockchain operations
    /// * `admin` - Address of the market administrator
    /// * `question` - The prediction question (1-500 characters)
    /// * `outcomes` - Vector of possible outcomes (minimum 2, maximum 10)
    /// * `duration_days` - Market duration in days (1-365 days)
    /// * `asset_symbol` - Specific asset symbol (e.g., "BTC", "ETH", "GOLD")
    /// * `threshold` - Price threshold for comparison (in asset's base units)
    /// * `comparison` - Comparison operator ("gt", "gte", "lt", "lte", "eq")
    ///
    /// # Returns
    ///
    /// * `Ok(Symbol)` - Unique market identifier for the created market
    /// * `Err(Error)` - Creation failed due to validation or processing errors
    ///
    /// # Errors
    ///
    /// Same as `create_reflector_market`
    ///
    /// # Example
    ///
    /// ```rust
    /// use soroban_sdk::{Env, Address, String, vec};
    /// use crate::markets::MarketCreator;
    ///
    /// let env = Env::default();
    /// let admin = Address::generate(&env);
    /// let question = String::from_str(&env, "Will Bitcoin dominance exceed 50% this quarter?");
    /// let outcomes = vec![
    ///     &env,
    ///     String::from_str(&env, "Yes"),
    ///     String::from_str(&env, "No")
    /// ];
    ///
    /// let market_id = MarketCreator::create_reflector_asset_market(
    ///     &env,
    ///     admin,
    ///     question,
    ///     outcomes,
    ///     90, // 90 days
    ///     String::from_str(&env, "BTC"),
    ///     50_00, // 50% with 2 decimal places
    ///     String::from_str(&env, "gt")
    /// ).expect("Asset market creation should succeed");
    /// ```
    pub fn create_reflector_asset_market(

        env: &Env,
        params: crate::types::ReflectorMarketParams,
    ) -> Result<Symbol, Error> {
        Self::create_reflector_market(env, params)

    }
}

// ===== MARKET VALIDATION =====

/// Market validation utilities for ensuring data integrity and business rules.
///
/// This struct provides comprehensive validation functions for market creation,
/// voting operations, and state transitions. All validation functions follow
/// strict business rules to maintain platform integrity and user experience.
pub struct MarketValidator;

impl MarketValidator {
    /// Validates all parameters required for market creation.
    ///
    /// This function performs comprehensive validation of market creation parameters
    /// to ensure they meet platform requirements and business rules. It checks
    /// question validity, outcome constraints, and duration limits.
    ///
    /// # Parameters
    ///
    /// * `_env` - The Soroban environment for blockchain operations
    /// * `question` - The prediction question to validate
    /// * `outcomes` - Vector of possible outcomes to validate
    /// * `duration_days` - Market duration in days to validate
    ///
    /// # Returns
    ///
    /// * `Ok(())` - All parameters are valid
    /// * `Err(Error)` - One or more parameters failed validation
    ///
    /// # Errors
    ///
    /// * `Error::InvalidQuestion` - Question is empty or exceeds 500 characters
    /// * `Error::InvalidOutcomes` - Less than 2 outcomes, more than 10 outcomes, or empty outcome strings
    /// * `Error::InvalidDuration` - Duration is 0 or exceeds 365 days
    ///
    /// # Validation Rules
    ///
    /// * Question: Must be non-empty and between 1-500 characters
    /// * Outcomes: Must have 2-10 unique, non-empty outcome strings
    /// * Duration: Must be between 1-365 days inclusive
    ///
    /// # Example
    ///
    /// ```rust
    /// use soroban_sdk::{Env, String, vec};
    /// use crate::markets::MarketValidator;
    ///
    /// let env = Env::default();
    /// let question = String::from_str(&env, "Will it rain tomorrow?");
    /// let outcomes = vec![
    ///     &env,
    ///     String::from_str(&env, "Yes"),
    ///     String::from_str(&env, "No")
    /// ];
    ///
    /// // Valid parameters
    /// assert!(MarketValidator::validate_market_params(
    ///     &env,
    ///     &question,
    ///     &outcomes,
    ///     7 // 1 week duration
    /// ).is_ok());
    ///
    /// // Invalid duration
    /// assert!(MarketValidator::validate_market_params(
    ///     &env,
    ///     &question,
    ///     &outcomes,
    ///     400 // Too long
    /// ).is_err());
    /// ```
    pub fn validate_market_params(
        _env: &Env,
        question: &String,
        outcomes: &Vec<String>,
        duration_days: u32,
    ) -> Result<(), Error> {
        // Validate question is not empty
        if question.is_empty() {
            return Err(Error::InvalidInput);
        }

<<<<<<< HEAD
        // Validate outcomes
        if outcomes.len() < 2 {
            return Err(Error::InvalidOutcome);
        }

        for outcome in outcomes.iter() {
            if outcome.is_empty() {
                return Err(Error::InvalidOutcome);
            }
        }

        // Validate duration
        if duration_days == 0 || duration_days > 365 {
            return Err(Error::InvalidInput);
=======
        // Use the new MarketParameterValidator for comprehensive validation
        use crate::validation::MarketParameterValidator;

        // Validate duration limits
        if let Err(_) = MarketParameterValidator::validate_duration_limits(
            duration_days,
            config::MIN_MARKET_DURATION_DAYS,
            config::MAX_MARKET_DURATION_DAYS,
        ) {
            return Err(Error::InvalidDuration);
        }

        // Validate outcome count and content
        if let Err(_) = MarketParameterValidator::validate_outcome_count(
            outcomes,
            config::MIN_MARKET_OUTCOMES,
            config::MAX_MARKET_OUTCOMES,
        ) {
            return Err(Error::InvalidOutcomes);
>>>>>>> a06fb5b6
        }

        Ok(())
    }

    /// Validates oracle configuration for market creation.
    ///
    /// This function ensures that the oracle configuration is properly formatted
    /// and contains valid parameters for the specified oracle provider. It delegates
    /// to the oracle configuration's internal validation method.
    ///
    /// # Parameters
    ///
    /// * `_env` - The Soroban environment for blockchain operations
    /// * `oracle_config` - Oracle configuration to validate
    ///
    /// # Returns
    ///
    /// * `Ok(())` - Oracle configuration is valid
    /// * `Err(Error)` - Oracle configuration is invalid
    ///
    /// # Errors
    ///
    /// * `Error::InvalidOracleConfig` - Invalid provider, feed ID, or comparison operator
    /// * `Error::InvalidThreshold` - Threshold value is out of acceptable range
    ///
    /// # Example
    ///
    /// ```rust
    /// use soroban_sdk::{Env, String};
    /// use crate::markets::MarketValidator;
    /// use crate::types::{OracleConfig, OracleProvider};
    ///
    /// let env = Env::default();
    /// let oracle_config = OracleConfig::new(
    ///     OracleProvider::Pyth,
    ///     String::from_str(&env, "BTC/USD"),
    ///     50_000_00, // $50,000
    ///     String::from_str(&env, "gt")
    /// );
    ///
    /// assert!(MarketValidator::validate_oracle_config(&env, &oracle_config).is_ok());
    /// ```
    pub fn validate_oracle_config(_env: &Env, oracle_config: &OracleConfig) -> Result<(), Error> {
        oracle_config.validate(_env)
    }

    /// Validates that a market is in the correct state to accept votes.
    ///
    /// This function checks if a market is still active and accepting votes.
    /// It verifies that the market hasn't expired and hasn't been resolved yet.
    ///
    /// # Parameters
    ///
    /// * `_env` - The Soroban environment for blockchain operations
    /// * `market` - Market to validate for voting eligibility
    ///
    /// # Returns
    ///
    /// * `Ok(())` - Market is eligible for voting
    /// * `Err(Error)` - Market cannot accept votes
    ///
    /// # Errors
    ///
    /// * `Error::MarketClosed` - Market has expired (current time >= end_time)
    /// * `Error::MarketAlreadyResolved` - Market has already been resolved
    ///
    /// # Example
    ///
    /// ```rust
    /// use soroban_sdk::Env;
    /// use crate::markets::{MarketValidator, MarketStateManager};
    /// use crate::types::Symbol;
    ///
    /// let env = Env::default();
    /// let market_id = Symbol::new(&env, "test_market");
    /// let market = MarketStateManager::get_market(&env, &market_id)?;
    ///
    /// // Check if market accepts votes
    /// match MarketValidator::validate_market_for_voting(&env, &market) {
    ///     Ok(()) => println!("Market is open for voting"),
    ///     Err(e) => println!("Cannot vote: {:?}", e),
    /// }
    /// ```
    pub fn validate_market_for_voting(_env: &Env, market: &Market) -> Result<(), Error> {
        let current_time = _env.ledger().timestamp();

        if current_time >= market.end_time {
            return Err(Error::MarketClosed);
        }

        if market.oracle_result.is_some() {
            return Err(Error::MarketAlreadyResolved);
        }

        Ok(())
    }

    /// Validates that a market is ready for resolution.
    ///
    /// This function checks if a market has expired and has oracle data available
    /// for resolution. It ensures that the market is in the correct state to
    /// determine the winning outcome.
    ///
    /// # Parameters
    ///
    /// * `_env` - The Soroban environment for blockchain operations
    /// * `market` - Market to validate for resolution eligibility
    ///
    /// # Returns
    ///
    /// * `Ok(())` - Market is ready for resolution
    /// * `Err(Error)` - Market cannot be resolved yet
    ///
    /// # Errors
    ///
    /// * `Error::MarketClosed` - Market hasn't expired yet (current time < end_time)
    /// * `Error::OracleUnavailable` - Oracle result is not available yet
    ///
    /// # Example
    ///
    /// ```rust
    /// use soroban_sdk::Env;
    /// use crate::markets::{MarketValidator, MarketStateManager};
    /// use crate::types::Symbol;
    ///
    /// let env = Env::default();
    /// let market_id = Symbol::new(&env, "expired_market");
    /// let market = MarketStateManager::get_market(&env, &market_id)?;
    ///
    /// // Check if market can be resolved
    /// match MarketValidator::validate_market_for_resolution(&env, &market) {
    ///     Ok(()) => println!("Market is ready for resolution"),
    ///     Err(e) => println!("Cannot resolve yet: {:?}", e),
    /// }
    /// ```
    pub fn validate_market_for_resolution(_env: &Env, market: &Market) -> Result<(), Error> {
        let current_time = _env.ledger().timestamp();

        if current_time < market.end_time {
            return Err(Error::MarketNotEnded);
        }

        if market.oracle_result.is_none() {
            return Err(Error::OracleUnavailable);
        }

        Ok(())
    }

    /// Validate outcome for a market
    pub fn validate_outcome(
        _env: &Env,
        outcome: &String,
        market_outcomes: &Vec<String>,
    ) -> Result<(), Error> {
        for valid_outcome in market_outcomes.iter() {
            if *outcome == valid_outcome {
                return Ok(());
            }
        }

        Err(Error::InvalidOutcome)
    }

    /// Validates that a stake amount meets minimum requirements and is positive.
    ///
    /// This function ensures that users provide adequate stake amounts for voting
    /// or disputing. It checks both minimum stake requirements and basic validity
    /// (positive values).
    ///
    /// # Parameters
    ///
    /// * `stake` - The stake amount to validate (in token base units)
    /// * `min_stake` - The minimum required stake amount (in token base units)
    ///
    /// # Returns
    ///
    /// * `Ok(())` - Stake amount is valid
    /// * `Err(Error)` - Stake amount is invalid
    ///
    /// # Errors
    ///
    /// * `Error::InsufficientStake` - Stake is below the minimum required amount
    /// * `Error::InvalidState` - Stake is zero or negative
    ///
    /// # Example
    ///
    /// ```rust
    /// use crate::markets::MarketValidator;
    ///
    /// let min_stake = 1_000_000; // 0.1 XLM (assuming 7 decimal places)
    ///
    /// // Valid stake
    /// assert!(MarketValidator::validate_stake(5_000_000, min_stake).is_ok());
    ///
    /// // Insufficient stake
    /// assert!(MarketValidator::validate_stake(500_000, min_stake).is_err());
    ///
    /// // Invalid stake (negative)
    /// assert!(MarketValidator::validate_stake(-1_000_000, min_stake).is_err());
    ///
    /// // Invalid stake (zero)
    /// assert!(MarketValidator::validate_stake(0, min_stake).is_err());
    /// ```
    pub fn validate_stake(stake: i128, min_stake: i128) -> Result<(), Error> {
        if stake < min_stake {
            return Err(Error::InsufficientStake);
        }

        if stake <= 0 {
            return Err(Error::InvalidState);
        }

        Ok(())
    }
}

// ===== MARKET STATE MANAGEMENT =====

/// Market state management utilities for persistent storage operations.
///
/// This struct provides comprehensive functions for managing market state,
/// including storage operations, vote management, dispute handling, and
/// state transitions. All functions maintain data consistency and emit
/// appropriate events for state changes.
pub struct MarketStateManager;

impl MarketStateManager {
    /// Retrieves a market from persistent storage by its unique identifier.
    ///
    /// This function fetches market data from the blockchain's persistent storage.
    /// It's the primary method for accessing market information and is used
    /// throughout the system for market operations.
    ///
    /// # Parameters
    ///
    /// * `_env` - The Soroban environment for blockchain operations
    /// * `market_id` - Unique symbol identifier for the market
    ///
    /// # Returns
    ///
    /// * `Ok(Market)` - The market data if found
    /// * `Err(Error)` - Market not found or storage error
    ///
    /// # Errors
    ///
    /// * `Error::MarketNotFound` - No market exists with the specified ID
    ///
    /// # Example
    ///
    /// ```rust
    /// use soroban_sdk::{Env, Symbol};
    /// use crate::markets::MarketStateManager;
    ///
    /// let env = Env::default();
    /// let market_id = Symbol::new(&env, "market_123");
    ///
    /// match MarketStateManager::get_market(&env, &market_id) {
    ///     Ok(market) => {
    ///         println!("Found market: {}", market.question);
    ///         println!("Market state: {:?}", market.state);
    ///     },
    ///     Err(e) => println!("Market not found: {:?}", e),
    /// }
    /// ```
    pub fn get_market(_env: &Env, market_id: &Symbol) -> Result<Market, Error> {
        _env.storage()
            .persistent()
            .get(market_id)
            .ok_or(Error::MarketNotFound)
    }

    /// Updates market data in persistent storage.
    ///
    /// This function saves the current market state to persistent storage,
    /// overwriting any existing data. It's used after making changes to
    /// market state, votes, or other market properties.
    ///
    /// # Parameters
    ///
    /// * `_env` - The Soroban environment for blockchain operations
    /// * `market_id` - Unique symbol identifier for the market
    /// * `market` - Updated market data to store
    ///
    /// # Example
    ///
    /// ```rust
    /// use soroban_sdk::{Env, Symbol};
    /// use crate::markets::MarketStateManager;
    ///
    /// let env = Env::default();
    /// let market_id = Symbol::new(&env, "market_123");
    /// let mut market = MarketStateManager::get_market(&env, &market_id)?;
    ///
    /// // Modify market data
    /// market.total_staked += 1_000_000;
    ///
    /// // Save changes
    /// MarketStateManager::update_market(&env, &market_id, &market);
    /// ```
    pub fn update_market(_env: &Env, market_id: &Symbol, market: &Market) {
        _env.storage().persistent().set(market_id, market);
    }

    /// Removes a market from persistent storage after proper closure.
    ///
    /// This function safely removes a market from storage, ensuring it's
    /// properly closed first. It handles state transitions and emits
    /// appropriate events before deletion.
    ///
    /// # Parameters
    ///
    /// * `env` - The Soroban environment for blockchain operations
    /// * `market_id` - Unique symbol identifier for the market to remove
    ///
    /// # State Transitions
    ///
    /// If the market is not already closed, it will be transitioned to
    /// `MarketState::Closed` before removal.
    ///
    /// # Example
    ///
    /// ```rust
    /// use soroban_sdk::{Env, Symbol};
    /// use crate::markets::MarketStateManager;
    ///
    /// let env = Env::default();
    /// let market_id = Symbol::new(&env, "expired_market");
    ///
    /// // Remove market (will close it first if needed)
    /// MarketStateManager::remove_market(&env, &market_id);
    ///
    /// // Verify removal
    /// assert!(MarketStateManager::get_market(&env, &market_id).is_err());
    /// ```
    pub fn remove_market(env: &Env, market_id: &Symbol) {
        let mut market = match Self::get_market(env, market_id) {
            Ok(m) => m,
            Err(_) => return,
        };
        if market.state != MarketState::Closed {
            MarketStateLogic::validate_state_transition(market.state, MarketState::Closed).unwrap();
            let old_state = market.state;
            market.state = MarketState::Closed;
            MarketStateLogic::emit_state_change_event(env, market_id, old_state, market.state);
            Self::update_market(env, market_id, &market);
        }
        env.storage().persistent().remove(market_id);
    }

    /// Adds a user's vote to a market with the specified stake amount.
    ///
    /// This function records a user's vote for a specific outcome and their
    /// associated stake. It updates the market's vote mappings, stake tracking,
    /// and total staked amount. The function validates market state before
    /// allowing the vote.
    ///
    /// # Parameters
    ///
    /// * `market` - Mutable reference to the market to add the vote to
    /// * `user` - Address of the user placing the vote
    /// * `outcome` - The outcome the user is voting for
    /// * `stake` - Amount staked on this vote (in token base units)
    /// * `_market_id` - Optional market ID for event emission (currently unused)
    ///
    /// # State Requirements
    ///
    /// * Market must be in `Active` state
    /// * Market must not have expired
    /// * User must not have already voted (will overwrite existing vote)
    ///
    /// # Side Effects
    ///
    /// * Updates `market.votes` mapping with user's choice
    /// * Updates `market.stakes` mapping with user's stake
    /// * Increments `market.total_staked` by the stake amount
    ///
    /// # Example
    ///
    /// ```rust
    /// use soroban_sdk::{Env, Address, String, Symbol};
    /// use crate::markets::MarketStateManager;
    ///
    /// let env = Env::default();
    /// let user = Address::generate(&env);
    /// let market_id = Symbol::new(&env, "active_market");
    /// let mut market = MarketStateManager::get_market(&env, &market_id)?;
    ///
    /// let outcome = String::from_str(&env, "Yes");
    /// let stake = 5_000_000; // 0.5 XLM
    ///
    /// MarketStateManager::add_vote(
    ///     &mut market,
    ///     user,
    ///     outcome,
    ///     stake,
    ///     Some(&market_id)
    /// );
    ///
    /// // Save updated market
    /// MarketStateManager::update_market(&env, &market_id, &market);
    /// ```
    pub fn add_vote(
        market: &mut Market,
        user: Address,
        outcome: String,
        stake: i128,
        _market_id: Option<&Symbol>,
    ) {
        MarketStateLogic::check_function_access_for_state("vote", market.state).unwrap();
        market.votes.set(user.clone(), outcome);
        market.stakes.set(user.clone(), stake);
        market.total_staked += stake;
        // No state change for voting
    }


    /// Add dispute stake to market

    /// Adds a user's dispute stake to challenge the market's oracle result.
    ///
    /// This function allows users to stake tokens to dispute the oracle's
    /// resolution of a market. When dispute stakes are added, the market
    /// may transition from `Ended` to `Disputed` state, triggering additional
    /// resolution mechanisms.
    ///
    /// # Parameters
    ///
    /// * `market` - Mutable reference to the market being disputed
    /// * `user` - Address of the user adding dispute stake
    /// * `stake` - Amount staked for the dispute (in token base units)
    /// * `market_id` - Optional market ID for event emission
    ///
    /// # State Requirements
    ///
    /// * Market must be in `Ended` state to initiate dispute
    /// * Market must have an oracle result to dispute
    ///
    /// # State Transitions
    ///
    /// * `Ended` → `Disputed` when first dispute stake is added
    ///
    /// # Side Effects
    ///
    /// * Updates `market.dispute_stakes` mapping (accumulates existing stakes)
    /// * May transition market state to `Disputed`
    /// * Emits state change event if transition occurs
    ///
    /// # Example
    ///
    /// ```rust
    /// use soroban_sdk::{Env, Address, Symbol};
    /// use crate::markets::MarketStateManager;
    /// use crate::types::MarketState;
    ///
    /// let env = Env::default();
    /// let disputer = Address::generate(&env);
    /// let market_id = Symbol::new(&env, "ended_market");
    /// let mut market = MarketStateManager::get_market(&env, &market_id)?;
    ///
    /// // Ensure market is in Ended state
    /// assert_eq!(market.state, MarketState::Ended);
    ///
    /// let dispute_stake = 10_000_000; // 1.0 XLM
    ///
    /// MarketStateManager::add_dispute_stake(
    ///     &mut market,
    ///     disputer,
    ///     dispute_stake,
    ///     Some(&market_id)
    /// );
    ///
    /// // Market should now be in Disputed state
    /// assert_eq!(market.state, MarketState::Disputed);
    ///
    /// MarketStateManager::update_market(&env, &market_id, &market);
    /// ```

    pub fn add_dispute_stake(
        market: &mut Market,
        user: Address,
        stake: i128,
        market_id: Option<&Symbol>,
    ) {
        MarketStateLogic::check_function_access_for_state("dispute", market.state).unwrap();
        let existing_stake = market.dispute_stakes.get(user.clone()).unwrap_or(0);
        market.dispute_stakes.set(user, existing_stake + stake);
        // State transition: Ended -> Disputed
        if market.state == MarketState::Ended {
            MarketStateLogic::validate_state_transition(market.state, MarketState::Disputed)
                .unwrap();
            let old_state = market.state;
            market.state = MarketState::Disputed;
            let env = &market.votes.env();
            let owned_event_id = market_id
                .cloned()
                .unwrap_or_else(|| Symbol::new(env, "unknown_market_id"));
            MarketStateLogic::emit_state_change_event(
                env,
                &owned_event_id,
                old_state,
                market.state,
            );
        }
    }

    /// Marks a user as having claimed their winnings from a resolved market.
    ///
    /// This function updates the market's claimed status for a specific user,
    /// preventing double-claiming of rewards. It's called after successful
    /// payout distribution to winning participants.
    ///
    /// # Parameters
    ///
    /// * `market` - Mutable reference to the market
    /// * `user` - Address of the user who has claimed their winnings
    /// * `_market_id` - Optional market ID for event emission (currently unused)
    ///
    /// # State Requirements
    ///
    /// * Market must be in `Resolved` state
    /// * User must have been a winning participant
    /// * User must not have already claimed
    ///
    /// # Side Effects
    ///
    /// * Updates `market.claimed` mapping to mark user as claimed
    ///
    /// # Example
    ///
    /// ```rust
    /// use soroban_sdk::{Env, Address, Symbol};
    /// use crate::markets::MarketStateManager;
    /// use crate::types::MarketState;
    ///
    /// let env = Env::default();
    /// let winner = Address::generate(&env);
    /// let market_id = Symbol::new(&env, "resolved_market");
    /// let mut market = MarketStateManager::get_market(&env, &market_id)?;
    ///
    /// // Ensure market is resolved
    /// assert_eq!(market.state, MarketState::Resolved);
    ///
    /// // Check if user hasn't claimed yet
    /// assert!(!market.claimed.get(winner.clone()).unwrap_or(false));
    ///
    /// // Process payout (external logic)
    /// // ...
    ///
    /// // Mark as claimed
    /// MarketStateManager::mark_claimed(&mut market, winner.clone(), Some(&market_id));
    ///
    /// // Verify claim status
    /// assert!(market.claimed.get(winner).unwrap_or(false));
    ///
    /// MarketStateManager::update_market(&env, &market_id, &market);
    /// ```
    pub fn mark_claimed(market: &mut Market, user: Address, _market_id: Option<&Symbol>) {
        MarketStateLogic::check_function_access_for_state("claim", market.state).unwrap();
        market.claimed.set(user, true);
    }

    /// Sets the oracle result for a market that has reached its end time.
    ///
    /// This function stores the oracle's resolution data for the market.
    /// The oracle result is used in combination with community consensus
    /// to determine the final market outcome using the hybrid resolution algorithm.
    ///
    /// # Parameters
    ///
    /// * `market` - Mutable reference to the market
    /// * `result` - Oracle result string (typically matches one of the market outcomes)
    ///
    /// # Side Effects
    ///
    /// * Sets `market.oracle_result` to the provided result
    /// * Enables the market for resolution processing
    ///
    /// # Example
    ///
    /// ```rust
    /// use soroban_sdk::{Env, String, Symbol};
    /// use crate::markets::MarketStateManager;
    ///
    /// let env = Env::default();
    /// let market_id = Symbol::new(&env, "ended_market");
    /// let mut market = MarketStateManager::get_market(&env, &market_id)?;
    ///
    /// let oracle_result = String::from_str(&env, "Yes");
    /// MarketStateManager::set_oracle_result(&mut market, oracle_result);
    ///
    /// // Oracle result is now available for resolution
    /// assert!(market.oracle_result.is_some());
    ///
    /// MarketStateManager::update_market(&env, &market_id, &market);
    /// ```
    pub fn set_oracle_result(market: &mut Market, result: String) {
        market.oracle_result = Some(result);
    }

    /// Sets the winning outcome for a market and transitions it to resolved state.
    ///
    /// This function finalizes the market resolution by setting the winning outcome
    /// and transitioning the market state from `Ended` or `Disputed` to `Resolved`.
    /// This enables users to claim their winnings.
    ///
    /// # Parameters
    ///
    /// * `market` - Mutable reference to the market
    /// * `outcome` - The winning outcome string
    /// * `market_id` - Optional market ID for event emission
    ///
    /// # State Requirements
    ///
    /// * Market must be in `Ended` or `Disputed` state
    ///
    /// # State Transitions
    ///
    /// * `Ended` → `Resolved`
    /// * `Disputed` → `Resolved`
    ///
    /// # Side Effects
    ///
    /// * Sets `market.winning_outcome` to the specified outcome
    /// * Transitions market state to `Resolved`
    /// * Emits state change event
    ///
    /// # Example
    ///
    /// ```rust
    /// use soroban_sdk::{Env, String, Symbol};
    /// use crate::markets::MarketStateManager;
    /// use crate::types::MarketState;
    ///
    /// let env = Env::default();
    /// let market_id = Symbol::new(&env, "ended_market");
    /// let mut market = MarketStateManager::get_market(&env, &market_id)?;
    ///
    /// // Market should be in Ended state
    /// assert_eq!(market.state, MarketState::Ended);
    ///
    /// let winning_outcome = String::from_str(&env, "Yes");
    /// MarketStateManager::set_winning_outcome(
    ///     &mut market,
    ///     winning_outcome,
    ///     Some(&market_id)
    /// );
    ///
    /// // Market should now be resolved
    /// assert_eq!(market.state, MarketState::Resolved);
    /// assert!(market.winning_outcome.is_some());
    ///
    /// MarketStateManager::update_market(&env, &market_id, &market);
    /// ```
    pub fn set_winning_outcome(market: &mut Market, outcome: String, market_id: Option<&Symbol>) {
        MarketStateLogic::check_function_access_for_state("resolve", market.state).unwrap();
        let old_state = market.state;
        market.winning_outcome = Some(outcome);
        // State transition: Ended/Disputed -> Resolved
        if market.state == MarketState::Ended || market.state == MarketState::Disputed {
            MarketStateLogic::validate_state_transition(market.state, MarketState::Resolved)
                .unwrap();
            market.state = MarketState::Resolved;
            let env = &market.votes.env();
            let owned_event_id = market_id
                .cloned()
                .unwrap_or_else(|| Symbol::new(env, "unknown_market_id"));
            MarketStateLogic::emit_state_change_event(
                env,
                &owned_event_id,
                old_state,
                market.state,
            );
        }
    }

    /// Marks platform fees as collected and transitions market to closed state.
    ///
    /// This function is called after platform fees have been successfully collected
    /// from a resolved market. It transitions the market from `Resolved` to `Closed`
    /// state, indicating the market lifecycle is complete.
    ///
    /// # Parameters
    ///
    /// * `market` - Mutable reference to the market
    /// * `market_id` - Optional market ID for event emission
    ///
    /// # State Requirements
    ///
    /// * Market must be in `Resolved` state
    ///
    /// # State Transitions
    ///
    /// * `Resolved` → `Closed`
    ///
    /// # Side Effects
    ///
    /// * Sets `market.fee_collected` to true
    /// * Transitions market state to `Closed`
    /// * Emits state change event
    ///
    /// # Example
    ///
    /// ```rust
    /// use soroban_sdk::{Env, Symbol};
    /// use crate::markets::MarketStateManager;
    /// use crate::types::MarketState;
    ///
    /// let env = Env::default();
    /// let market_id = Symbol::new(&env, "resolved_market");
    /// let mut market = MarketStateManager::get_market(&env, &market_id)?;
    ///
    /// // Market should be resolved
    /// assert_eq!(market.state, MarketState::Resolved);
    ///
    /// // Collect platform fees (external logic)
    /// // ...
    ///
    /// // Mark fees as collected
    /// MarketStateManager::mark_fees_collected(&mut market, Some(&market_id));
    ///
    /// // Market should now be closed
    /// assert_eq!(market.state, MarketState::Closed);
    /// assert!(market.fee_collected);
    ///
    /// MarketStateManager::update_market(&env, &market_id, &market);
    /// ```
    pub fn mark_fees_collected(market: &mut Market, market_id: Option<&Symbol>) {
        MarketStateLogic::check_function_access_for_state("close", market.state).unwrap();
        let old_state = market.state;
        // State transition: Resolved -> Closed
        if market.state == MarketState::Resolved {
            MarketStateLogic::validate_state_transition(market.state, MarketState::Closed).unwrap();
            market.state = MarketState::Closed;
            let env = &market.votes.env();
            let owned_event_id = market_id
                .cloned()
                .unwrap_or_else(|| Symbol::new(env, "unknown_market_id"));
            MarketStateLogic::emit_state_change_event(
                env,
                &owned_event_id,
                old_state,
                market.state,
            );
        }
        market.fee_collected = true;
    }

    /// Extends the market end time to allow for dispute resolution.
    ///
    /// This function extends the market's end time when disputes are raised,
    /// providing additional time for dispute resolution processes. The extension
    /// only applies if it would result in a longer end time than currently set.
    ///
    /// # Parameters
    ///
    /// * `market` - Mutable reference to the market
    /// * `_env` - The Soroban environment for blockchain operations
    /// * `extension_hours` - Number of hours to extend the market (minimum extension)
    ///
    /// # Logic
    ///
    /// The market end time is extended only if the new time (current time + extension)
    /// would be later than the current end time. This prevents shortening the market
    /// duration accidentally.
    ///
    /// # Side Effects
    ///
    /// * May update `market.end_time` to a later timestamp
    ///
    /// # Example
    ///
    /// ```rust
    /// use soroban_sdk::{Env, Symbol};
    /// use crate::markets::MarketStateManager;
    ///
    /// let env = Env::default();
    /// let market_id = Symbol::new(&env, "disputed_market");
    /// let mut market = MarketStateManager::get_market(&env, &market_id)?;
    ///
    /// let original_end_time = market.end_time;
    ///
    /// // Extend market by 24 hours for dispute resolution
    /// MarketStateManager::extend_for_dispute(&mut market, &env, 24);
    ///
    /// // End time should be extended if needed
    /// let current_time = env.ledger().timestamp();
    /// let expected_extension = current_time + (24 * 60 * 60);
    ///
    /// if original_end_time < expected_extension {
    ///     assert_eq!(market.end_time, expected_extension);
    /// } else {
    ///     assert_eq!(market.end_time, original_end_time);
    /// }
    ///
    /// MarketStateManager::update_market(&env, &market_id, &market);
    /// ```
    pub fn extend_for_dispute(market: &mut Market, _env: &Env, extension_hours: u64) {
        let current_time = _env.ledger().timestamp();
        let extension_seconds = extension_hours * 60 * 60;

        if market.end_time < current_time + extension_seconds {
            market.end_time = current_time + extension_seconds;
        }
    }
}

// ===== MARKET ANALYTICS =====

/// Market analytics and statistics utilities for data analysis and insights.
///
/// This struct provides comprehensive analytics functions for extracting
/// meaningful statistics from market data, including participation metrics,
/// outcome distributions, and consensus analysis. These functions are essential
/// for market monitoring, user interfaces, and decision-making processes.
pub struct MarketAnalytics;

impl MarketAnalytics {
    /// Calculates comprehensive statistics for a market.
    ///
    /// This function analyzes market participation data to generate detailed
    /// statistics including vote counts, stake amounts, and outcome distribution.
    /// The statistics are useful for market monitoring and user interfaces.
    ///
    /// # Parameters
    ///
    /// * `market` - Reference to the market to analyze
    ///
    /// # Returns
    ///
    /// * `MarketStats` - Comprehensive statistics structure containing:
    ///   - Total number of votes cast
    ///   - Total amount staked across all participants
    ///   - Total dispute stakes (if any)
    ///   - Distribution of votes across different outcomes
    ///
    /// # Example
    ///
    /// ```rust
    /// use soroban_sdk::{Env, Symbol};
    /// use crate::markets::{MarketAnalytics, MarketStateManager};
    ///
    /// let env = Env::default();
    /// let market_id = Symbol::new(&env, "active_market");
    /// let market = MarketStateManager::get_market(&env, &market_id)?;
    ///
    /// let stats = MarketAnalytics::get_market_stats(&market);
    ///
    /// println!("Total votes: {}", stats.total_votes);
    /// println!("Total staked: {} stroops", stats.total_staked);
    /// println!("Dispute stakes: {} stroops", stats.total_dispute_stakes);
    ///
    /// // Analyze outcome distribution
    /// for (outcome, count) in stats.outcome_distribution.iter() {
    ///     println!("Outcome '{}': {} votes", outcome, count);
    /// }
    /// ```
    pub fn get_market_stats(market: &Market) -> MarketStats {
        let total_votes = market.votes.len();
        let total_staked = market.total_staked;
        let total_dispute_stakes = market.total_dispute_stakes();

        // Calculate outcome distribution
        let mut outcome_stats = Map::new(market.votes.env());
        for (_, outcome) in market.votes.iter() {
            let count = outcome_stats.get(outcome.clone()).unwrap_or(0);
            outcome_stats.set(outcome.clone(), count + 1);
        }

        MarketStats {
            total_votes,
            total_staked,
            total_dispute_stakes,
            outcome_distribution: outcome_stats,
        }
    }

    /// Calculates detailed statistics for the winning outcome of a resolved market.
    ///
    /// This function analyzes the winning side of a market to determine payout
    /// distributions and winner statistics. It's essential for calculating
    /// individual payouts and understanding market resolution outcomes.
    ///
    /// # Parameters
    ///
    /// * `market` - Reference to the resolved market
    /// * `winning_outcome` - The outcome that won the market
    ///
    /// # Returns
    ///
    /// * `WinningStats` - Statistics for the winning outcome including:
    ///   - The winning outcome string
    ///   - Total stake amount on the winning outcome
    ///   - Number of users who voted for the winning outcome
    ///   - Total pool size for payout calculations
    ///
    /// # Example
    ///
    /// ```rust
    /// use soroban_sdk::{Env, String, Symbol};
    /// use crate::markets::{MarketAnalytics, MarketStateManager};
    ///
    /// let env = Env::default();
    /// let market_id = Symbol::new(&env, "resolved_market");
    /// let market = MarketStateManager::get_market(&env, &market_id)?;
    ///
    /// let winning_outcome = String::from_str(&env, "Yes");
    /// let winning_stats = MarketAnalytics::calculate_winning_stats(&market, &winning_outcome);
    ///
    /// println!("Winning outcome: {}", winning_stats.winning_outcome);
    /// println!("Winners: {} users", winning_stats.winning_voters);
    /// println!("Winning total: {} stroops", winning_stats.winning_total);
    /// println!("Total pool: {} stroops", winning_stats.total_pool);
    ///
    /// // Calculate payout ratio
    /// let payout_ratio = winning_stats.total_pool as f64 / winning_stats.winning_total as f64;
    /// println!("Payout multiplier: {:.2}x", payout_ratio);
    /// ```
    pub fn calculate_winning_stats(market: &Market, winning_outcome: &String) -> WinningStats {
        let mut winning_total = 0;
        let mut winning_voters = 0;

        for (user, outcome) in market.votes.iter() {
            if &outcome == winning_outcome {
                winning_total += market.stakes.get(user.clone()).unwrap_or(0);
                winning_voters += 1;
            }
        }

        WinningStats {
            winning_outcome: winning_outcome.clone(),
            winning_total,
            winning_voters,
            total_pool: market.total_staked,
        }
    }

    /// Retrieves comprehensive participation statistics for a specific user in a market.
    ///
    /// This function analyzes a user's involvement in a market, including their
    /// voting status, stake amounts, dispute participation, and claim status.
    /// It's useful for user interfaces and determining user eligibility for various actions.
    ///
    /// # Parameters
    ///
    /// * `market` - Reference to the market to analyze
    /// * `user` - Address of the user to get statistics for
    ///
    /// # Returns
    ///
    /// * `UserStats` - User-specific statistics including:
    ///   - Whether the user has voted
    ///   - Amount staked by the user
    ///   - Amount staked in disputes by the user
    ///   - Whether the user has claimed their winnings
    ///   - The outcome the user voted for (if any)
    ///
    /// # Example
    ///
    /// ```rust
    /// use soroban_sdk::{Env, Address, Symbol};
    /// use crate::markets::{MarketAnalytics, MarketStateManager};
    ///
    /// let env = Env::default();
    /// let user = Address::generate(&env);
    /// let market_id = Symbol::new(&env, "active_market");
    /// let market = MarketStateManager::get_market(&env, &market_id)?;
    ///
    /// let user_stats = MarketAnalytics::get_user_stats(&market, &user);
    ///
    /// if user_stats.has_voted {
    ///     println!("User voted for: {:?}", user_stats.voted_outcome);
    ///     println!("Stake amount: {} stroops", user_stats.stake);
    /// } else {
    ///     println!("User has not voted yet");
    /// }
    ///
    /// if user_stats.dispute_stake > 0 {
    ///     println!("User disputed with: {} stroops", user_stats.dispute_stake);
    /// }
    ///
    /// if user_stats.has_claimed {
    ///     println!("User has already claimed winnings");
    /// }
    /// ```
    pub fn get_user_stats(market: &Market, user: &Address) -> UserStats {
        let has_voted = market.votes.contains_key(user.clone());
        let stake = market.stakes.get(user.clone()).unwrap_or(0);
        let dispute_stake = market.dispute_stakes.get(user.clone()).unwrap_or(0);
        let has_claimed = market.claimed.get(user.clone()).unwrap_or(false);
        let voted_outcome = market.votes.get(user.clone());

        UserStats {
            has_voted,
            stake,
            dispute_stake,
            has_claimed,
            voted_outcome,
        }
    }

    /// Calculates the community consensus for a market based on voting patterns.
    ///
    /// This function analyzes all votes in a market to determine which outcome
    /// has the strongest community support. It calculates both absolute vote counts
    /// and percentage consensus, which is crucial for the hybrid resolution algorithm.
    ///
    /// # Parameters
    ///
    /// * `market` - Reference to the market to analyze
    ///
    /// # Returns
    ///
    /// * `CommunityConsensus` - Consensus analysis including:
    ///   - The outcome with the most votes
    ///   - Number of votes for the leading outcome
    ///   - Total number of votes cast
    ///   - Percentage of votes for the leading outcome
    ///
    /// # Algorithm
    ///
    /// The function counts votes for each outcome and identifies the outcome
    /// with the highest vote count. The consensus percentage is calculated as
    /// (leading_votes / total_votes) * 100.
    ///
    /// # Example
    ///
    /// ```rust
    /// use soroban_sdk::{Env, Symbol};
    /// use crate::markets::{MarketAnalytics, MarketStateManager};
    ///
    /// let env = Env::default();
    /// let market_id = Symbol::new(&env, "active_market");
    /// let market = MarketStateManager::get_market(&env, &market_id)?;
    ///
    /// let consensus = MarketAnalytics::calculate_community_consensus(&market);
    ///
    /// println!("Community consensus: {}", consensus.outcome);
    /// println!("Leading votes: {} out of {}", consensus.votes, consensus.total_votes);
    /// println!("Consensus strength: {}%", consensus.percentage);
    ///
    /// // Check if consensus is strong enough for hybrid resolution
    /// if consensus.percentage > 50 && consensus.total_votes >= 5 {
    ///     println!("Strong community consensus detected");
    /// }
    /// ```
    pub fn calculate_community_consensus(market: &Market) -> CommunityConsensus {
        let mut vote_counts: Map<String, u32> = Map::new(market.votes.env());

        for (_, outcome) in market.votes.iter() {
            let count = vote_counts.get(outcome.clone()).unwrap_or(0);
            vote_counts.set(outcome.clone(), count + 1);
        }

        let mut consensus_outcome = String::from_str(market.votes.env(), "");
        let mut max_votes = 0;
        let mut total_votes = 0;

        for (outcome, count) in vote_counts.iter() {
            total_votes += count;
            if count > max_votes {
                max_votes = count;
                consensus_outcome = outcome.clone();
            }
        }

        let consensus_percentage = if total_votes > 0 {
            (max_votes * 100) / total_votes
        } else {
            0
        };

        CommunityConsensus {
            outcome: consensus_outcome,
            votes: max_votes,
            total_votes,
            percentage: consensus_percentage,
        }
    }

    /// Calculates basic analytics for a market (placeholder implementation).
    ///
    /// This function provides a placeholder for basic market analytics calculation.
    /// In a production implementation, this would calculate comprehensive market
    /// metrics such as volatility, participation trends, and prediction accuracy.
    ///
    /// # Parameters
    ///
    /// * `_market` - Reference to the market to analyze (currently unused)
    ///
    /// # Returns
    ///
    /// * `MarketAnalytics` - Empty analytics struct (placeholder)
    ///
    /// # Note
    ///
    /// This is a placeholder implementation. In a production system, this function
    /// would calculate metrics such as:
    /// - Market volatility over time
    /// - Participation rate trends
    /// - Prediction accuracy scores
    /// - Stake distribution patterns
    /// - Time-series analysis of voting behavior
    ///
    /// # Example
    ///
    /// ```rust
    /// use soroban_sdk::{Env, Symbol};
    /// use crate::markets::{MarketAnalytics, MarketStateManager};
    ///
    /// let env = Env::default();
    /// let market_id = Symbol::new(&env, "market_123");
    /// let market = MarketStateManager::get_market(&env, &market_id)?;
    ///
    /// // Currently returns placeholder analytics
    /// let analytics = MarketAnalytics::calculate_basic_analytics(&market);
    ///
    /// // In future versions, this would provide detailed insights
    /// // println!("Market volatility: {}", analytics.volatility);
    /// // println!("Participation trend: {:?}", analytics.trend);
    /// ```
    pub fn calculate_basic_analytics(_market: &Market) -> MarketAnalytics {
        // This is a placeholder implementation
        // In a real implementation, you would calculate comprehensive analytics
        MarketAnalytics
    }
}

// ===== MARKET UTILITIES =====

/// General market utilities for common operations and calculations.
///
/// This struct provides essential utility functions used throughout the market
/// system, including ID generation, time calculations, fee processing, token
/// operations, payout calculations, and hybrid resolution algorithms.
pub struct MarketUtils;

impl MarketUtils {
    /// Generates a unique identifier for a new market.
    ///
    /// This function creates a unique market ID by incrementing a persistent
    /// counter stored in the contract's storage. Each call generates a new
    /// unique identifier to ensure no market ID collisions occur.
    ///
    /// # Parameters
    ///
    /// * `_env` - The Soroban environment for blockchain operations
    ///
    /// # Returns
    ///
    /// * `Symbol` - Unique market identifier
    ///
    /// # Storage Impact
    ///
    /// Updates the persistent "MarketCounter" key with the next counter value.
    ///
    /// # Example
    ///
    /// ```rust
    /// use soroban_sdk::Env;
    /// use crate::markets::MarketUtils;
    ///
    /// let env = Env::default();
    ///
    /// // Generate unique market IDs
    /// let market_id_1 = MarketUtils::generate_market_id(&env);
    /// let market_id_2 = MarketUtils::generate_market_id(&env);
    ///
    /// // IDs are unique
    /// assert_ne!(market_id_1, market_id_2);
    ///
    /// println!("Created market: {}", market_id_1);
    /// ```
    pub fn generate_market_id(_env: &Env) -> Symbol {
        let counter_key = Symbol::new(_env, "MarketCounter");
        let counter: u32 = _env.storage().persistent().get(&counter_key).unwrap_or(0);
        let new_counter = counter + 1;
        _env.storage().persistent().set(&counter_key, &new_counter);

        Symbol::new(_env, "market")
    }

    /// Calculates the end timestamp for a market based on duration in days.
    ///
    /// This function determines when a market should end by adding the specified
    /// duration to the current blockchain timestamp. The calculation uses precise
    /// time arithmetic to ensure accurate market scheduling.
    ///
    /// # Parameters
    ///
    /// * `_env` - The Soroban environment for blockchain operations
    /// * `duration_days` - Market duration in days (1-365)
    ///
    /// # Returns
    ///
    /// * `u64` - Unix timestamp when the market should end
    ///
    /// # Time Calculation
    ///
    /// End time = Current timestamp + (duration_days × 24 × 60 × 60 seconds)
    ///
    /// # Example
    ///
    /// ```rust
    /// use soroban_sdk::Env;
    /// use crate::markets::MarketUtils;
    ///
    /// let env = Env::default();
    /// let current_time = env.ledger().timestamp();
    ///
    /// // Calculate end time for 30-day market
    /// let end_time = MarketUtils::calculate_end_time(&env, 30);
    ///
    /// // Verify calculation
    /// let expected_duration = 30 * 24 * 60 * 60; // 30 days in seconds
    /// assert_eq!(end_time, current_time + expected_duration);
    ///
    /// println!("Market ends at timestamp: {}", end_time);
    /// ```
    pub fn calculate_end_time(_env: &Env, duration_days: u32) -> u64 {
        let seconds_per_day: u64 = 24 * 60 * 60;
        let duration_seconds: u64 = (duration_days as u64) * seconds_per_day;
        _env.ledger().timestamp() + duration_seconds
    }

    /// Processes the market creation fee by delegating to the fees module.
    ///
    /// This function handles the collection of market creation fees from the
    /// market administrator. It's a convenience wrapper that delegates to the
    /// dedicated fees module for consistent fee processing.
    ///
    /// # Parameters
    ///
    /// * `_env` - The Soroban environment for blockchain operations
    /// * `admin` - Address of the market administrator who pays the fee
    ///
    /// # Returns
    ///
    /// * `Ok(())` - Fee processed successfully
    /// * `Err(Error)` - Fee processing failed
    ///
    /// # Errors
    ///
    /// * `Error::InsufficientBalance` - Admin lacks funds for the creation fee
    /// * `Error::InvalidState` - Contract is not properly configured
    ///
    /// # Deprecation Notice
    ///
    /// This function is a wrapper around `FeeManager::process_creation_fee`.
    /// Direct use of the fees module is recommended for new implementations.
    ///
    /// # Example
    ///
    /// ```rust
    /// use soroban_sdk::{Env, Address};
    /// use crate::markets::MarketUtils;
    ///
    /// let env = Env::default();
    /// let admin = Address::generate(&env);
    ///
    /// // Process creation fee
    /// match MarketUtils::process_creation_fee(&env, &admin) {
    ///     Ok(()) => println!("Creation fee processed successfully"),
    ///     Err(e) => println!("Fee processing failed: {:?}", e),
    /// }
    /// ```
    pub fn process_creation_fee(_env: &Env, admin: &Address) -> Result<(), Error> {
        // Delegate to the fees module
        crate::fees::FeeManager::process_creation_fee(_env, admin)
    }

    /// Retrieves the token client for market-related token operations.
    ///
    /// This function creates a token client instance for the contract's configured
    /// token. The token client is used for transferring stakes, processing fees,
    /// and distributing payouts throughout the market lifecycle.
    ///
    /// # Parameters
    ///
    /// * `_env` - The Soroban environment for blockchain operations
    ///
    /// # Returns
    ///
    /// * `Ok(token::Client)` - Configured token client for operations
    /// * `Err(Error)` - Token configuration is invalid or missing
    ///
    /// # Errors
    ///
    /// * `Error::InvalidState` - Token ID is not configured in contract storage
    ///
    /// # Storage Dependency
    ///
    /// Requires the "TokenID" key to be set in persistent storage during
    /// contract initialization.
    ///
    /// # Example
    ///
    /// ```rust
    /// use soroban_sdk::Env;
    /// use crate::markets::MarketUtils;
    ///
    /// let env = Env::default();
    ///
    /// // Get token client for operations
    /// match MarketUtils::get_token_client(&env) {
    ///     Ok(token_client) => {
    ///         println!("Token client ready for operations");
    ///         // Use token_client for transfers, balance checks, etc.
    ///     },
    ///     Err(e) => println!("Token client unavailable: {:?}", e),
    /// }
    /// ```
    pub fn get_token_client(_env: &Env) -> Result<token::Client, Error> {
        let token_id: Address = _env
            .storage()
            .persistent()
            .get(&Symbol::new(_env, "TokenID"))
            .ok_or(Error::InvalidState)?;

        Ok(token::Client::new(_env, &token_id))
    }

    /// Calculates the payout amount for a winning user based on their stake and pool distribution.
    ///
    /// This function implements the payout algorithm for prediction markets,
    /// distributing the total pool among winning participants proportionally
    /// to their stakes, minus platform fees.
    ///
    /// # Parameters
    ///
    /// * `user_stake` - Amount the user staked on the winning outcome
    /// * `winning_total` - Total amount staked on the winning outcome by all users
    /// * `total_pool` - Total amount staked across all outcomes
    /// * `fee_percentage` - Platform fee percentage (e.g., 2 for 2%)
    ///
    /// # Returns
    ///
    /// * `Ok(i128)` - Calculated payout amount for the user
    /// * `Err(Error)` - Calculation failed due to invalid parameters
    ///
    /// # Errors
    ///
    /// * `Error::NothingToClaim` - No winning stakes exist (winning_total is 0)
    ///
    /// # Payout Formula
    ///
    /// ```text
    /// user_share = user_stake * (100 - fee_percentage) / 100
    /// payout = user_share * total_pool / winning_total
    /// ```
    ///
    /// # Example
    ///
    /// ```rust
    /// use crate::markets::MarketUtils;
    ///
    /// // User staked 1000 tokens on winning outcome
    /// // Total winning stakes: 5000 tokens
    /// // Total pool: 10000 tokens
    /// // Platform fee: 2%
    /// let payout = MarketUtils::calculate_payout(1000, 5000, 10000, 2)?;
    ///
    /// // Expected: (1000 * 98 / 100) * 10000 / 5000 = 1960 tokens
    /// assert_eq!(payout, 1960);
    ///
    /// println!("User payout: {} tokens", payout);
    /// ```
    pub fn calculate_payout(
        user_stake: i128,
        winning_total: i128,
        total_pool: i128,
        fee_percentage: i128,
    ) -> Result<i128, Error> {
        if winning_total == 0 {
            return Err(Error::NothingToClaim);
        }

        let user_share = (user_stake * (100 - fee_percentage)) / 100;
        let payout = (user_share * total_pool) / winning_total;

        Ok(payout)
    }

    /// Determines the final market result using the hybrid oracle-community algorithm.
    ///
    /// This function implements Predictify's core hybrid resolution mechanism,
    /// combining oracle data with community consensus to determine the final
    /// market outcome. The algorithm provides resilience against oracle failures
    /// and incorporates community wisdom.
    ///
    /// # Parameters
    ///
    /// * `_env` - The Soroban environment for blockchain operations
    /// * `oracle_result` - The outcome determined by the oracle
    /// * `community_consensus` - Community voting consensus data
    ///
    /// # Returns
    ///
    /// * `String` - The final determined outcome for the market
    ///
    /// # Algorithm Logic
    ///
    /// 1. **Agreement**: If oracle and community agree, use that outcome
    /// 2. **Strong Consensus**: If community has >50% consensus with ≥5 votes:
    ///    - 70% weight to oracle result
    ///    - 30% weight to community result
    ///    - Use pseudo-random selection based on blockchain data
    /// 3. **Weak Consensus**: Default to oracle result
    ///
    /// # Randomness Source
    ///
    /// Uses blockchain timestamp and sequence number for pseudo-random selection
    /// when applying the 70-30 weighting mechanism.
    ///
    /// # Example
    ///
    /// ```rust
    /// use soroban_sdk::{Env, String};
    /// use crate::markets::MarketUtils;
    /// use crate::types::CommunityConsensus;
    ///
    /// let env = Env::default();
    /// let oracle_result = String::from_str(&env, "Yes");
    /// let community_consensus = CommunityConsensus {
    ///     outcome: String::from_str(&env, "No"),
    ///     votes: 8,
    ///     total_votes: 10,
    ///     percentage: 80, // Strong community consensus
    /// };
    ///
    /// let final_result = MarketUtils::determine_final_result(
    ///     &env,
    ///     &oracle_result,
    ///     &community_consensus
    /// );
    ///
    /// // Result will be either "Yes" (70% chance) or "No" (30% chance)
    /// println!("Final market result: {}", final_result);
    /// ```
    pub fn determine_final_result(
        _env: &Env,
        oracle_result: &String,
        community_consensus: &CommunityConsensus,
    ) -> String {
        if oracle_result == &community_consensus.outcome {
            // If both agree, use that outcome
            oracle_result.clone()
        } else {
            // If they disagree, check if community consensus is strong
            if community_consensus.percentage > 50 && community_consensus.total_votes >= 5 {
                // Apply 70-30 weighting using pseudo-random selection
                let timestamp = _env.ledger().timestamp();
                let sequence = _env.ledger().sequence();
                let combined = timestamp as u128 + sequence as u128;
                let random_value = (combined % 100) as u32;

                if random_value < 30 {
                    // 30% chance to choose community result
                    community_consensus.outcome.clone()
                } else {
                    // 70% chance to choose oracle result
                    oracle_result.clone()
                }
            } else {
                // Not enough community consensus, use oracle result
                oracle_result.clone()
            }
        }
    }
}

// ===== MARKET STATISTICS TYPES =====

/// Comprehensive market statistics for analysis and monitoring.
///
/// This structure contains aggregated data about market participation,
/// including vote counts, stake amounts, and outcome distribution.
/// It's used by analytics functions and user interfaces to display
/// market health and participation metrics.
///
/// # Fields
///
/// * `total_votes` - Total number of votes cast in the market
/// * `total_staked` - Total amount staked across all participants (in token base units)
/// * `total_dispute_stakes` - Total amount staked in disputes (in token base units)
/// * `outcome_distribution` - Map of outcomes to their respective vote counts
///
/// # Example Usage
///
/// ```rust
/// use crate::markets::{MarketAnalytics, MarketStateManager};
/// use soroban_sdk::{Env, Symbol};
///
/// let env = Env::default();
/// let market_id = Symbol::new(&env, "market_123");
/// let market = MarketStateManager::get_market(&env, &market_id)?;
/// let stats = MarketAnalytics::get_market_stats(&market);
///
/// println!("Market participation: {} votes", stats.total_votes);
/// println!("Total value locked: {} stroops", stats.total_staked);
/// ```
#[contracttype]
#[derive(Clone, Debug)]
pub struct MarketStats {
    pub total_votes: u32,
    pub total_staked: i128,
    pub total_dispute_stakes: i128,
    pub outcome_distribution: Map<String, u32>,
}

/// Statistics for the winning outcome of a resolved market.
///
/// This structure contains detailed information about the winning side
/// of a prediction market, including stake distribution and participant
/// counts. It's essential for calculating individual payouts and
/// understanding market resolution outcomes.
///
/// # Fields
///
/// * `winning_outcome` - The outcome that won the market
/// * `winning_total` - Total amount staked on the winning outcome (in token base units)
/// * `winning_voters` - Number of participants who voted for the winning outcome
/// * `total_pool` - Total amount staked across all outcomes (in token base units)
///
/// # Payout Calculations
///
/// This structure provides the data needed for payout calculations:
/// - Individual payout = (user_stake / winning_total) × total_pool × (1 - fee_rate)
/// - Payout multiplier = total_pool / winning_total
///
/// # Example Usage
///
/// ```rust
/// use crate::markets::MarketAnalytics;
/// use soroban_sdk::{Env, String, Symbol};
///
/// let env = Env::default();
/// let market_id = Symbol::new(&env, "resolved_market");
/// let market = MarketStateManager::get_market(&env, &market_id)?;
/// let winning_outcome = String::from_str(&env, "Yes");
///
/// let winning_stats = MarketAnalytics::calculate_winning_stats(&market, &winning_outcome);
/// let payout_multiplier = winning_stats.total_pool as f64 / winning_stats.winning_total as f64;
///
/// println!("Winners: {} participants", winning_stats.winning_voters);
/// println!("Payout multiplier: {:.2}x", payout_multiplier);
/// ```
#[derive(Clone, Debug)]
pub struct WinningStats {
    pub winning_outcome: String,
    pub winning_total: i128,
    pub winning_voters: u32,
    pub total_pool: i128,
}

/// Individual user participation statistics for a specific market.
///
/// This structure tracks a user's complete involvement in a market,
/// including voting status, stake amounts, dispute participation,
/// and claim status. It's used for user interfaces and determining
/// user eligibility for various market operations.
///
/// # Fields
///
/// * `has_voted` - Whether the user has cast a vote in this market
/// * `stake` - Amount the user staked on their chosen outcome (in token base units)
/// * `dispute_stake` - Amount the user staked in disputes (in token base units)
/// * `has_claimed` - Whether the user has claimed their winnings (if applicable)
/// * `voted_outcome` - The outcome the user voted for (None if hasn't voted)
///
/// # Use Cases
///
/// - **UI Display**: Show user's current position and eligibility
/// - **Access Control**: Determine if user can perform specific actions
/// - **Payout Calculation**: Calculate individual winnings
/// - **Analytics**: Track user engagement patterns
///
/// # Example Usage
///
/// ```rust
/// use crate::markets::MarketAnalytics;
/// use soroban_sdk::{Env, Address, Symbol};
///
/// let env = Env::default();
/// let user = Address::generate(&env);
/// let market_id = Symbol::new(&env, "market_123");
/// let market = MarketStateManager::get_market(&env, &market_id)?;
///
/// let user_stats = MarketAnalytics::get_user_stats(&market, &user);
///
/// if user_stats.has_voted {
///     println!("User voted for: {:?}", user_stats.voted_outcome);
///     println!("Stake: {} stroops", user_stats.stake);
/// }
///
/// if !user_stats.has_claimed && market.winning_outcome.is_some() {
///     println!("User may be eligible to claim winnings");
/// }
/// ```
#[derive(Clone, Debug)]
pub struct UserStats {
    pub has_voted: bool,
    pub stake: i128,
    pub dispute_stake: i128,
    pub has_claimed: bool,
    pub voted_outcome: Option<String>,
}

/// Community consensus analysis for hybrid market resolution.
///
/// This structure represents the collective opinion of market participants,
/// showing which outcome has the strongest community support. It's a crucial
/// component of Predictify's hybrid resolution algorithm that combines
/// oracle data with community wisdom.
///
/// # Fields
///
/// * `outcome` - The outcome with the highest community support
/// * `votes` - Number of votes for the leading outcome
/// * `total_votes` - Total number of votes cast in the market
/// * `percentage` - Percentage of votes for the leading outcome (0-100)
///
/// # Consensus Strength
///
/// The consensus is considered "strong" when:
/// - `percentage` > 50% (majority support)
/// - `total_votes` >= 5 (minimum participation threshold)
///
/// Strong consensus influences the hybrid resolution algorithm by providing
/// a 30% weight against the oracle's 70% weight when they disagree.
///
/// # Example Usage
///
/// ```rust
/// use crate::markets::{MarketAnalytics, MarketUtils};
/// use soroban_sdk::{Env, String, Symbol};
///
/// let env = Env::default();
/// let market_id = Symbol::new(&env, "market_123");
/// let market = MarketStateManager::get_market(&env, &market_id)?;
///
/// let consensus = MarketAnalytics::calculate_community_consensus(&market);
/// let oracle_result = String::from_str(&env, "No");
///
/// // Check consensus strength
/// if consensus.percentage > 50 && consensus.total_votes >= 5 {
///     println!("Strong community consensus: {} ({}%)", consensus.outcome, consensus.percentage);
///     
///     // Apply hybrid resolution
///     let final_result = MarketUtils::determine_final_result(&env, &oracle_result, &consensus);
///     println!("Final result: {}", final_result);
/// } else {
///     println!("Weak consensus, defaulting to oracle result");
/// }
/// ```
#[derive(Clone, Debug)]
#[contracttype]
pub struct CommunityConsensus {
    pub outcome: String,
    pub votes: u32,
    pub total_votes: u32,
    pub percentage: u32,
}

// ===== MARKET TESTING UTILITIES =====

/// Market testing utilities for development, testing, and debugging.
///
/// This struct provides helper functions specifically designed for testing
/// market functionality. These functions create test data, simulate market
/// operations, and provide utilities for unit tests and integration testing.
///
/// **Note**: These functions are intended for testing environments only.
pub struct MarketTestHelpers;

impl MarketTestHelpers {
    /// Creates a standardized test market configuration for testing purposes.
    ///
    /// This function generates a pre-configured market setup with realistic
    /// parameters suitable for testing various market scenarios. It provides
    /// consistent test data across different test cases.
    ///
    /// # Parameters
    ///
    /// * `_env` - The Soroban environment for blockchain operations
    ///
    /// # Returns
    ///
    /// * `MarketCreationParams` - Pre-configured market parameters including:
    ///   - Test admin address
    ///   - Sample prediction question about BTC price
    ///   - Binary outcomes ("yes", "no")
    ///   - 30-day duration
    ///   - Pyth oracle configuration for BTC/USD
    ///   - Standard creation fee (1 XLM)
    ///
    /// # Test Configuration Details
    ///
    /// - **Question**: "Will BTC go above $25,000 by December 31?"
    /// - **Outcomes**: ["yes", "no"]
    /// - **Duration**: 30 days
    /// - **Oracle**: Pyth BTC/USD feed with $25,000 threshold
    /// - **Fee**: 1,000,000 stroops (1 XLM)
    ///
    /// # Example
    ///
    /// ```rust
    /// use soroban_sdk::Env;
    /// use crate::markets::MarketTestHelpers;
    ///
    /// let env = Env::default();
    /// let test_config = MarketTestHelpers::create_test_market_config(&env);
    ///
    /// println!("Test question: {}", test_config.question);
    /// println!("Duration: {} days", test_config.duration_days);
    /// println!("Oracle provider: {:?}", test_config.oracle_config.provider);
    ///
    /// // Use config for testing market creation
    /// // let market_id = MarketCreator::create_market(...);
    /// ```
    pub fn create_test_market_config(env: &Env) -> MarketCreationParams {
        MarketCreationParams::new(
            Address::from_str(
                env,
                "GAAAAAAAAAAAAAAAAAAAAAAAAAAAAAAAAAAAAAAAAAAAAAAAAAAAAAAA",
            ),
            String::from_str(env, "Will BTC go above $25,000 by December 31?"),
            vec![

                &env,
                String::from_str(env, "yes"),
                String::from_str(env, "no"),

            ],
            30,
            OracleConfig::new(
                OracleProvider::Pyth,

                String::from_str(env, "BTC/USD"),
                2_500_000,
                String::from_str(env, "gt"),

            ),
            1_000_000, // Creation fee: 1 XLM
        )
    }

    /// Creates a complete test market using the standard test configuration.
    ///
    /// This convenience function combines test configuration generation with
    /// actual market creation, providing a one-step solution for creating
    /// test markets in testing environments.
    ///
    /// # Parameters
    ///
    /// * `_env` - The Soroban environment for blockchain operations
    ///
    /// # Returns
    ///
    /// * `Ok(Symbol)` - Unique identifier of the created test market
    /// * `Err(Error)` - Market creation failed
    ///
    /// # Errors
    ///
    /// Same as `MarketCreator::create_market`, including:
    /// * `Error::InsufficientBalance` - Test admin lacks creation fee funds
    /// * `Error::InvalidOracleConfig` - Oracle configuration issues
    ///
    /// # Prerequisites
    ///
    /// - Contract must be properly initialized
    /// - Token configuration must be set
    /// - Test admin must have sufficient balance for creation fee
    ///
    /// # Example
    ///
    /// ```rust
    /// use soroban_sdk::Env;
    /// use crate::markets::{MarketTestHelpers, MarketStateManager};
    ///
    /// let env = Env::default();
    ///
    /// // Create a test market
    /// let market_id = MarketTestHelpers::create_test_market(&env)
    ///     .expect("Test market creation should succeed");
    ///
    /// // Verify market was created
    /// let market = MarketStateManager::get_market(&env, &market_id)
    ///     .expect("Market should exist");
    ///
    /// println!("Created test market: {}", market_id);
    /// println!("Market question: {}", market.question);
    /// ```
    pub fn create_test_market(_env: &Env) -> Result<Symbol, Error> {
        let config = Self::create_test_market_config(_env);

        MarketCreator::create_market(
            _env,
            config.admin,
            config.question,
            config.outcomes,
            config.duration_days,
            config.oracle_config,
        )
    }

    /// Adds a test vote to an existing market with comprehensive validation.
    ///
    /// This function simulates a complete voting process including validation,
    /// token transfer, and market state updates. It's designed for testing
    /// voting scenarios and market participation flows.
    ///
    /// # Parameters
    ///
    /// * `env` - The Soroban environment for blockchain operations
    /// * `market_id` - Unique identifier of the target market
    /// * `user` - Address of the user placing the vote
    /// * `outcome` - The outcome the user is voting for
    /// * `stake` - Amount to stake on this vote (in token base units)
    ///
    /// # Returns
    ///
    /// * `Ok(())` - Vote added successfully
    /// * `Err(Error)` - Vote addition failed
    ///
    /// # Errors
    ///
    /// * `Error::MarketNotFound` - Market doesn't exist
    /// * `Error::MarketClosed` - Market has expired or is not accepting votes
    /// * `Error::InvalidOutcome` - Outcome is not valid for this market
    /// * `Error::InsufficientStake` - Stake is below minimum (0.1 XLM)
    /// * `Error::InsufficientBalance` - User lacks sufficient token balance
    ///
    /// # Process Flow
    ///
    /// 1. Validates market exists and is accepting votes
    /// 2. Validates outcome is valid for the market
    /// 3. Validates stake meets minimum requirements
    /// 4. Transfers tokens from user to contract
    /// 5. Updates market with user's vote and stake
    /// 6. Saves updated market state
    ///
    /// # Example
    ///
    /// ```rust
    /// use soroban_sdk::{Env, Address, String, Symbol};
    /// use crate::markets::MarketTestHelpers;
    ///
    /// let env = Env::default();
    /// let market_id = Symbol::new(&env, "test_market");
    /// let user = Address::generate(&env);
    /// let outcome = String::from_str(&env, "yes");
    /// let stake = 5_000_000; // 0.5 XLM
    ///
    /// // Add test vote
    /// match MarketTestHelpers::add_test_vote(&env, &market_id, user, outcome, stake) {
    ///     Ok(()) => println!("Test vote added successfully"),
    ///     Err(e) => println!("Vote failed: {:?}", e),
    /// }
    /// ```
    pub fn add_test_vote(
        env: &Env,
        market_id: &Symbol,
        user: Address,
        outcome: String,
        stake: i128,
    ) -> Result<(), Error> {
        let mut market = MarketStateManager::get_market(env, market_id)?;

        MarketValidator::validate_market_for_voting(env, &market)?;
        MarketValidator::validate_outcome(env, &outcome, &market.outcomes)?;
        MarketValidator::validate_stake(stake, 1_000_000)?; // 0.1 XLM minimum

        // Transfer stake
        let token_client = MarketUtils::get_token_client(env)?;
        token_client.transfer(&user, &env.current_contract_address(), &stake);

        // Add vote
        MarketStateManager::add_vote(&mut market, user, outcome, stake, None);
        MarketStateManager::update_market(env, market_id, &market);

        Ok(())
    }

    /// Simulates the complete market resolution process for testing purposes.
    ///
    /// This function provides a comprehensive simulation of market resolution,
    /// including oracle result processing, community consensus calculation,
    /// hybrid algorithm application, and final outcome determination. It's
    /// essential for testing resolution logic and payout calculations.
    ///
    /// # Parameters
    ///
    /// * `env` - The Soroban environment for blockchain operations
    /// * `market_id` - Unique identifier of the market to resolve
    /// * `oracle_result` - Simulated oracle result for the market
    ///
    /// # Returns
    ///
    /// * `Ok(String)` - Final determined outcome after hybrid resolution
    /// * `Err(Error)` - Resolution simulation failed
    ///
    /// # Errors
    ///
    /// * `Error::MarketNotFound` - Market doesn't exist
    /// * `Error::MarketClosed` - Market hasn't expired yet or is in wrong state
    /// * `Error::OracleUnavailable` - Oracle result processing failed
    ///
    /// # Resolution Process
    ///
    /// 1. Validates market is ready for resolution
    /// 2. Sets the provided oracle result
    /// 3. Calculates community consensus from votes
    /// 4. Applies hybrid resolution algorithm
    /// 5. Sets winning outcome and updates market state
    /// 6. Returns the final determined outcome
    ///
    /// # State Changes
    ///
    /// - Market state transitions to `Resolved`
    /// - `oracle_result` is set
    /// - `winning_outcome` is determined and set
    ///
    /// # Example
    ///
    /// ```rust
    /// use soroban_sdk::{Env, String, Symbol};
    /// use crate::markets::MarketTestHelpers;
    ///
    /// let env = Env::default();
    /// let market_id = Symbol::new(&env, "expired_market");
    /// let oracle_result = String::from_str(&env, "yes");
    ///
    /// // Simulate resolution
    /// match MarketTestHelpers::simulate_market_resolution(&env, &market_id, oracle_result) {
    ///     Ok(final_outcome) => {
    ///         println!("Market resolved with outcome: {}", final_outcome);
    ///         // Proceed with payout calculations
    ///     },
    ///     Err(e) => println!("Resolution failed: {:?}", e),
    /// }
    /// ```
    pub fn simulate_market_resolution(
        env: &Env,
        market_id: &Symbol,
        oracle_result: String,
    ) -> Result<String, Error> {
        let mut market = MarketStateManager::get_market(env, market_id)?;

        MarketValidator::validate_market_for_resolution(env, &market)?;

        // Set oracle result
        MarketStateManager::set_oracle_result(&mut market, oracle_result.clone());

        // Calculate community consensus
        let community_consensus = MarketAnalytics::calculate_community_consensus(&market);

        // Determine final result
        let final_result =
            MarketUtils::determine_final_result(env, &oracle_result, &community_consensus);

        // Set winning outcome
        MarketStateManager::set_winning_outcome(&mut market, final_result.clone(), None);
        MarketStateManager::update_market(env, market_id, &market);

        Ok(final_result)
    }
}

// ===== MARKET STATE LOGIC =====

/// Market state logic and transition management utilities.
///
/// This struct provides comprehensive functions for managing market state
/// transitions, validating state-dependent operations, and ensuring proper
/// market lifecycle management. It enforces business rules and maintains
/// data consistency throughout market operations.
pub struct MarketStateLogic;

impl MarketStateLogic {
    /// Validates that a market state transition is allowed by business rules.
    ///
    /// This function enforces the market state machine by validating that
    /// transitions between states follow the defined business logic. It prevents
    /// invalid state changes that could compromise market integrity.
    ///
    /// # Parameters
    ///
    /// * `from` - Current market state
    /// * `to` - Target market state
    ///
    /// # Returns
    ///
    /// * `Ok(())` - Transition is valid and allowed
    /// * `Err(Error)` - Transition is not allowed
    ///
    /// # Errors
    ///
    /// * `Error::InvalidState` - The requested state transition is not allowed
    ///
    /// # Valid State Transitions
    ///
    /// * `Active` → `Ended`, `Cancelled`, `Closed`, `Disputed`
    /// * `Ended` → `Resolved`, `Disputed`, `Closed`, `Cancelled`
    /// * `Disputed` → `Resolved`, `Closed`, `Cancelled`
    /// * `Resolved` → `Closed`
    /// * `Closed` → (no transitions allowed)
    /// * `Cancelled` → (no transitions allowed)
    ///
    /// # Example
    ///
    /// ```rust
    /// use crate::markets::MarketStateLogic;
    /// use crate::types::MarketState;
    ///
    /// // Valid transition
    /// assert!(MarketStateLogic::validate_state_transition(
    ///     MarketState::Active,
    ///     MarketState::Ended
    /// ).is_ok());
    ///
    /// // Invalid transition
    /// assert!(MarketStateLogic::validate_state_transition(
    ///     MarketState::Closed,
    ///     MarketState::Active
    /// ).is_err());
    /// ```
    pub fn validate_state_transition(from: MarketState, to: MarketState) -> Result<(), Error> {
        use crate::MarketState::*;
        let allowed = match from {
            Active => matches!(to, Ended | Cancelled | Closed | Disputed),
            Ended => matches!(to, Resolved | Disputed | Closed | Cancelled),
            Disputed => matches!(to, Resolved | Closed | Cancelled),
            Resolved => matches!(to, Closed),
            Closed => false,
            Cancelled => false,
        };
        if allowed {
            Ok(())
        } else {
            Err(Error::InvalidState)
        }
    }


    /// Check if a function is allowed in the given state

    /// Validates that a specific function can be executed in the given market state.
    ///
    /// This function enforces access control based on market state, ensuring
    /// that operations are only performed when appropriate. It prevents actions
    /// like voting on closed markets or claiming from unresolved markets.
    ///
    /// # Parameters
    ///
    /// * `function` - Name of the function to validate ("vote", "dispute", "resolve", "claim", "close")
    /// * `state` - Current market state to check against
    ///
    /// # Returns
    ///
    /// * `Ok(())` - Function is allowed in the current state
    /// * `Err(Error)` - Function is not allowed in the current state
    ///
    /// # Errors
    ///
    /// * `Error::MarketClosed` - Function is not allowed in the current market state
    ///
    /// # Function Access Rules
    ///
    /// * **vote**: Only allowed in `Active` state
    /// * **dispute**: Only allowed in `Ended` state
    /// * **resolve**: Allowed in `Ended` or `Disputed` states
    /// * **claim**: Only allowed in `Resolved` state
    /// * **close**: Allowed in `Resolved`, `Cancelled`, or `Closed` states
    /// * **other**: All other functions are allowed by default
    ///
    /// # Example
    ///
    /// ```rust
    /// use crate::markets::MarketStateLogic;
    /// use crate::types::MarketState;
    ///
    /// // Check if voting is allowed
    /// match MarketStateLogic::check_function_access_for_state("vote", MarketState::Active) {
    ///     Ok(()) => println!("Voting is allowed"),
    ///     Err(_) => println!("Voting is not allowed"),
    /// }
    ///
    /// // Check if claiming is allowed
    /// assert!(MarketStateLogic::check_function_access_for_state(
    ///     "claim",
    ///     MarketState::Resolved
    /// ).is_ok());
    /// ```

    pub fn check_function_access_for_state(
        function: &str,
        state: MarketState,
    ) -> Result<(), Error> {
        use crate::MarketState::*;
        let allowed = match function {
            "vote" => matches!(state, Active),
            "dispute" => matches!(state, Ended),
            "resolve" => matches!(state, Ended | Disputed),
            "claim" => matches!(state, Resolved),
            "close" => matches!(state, Resolved | Cancelled | Closed),
            _ => true, // By default allow
        };
        if allowed {
            Ok(())
        } else {
            Err(Error::MarketClosed)
        }
    }

    /// Emits a blockchain event when a market state changes.
    ///
    /// This function publishes state change events to the blockchain event system,
    /// enabling external systems and user interfaces to track market lifecycle
    /// changes in real-time. Events are essential for monitoring and analytics.
    ///
    /// # Parameters
    ///
    /// * `env` - The Soroban environment for blockchain operations
    /// * `market_id` - Unique identifier of the market that changed state
    /// * `old_state` - Previous market state
    /// * `new_state` - New market state after transition
    ///
    /// # Event Structure
    ///
    /// The event is published with:
    /// - **Topic**: `("market_state_change", market_id)`
    /// - **Data**: `(old_state, new_state)`
    ///
    /// # Example
    ///
    /// ```rust
    /// use soroban_sdk::{Env, Symbol};
    /// use crate::markets::MarketStateLogic;
    /// use crate::types::MarketState;
    ///
    /// let env = Env::default();
    /// let market_id = Symbol::new(&env, "market_123");
    ///
    /// // Emit state change event
    /// MarketStateLogic::emit_state_change_event(
    ///     &env,
    ///     &market_id,
    ///     MarketState::Active,
    ///     MarketState::Ended
    /// );
    ///
    /// // External systems can now detect this state change
    /// ```
    pub fn emit_state_change_event(
        env: &Env,
        market_id: &Symbol,
        old_state: MarketState,
        new_state: MarketState,
    ) {
        env.events()
            .publish(("market_state_change", market_id), (old_state, new_state));
    }

    /// Validates that a market's state is consistent with its internal data.
    ///
    /// This function performs comprehensive consistency checks to ensure that
    /// the market's state matches its data properties. It helps detect and
    /// prevent data corruption or invalid state combinations.
    ///
    /// # Parameters
    ///
    /// * `env` - The Soroban environment for blockchain operations
    /// * `market` - Market to validate for state consistency
    ///
    /// # Returns
    ///
    /// * `Ok(())` - Market state is consistent with its data
    /// * `Err(Error)` - Market state is inconsistent
    ///
    /// # Errors
    ///
    /// * `Error::InvalidState` - Market state doesn't match its data properties
    ///
    /// # Consistency Rules
    ///
    /// * **Active**: Must not be expired, must not have winning outcome
    /// * **Ended**: Must be expired, must not have winning outcome
    /// * **Disputed**: Must have dispute stakes
    /// * **Resolved**: Must have winning outcome set
    /// * **Closed/Cancelled**: No specific data requirements
    ///
    /// # Example
    ///
    /// ```rust
    /// use soroban_sdk::{Env, Symbol};
    /// use crate::markets::{MarketStateLogic, MarketStateManager};
    ///
    /// let env = Env::default();
    /// let market_id = Symbol::new(&env, "market_123");
    /// let market = MarketStateManager::get_market(&env, &market_id)?;
    ///
    /// // Validate state consistency
    /// match MarketStateLogic::validate_market_state_consistency(&env, &market) {
    ///     Ok(()) => println!("Market state is consistent"),
    ///     Err(e) => println!("State inconsistency detected: {:?}", e),
    /// }
    /// ```
    pub fn validate_market_state_consistency(env: &Env, market: &Market) -> Result<(), Error> {
        let now = env.ledger().timestamp();
        match market.state {
            MarketState::Active => {
                if market.end_time <= now {
                    return Err(Error::InvalidState);
                }
                if market.winning_outcome.is_some() {
                    return Err(Error::InvalidState);
                }
            }
            MarketState::Ended => {
                if market.end_time > now {
                    return Err(Error::InvalidState);
                }
                if market.winning_outcome.is_some() {
                    return Err(Error::InvalidState);
                }
            }
            MarketState::Disputed => {
                if market.dispute_stakes.is_empty() {
                    return Err(Error::InvalidState);
                }
            }
            MarketState::Resolved => {
                if market.winning_outcome.is_none() {
                    return Err(Error::InvalidState);
                }
            }
            MarketState::Closed | MarketState::Cancelled => {}
        }
        Ok(())
    }

    /// Retrieves the current state of a market by its identifier.
    ///
    /// This convenience function fetches a market from storage and returns
    /// its current state. It's useful for quick state checks without loading
    /// the entire market data structure.
    ///
    /// # Parameters
    ///
    /// * `env` - The Soroban environment for blockchain operations
    /// * `market_id` - Unique identifier of the market
    ///
    /// # Returns
    ///
    /// * `Ok(MarketState)` - Current state of the market
    /// * `Err(Error)` - Market not found or access error
    ///
    /// # Errors
    ///
    /// * `Error::MarketNotFound` - No market exists with the specified ID
    ///
    /// # Example
    ///
    /// ```rust
    /// use soroban_sdk::{Env, Symbol};
    /// use crate::markets::MarketStateLogic;
    /// use crate::types::MarketState;
    ///
    /// let env = Env::default();
    /// let market_id = Symbol::new(&env, "market_123");
    ///
    /// match MarketStateLogic::get_market_state(&env, &market_id) {
    ///     Ok(state) => {
    ///         match state {
    ///             MarketState::Active => println!("Market is accepting votes"),
    ///             MarketState::Ended => println!("Market has ended, awaiting resolution"),
    ///             MarketState::Resolved => println!("Market is resolved, users can claim"),
    ///             _ => println!("Market state: {:?}", state),
    ///         }
    ///     },
    ///     Err(e) => println!("Could not get market state: {:?}", e),
    /// }
    /// ```
    pub fn get_market_state(env: &Env, market_id: &Symbol) -> Result<MarketState, Error> {
        let market = MarketStateManager::get_market(env, market_id)?;
        Ok(market.state)
    }

    /// Checks if a market can transition to a specific target state.
    ///
    /// This function determines whether a state transition is possible for
    /// a given market by checking the current state against the target state
    /// using the state transition validation rules.
    ///
    /// # Parameters
    ///
    /// * `env` - The Soroban environment for blockchain operations
    /// * `market_id` - Unique identifier of the market
    /// * `target_state` - Desired state to transition to
    ///
    /// # Returns
    ///
    /// * `Ok(bool)` - `true` if transition is allowed, `false` if not
    /// * `Err(Error)` - Market not found or access error
    ///
    /// # Errors
    ///
    /// * `Error::MarketNotFound` - No market exists with the specified ID
    ///
    /// # Example
    ///
    /// ```rust
    /// use soroban_sdk::{Env, Symbol};
    /// use crate::markets::MarketStateLogic;
    /// use crate::types::MarketState;
    ///
    /// let env = Env::default();
    /// let market_id = Symbol::new(&env, "market_123");
    ///
    /// // Check if market can be resolved
    /// match MarketStateLogic::can_transition_to_state(&env, &market_id, MarketState::Resolved) {
    ///     Ok(true) => println!("Market can be resolved"),
    ///     Ok(false) => println!("Market cannot be resolved yet"),
    ///     Err(e) => println!("Error checking transition: {:?}", e),
    /// }
    ///
    /// // Check if market can be closed
    /// let can_close = MarketStateLogic::can_transition_to_state(
    ///     &env,
    ///     &market_id,
    ///     MarketState::Closed
    /// )?;
    ///
    /// if can_close {
    ///     println!("Market is ready to be closed");
    /// }
    /// ```
    pub fn can_transition_to_state(
        env: &Env,
        market_id: &Symbol,
        target_state: MarketState,
    ) -> Result<bool, Error> {
        let market = MarketStateManager::get_market(env, market_id)?;
        Ok(MarketStateLogic::validate_state_transition(market.state, target_state).is_ok())
    }
}

// ===== MODULE TESTS =====

#[cfg(test)]
mod tests {
    use super::*;
    use soroban_sdk::testutils::Address as _;

    #[test]
    fn test_market_validation() {
        let env = Env::default();

        // Test valid market params
        let valid_question = String::from_str(&env, "Test question?");
        let valid_outcomes = vec![
            &env,
            String::from_str(&env, "yes"),
            String::from_str(&env, "no"),
        ];

        assert!(MarketValidator::validate_market_params(
            &env,
            &valid_question,
            &valid_outcomes,
            30
        )
        .is_ok());

        // Test invalid question
        let invalid_question = String::from_str(&env, "");
        assert!(MarketValidator::validate_market_params(
            &env,
            &invalid_question,
            &valid_outcomes,
            30
        )
        .is_err());

        // Test invalid outcomes
        let invalid_outcomes = vec![&env, String::from_str(&env, "yes")];
        assert!(MarketValidator::validate_market_params(
            &env,
            &valid_question,
            &invalid_outcomes,
            30
        )
        .is_err());

        // Test invalid duration
        assert!(
            MarketValidator::validate_market_params(&env, &valid_question, &valid_outcomes, 0)
                .is_err()
        );
        assert!(MarketValidator::validate_market_params(
            &env,
            &valid_question,
            &valid_outcomes,
            400
        )
        .is_err());
    }

    #[test]
    fn test_market_utils() {
        let env = Env::default();

        // Test end time calculation
        let current_time = env.ledger().timestamp();
        let end_time = MarketUtils::calculate_end_time(&env, 30);
        assert_eq!(end_time, current_time + 30 * 24 * 60 * 60);

        // Test payout calculation
        let payout = MarketUtils::calculate_payout(1000, 5000, 10000, 2).unwrap();
        assert_eq!(payout, 1960); // (1000 * 98 / 100) * 10000 / 5000

        // Test payout with zero winning total
        assert!(MarketUtils::calculate_payout(1000, 0, 10000, 2).is_err());
    }

    #[test]
    fn test_market_analytics() {
        let env = Env::default();

        // Create a test market
        let market = Market::new(
            &env,
            Address::generate(&env),
            String::from_str(&env, "Test?"),
            vec![
                &env,
                String::from_str(&env, "yes"),
                String::from_str(&env, "no"),
            ],
            env.ledger().timestamp() + 86400,
            OracleConfig::new(
                OracleProvider::Pyth,
                String::from_str(&env, "BTC/USD"),
                2_500_000,
                String::from_str(&env, "gt"),
            ),
            MarketState::Active,
        );

        // Test market stats
        let stats = MarketAnalytics::get_market_stats(&market);
        assert_eq!(stats.total_votes, 0);
        assert_eq!(stats.total_staked, 0);

        // Test community consensus with no votes
        let consensus = MarketAnalytics::calculate_community_consensus(&market);
        assert_eq!(consensus.total_votes, 0);
        assert_eq!(consensus.percentage, 0);
    }
}<|MERGE_RESOLUTION|>--- conflicted
+++ resolved
@@ -2,19 +2,14 @@
 
 use soroban_sdk::{contracttype, token, vec, Address, Env, Map, String, Symbol, Vec};
 
-<<<<<<< HEAD
+
 
 use crate::{
     errors::Error,
     types::{Market, OracleConfig, OracleProvider, MarketCreationParams, MarketState},
 };
 
-=======
-use crate::config;
-use crate::errors::Error;
-use crate::types::*;
-// Oracle imports removed - not currently used
->>>>>>> a06fb5b6
+
 
 /// Market management system for Predictify Hybrid contract
 ///
@@ -437,7 +432,7 @@
             return Err(Error::InvalidInput);
         }
 
-<<<<<<< HEAD
+
         // Validate outcomes
         if outcomes.len() < 2 {
             return Err(Error::InvalidOutcome);
@@ -452,27 +447,7 @@
         // Validate duration
         if duration_days == 0 || duration_days > 365 {
             return Err(Error::InvalidInput);
-=======
-        // Use the new MarketParameterValidator for comprehensive validation
-        use crate::validation::MarketParameterValidator;
-
-        // Validate duration limits
-        if let Err(_) = MarketParameterValidator::validate_duration_limits(
-            duration_days,
-            config::MIN_MARKET_DURATION_DAYS,
-            config::MAX_MARKET_DURATION_DAYS,
-        ) {
-            return Err(Error::InvalidDuration);
-        }
-
-        // Validate outcome count and content
-        if let Err(_) = MarketParameterValidator::validate_outcome_count(
-            outcomes,
-            config::MIN_MARKET_OUTCOMES,
-            config::MAX_MARKET_OUTCOMES,
-        ) {
-            return Err(Error::InvalidOutcomes);
->>>>>>> a06fb5b6
+
         }
 
         Ok(())
