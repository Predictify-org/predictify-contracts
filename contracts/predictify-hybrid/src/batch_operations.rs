--- conflicted
+++ resolved
@@ -1,9 +1,3 @@
-<<<<<<< HEAD
-=======
-use soroban_sdk::{
-    contracttype, vec, Address, Env, Map, String, Symbol, Vec,
-};
->>>>>>> 1b1c510f
 use alloc::format;
 use alloc::string::ToString;
 #[cfg(test)]
@@ -51,12 +45,7 @@
     pub question: String,
     pub outcomes: Vec<String>,
     pub duration_days: u32,
-<<<<<<< HEAD
-    /// Oracle configuration (using String to avoid trait bound issues)
-    pub oracle_config: Option<String>,
-=======
     pub oracle_config: OracleConfig,
->>>>>>> 1b1c510f
 }
 
 #[derive(Clone, Debug)]
@@ -230,11 +219,7 @@
         }
 
         for (index, vote_data) in votes.iter().enumerate() {
-<<<<<<< HEAD
-            match Self::process_single_vote(env, vote_data.clone()) {
-=======
-            match Self::process_single_vote(env, &vote_data) {
->>>>>>> 1b1c510f
+            match Self::process_single_vote(env, vote_data) {
                 Ok(_) => {
                     successful_operations += 1;
                 }
@@ -269,9 +254,9 @@
     }
 
     /// Process single vote operation
-    fn process_single_vote(env: &Env, vote_data: VoteData) -> Result<(), Error> {
+    fn process_single_vote(env: &Env, vote_data: &VoteData) -> Result<(), Error> {
         // Validate vote data
-        Self::validate_vote_data(&vote_data)?;
+        Self::validate_vote_data(vote_data)?;
 
         // Check if market exists and is open
         let market = crate::markets::MarketStateManager::get_market(env, &vote_data.market_id)?;
@@ -283,15 +268,9 @@
         // Process the vote using existing voting logic
         crate::voting::VotingManager::process_vote(
             env,
-<<<<<<< HEAD
-            vote_data.voter,
-            vote_data.market_id,
-            vote_data.outcome,
-=======
             vote_data.voter.clone(),
             vote_data.market_id.clone(),
             vote_data.outcome.clone(),
->>>>>>> 1b1c510f
             vote_data.stake_amount,
         )?;
 
@@ -314,11 +293,7 @@
         }
 
         for (index, claim_data) in claims.iter().enumerate() {
-<<<<<<< HEAD
-            match Self::process_single_claim(env, claim_data.clone()) {
-=======
-            match Self::process_single_claim(env, &claim_data) {
->>>>>>> 1b1c510f
+            match Self::process_single_claim(env, claim_data) {
                 Ok(_) => {
                     successful_operations += 1;
                 }
@@ -353,9 +328,9 @@
     }
 
     /// Process single claim operation
-    fn process_single_claim(env: &Env, claim_data: ClaimData) -> Result<(), Error> {
+    fn process_single_claim(env: &Env, claim_data: &ClaimData) -> Result<(), Error> {
         // Validate claim data
-        Self::validate_claim_data(&claim_data)?;
+        Self::validate_claim_data(claim_data)?;
 
         // Check if market exists and is resolved
         let market = crate::markets::MarketStateManager::get_market(env, &claim_data.market_id)?;
@@ -364,13 +339,7 @@
             return Err(Error::MarketNotResolved);
         }
 
-<<<<<<< HEAD
-        // Process the claim using existing claim logic
-        // TODO: Implement claim winnings functionality
-        // For now, we'll skip this functionality
-=======
         // TODO: Fix claim winnings - function doesn't exist
->>>>>>> 1b1c510f
         // crate::markets::MarketStateManager::claim_winnings(
         //     env,
         //     &claim_data.market_id,
@@ -407,11 +376,7 @@
         }
 
         for (index, market_data) in markets.iter().enumerate() {
-<<<<<<< HEAD
-            match Self::process_single_market_creation(env, admin.clone(), market_data.clone()) {
-=======
-            match Self::process_single_market_creation(env, admin, &market_data) {
->>>>>>> 1b1c510f
+            match Self::process_single_market_creation(env, admin, market_data) {
                 Ok(_) => {
                     successful_operations += 1;
                 }
@@ -447,30 +412,14 @@
 
     /// Process single market creation operation
     fn process_single_market_creation(
-        _env: &Env,
-        _admin: Address,
-        market_data: MarketData,
+        env: &Env,
+        admin: &Address,
+        market_data: &MarketData,
     ) -> Result<(), Error> {
         // Validate market data
-        Self::validate_market_data(&market_data)?;
+        Self::validate_market_data(market_data)?;
 
         // Create market using existing market creation logic
-<<<<<<< HEAD
-        // TODO: Fix oracle_config handling - currently using String instead of OracleConfig
-        // For now, we'll skip oracle configuration
-        // if let Some(oracle_config) = market_data.oracle_config {
-        //     crate::markets::MarketCreator::create_market(
-        //         env,
-        //         admin,
-        //         market_data.question,
-        //         market_data.outcomes,
-        //         market_data.duration_days,
-        //         oracle_config,
-        //     )?;
-        // } else {
-        //     return Err(Error::InvalidOracleConfig);
-        // }
-=======
         crate::markets::MarketCreator::create_market(
             env,
             admin.clone(),
@@ -479,7 +428,6 @@
             market_data.duration_days,
             market_data.oracle_config.clone(),
         )?;
->>>>>>> 1b1c510f
 
         Ok(())
     }
@@ -500,11 +448,7 @@
         }
 
         for (index, feed_data) in feeds.iter().enumerate() {
-<<<<<<< HEAD
-            match Self::process_single_oracle_call(env, feed_data.clone()) {
-=======
-            match Self::process_single_oracle_call(env, &feed_data) {
->>>>>>> 1b1c510f
+            match Self::process_single_oracle_call(env, feed_data) {
                 Ok(_) => {
                     successful_operations += 1;
                 }
@@ -539,9 +483,9 @@
     }
 
     /// Process single oracle call
-    fn process_single_oracle_call(env: &Env, feed_data: OracleFeed) -> Result<(), Error> {
+    fn process_single_oracle_call(env: &Env, feed_data: &OracleFeed) -> Result<(), Error> {
         // Validate oracle feed data
-        Self::validate_oracle_feed_data(&feed_data)?;
+        Self::validate_oracle_feed_data(feed_data)?;
 
         // Check if market exists
         let market = crate::markets::MarketStateManager::get_market(env, &feed_data.market_id)?;
@@ -550,13 +494,7 @@
             return Err(Error::MarketAlreadyResolved);
         }
 
-<<<<<<< HEAD
-        // Process oracle call using existing oracle logic
-        // TODO: Implement oracle result fetching
-        // For now, we'll skip this functionality
-=======
         // TODO: Fix oracle call - OracleManager doesn't exist
->>>>>>> 1b1c510f
         // crate::oracles::OracleManager::fetch_oracle_result(
         //     env,
         //     &feed_data.market_id,
@@ -588,18 +526,14 @@
 
         // Validate individual operations
         for operation in operations.iter() {
-<<<<<<< HEAD
-            Self::validate_single_operation(operation.clone())?;
-=======
-            Self::validate_single_operation(&operation)?;
->>>>>>> 1b1c510f
+            Self::validate_single_operation(operation)?;
         }
 
         Ok(())
     }
 
     /// Validate single operation
-    fn validate_single_operation(operation: BatchOperation) -> Result<(), Error> {
+    fn validate_single_operation(operation: &BatchOperation) -> Result<(), Error> {
         // Validate operation type
         match operation.operation_type {
             BatchOperationType::Vote => {
@@ -715,10 +649,6 @@
 
         // Update average execution time
         if stats.total_batches_processed > 0 {
-<<<<<<< HEAD
-=======
-
->>>>>>> 1b1c510f
             let total_time = stats.average_execution_time
                 * (stats.total_batches_processed - 1) as u64
                 + result.execution_time;
