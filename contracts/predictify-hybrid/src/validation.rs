#![allow(unused_variables)]

<<<<<<< HEAD
use soroban_sdk::{
    contracttype, vec, Address, Env, Map, String, Symbol, Vec,
};
=======
extern crate alloc;

>>>>>>> 370801ac
use crate::{
    config,
    errors::Error,
    types::{Market, OracleConfig, OracleProvider},
<<<<<<< HEAD
    config,
=======
>>>>>>> 370801ac
};
// use alloc::string::ToString; // Removed to fix Display/ToString trait errors
use soroban_sdk::{contracttype, vec, Address, Env, Map, String, Symbol, Vec};

// ===== VALIDATION ERROR TYPES =====

/// Comprehensive validation error types for prediction market operations.
///
/// This enum defines all possible validation failures that can occur within
/// the Predictify Hybrid smart contract. Each error type corresponds to a
/// specific validation domain and provides detailed error categorization
/// for debugging and user feedback.
///
/// # Error Categories
///
/// **Input Validation Errors:**
/// - `InvalidInput`: General input validation failures
/// - `InvalidAddress`: Address format or permission errors
/// - `InvalidString`: String length, format, or content errors
/// - `InvalidNumber`: Numeric range or format errors
/// - `InvalidTimestamp`: Time-related validation errors
/// - `InvalidDuration`: Duration range or format errors
///
/// **Market Validation Errors:**
/// - `InvalidMarket`: Market state or configuration errors
/// - `InvalidOutcome`: Market outcome validation errors
/// - `InvalidStake`: Stake amount or permission errors
/// - `InvalidThreshold`: Threshold value errors
///
/// **System Validation Errors:**
/// - `InvalidOracle`: Oracle configuration or data errors
/// - `InvalidFee`: Fee structure or amount errors
/// - `InvalidVote`: Voting permission or state errors
/// - `InvalidDispute`: Dispute creation or state errors
/// - `InvalidConfig`: Configuration parameter errors
///
/// # Example Usage
///
/// ```rust
/// # use soroban_sdk::{Env, Address, String};
/// # use predictify_hybrid::validation::{ValidationError, InputValidator};
/// # let env = Env::default();
///
/// // Handle address validation error
/// let user_address = Address::generate(&env);
/// match InputValidator::validate_address(&env, &user_address) {
///     Ok(()) => println!("Address is valid"),
///     Err(ValidationError::InvalidAddress) => {
///         println!("Address validation failed");
///         // Handle address error
///     }
///     Err(other_error) => {
///         println!("Unexpected validation error: {:?}", other_error);
///     }
/// }
///
/// // Handle string validation error
/// let market_question = String::from_str(&env, ""); // Empty string
/// match InputValidator::validate_string(&env, &market_question, 10, 500) {
///     Ok(()) => println!("Question is valid"),
///     Err(ValidationError::InvalidString) => {
///         println!("Question validation failed - too short or too long");
///         // Handle string length error
///     }
///     Err(other_error) => {
///         println!("Unexpected validation error: {:?}", other_error);
///     }
/// }
///
/// // Handle number validation error
/// let stake_amount = -1000i128; // Negative stake
/// match InputValidator::validate_positive_number(&stake_amount) {
///     Ok(()) => println!("Stake amount is valid"),
///     Err(ValidationError::InvalidNumber) => {
///         println!("Stake must be positive");
///         // Handle negative number error
///     }
///     Err(other_error) => {
///         println!("Unexpected validation error: {:?}", other_error);
///     }
/// }
/// ```
///
/// # Error Conversion
///
/// Convert validation errors to contract errors:
/// ```rust
/// # use predictify_hybrid::validation::ValidationError;
/// # use predictify_hybrid::errors::Error;
///
/// // Convert validation error to contract error
/// let validation_error = ValidationError::InvalidStake;
/// let contract_error = validation_error.to_contract_error();
///
/// match contract_error {
///     Error::InsufficientStake => {
///         println!("Converted to insufficient stake error");
///         // Handle insufficient stake
///     }
///     _ => {
///         println!("Unexpected contract error conversion");
///     }
/// }
///
/// // Handle multiple validation errors
/// let validation_errors = vec![
///     ValidationError::InvalidAddress,
///     ValidationError::InvalidString,
///     ValidationError::InvalidNumber,
/// ];
///
/// for error in validation_errors {
///     let contract_error = error.to_contract_error();
///     println!("Validation error {:?} -> Contract error {:?}", error, contract_error);
/// }
/// ```
///
/// # Error Handling Patterns
///
/// Common error handling patterns:
/// ```rust
/// # use soroban_sdk::{Env, Address, String};
/// # use predictify_hybrid::validation::{ValidationError, MarketValidator};
/// # use predictify_hybrid::types::{OracleConfig, OracleProvider};
/// # let env = Env::default();
///
/// // Pattern 1: Early return on validation error
/// fn validate_market_creation_params(
///     env: &Env,
///     admin: &Address,
///     question: &String,
/// ) -> Result<(), ValidationError> {
///     // Validate admin address
///     if let Err(e) = InputValidator::validate_address(env, admin) {
///         return Err(e);
///     }
///     
///     // Validate question string
///     if let Err(e) = InputValidator::validate_string(env, question, 10, 500) {
///         return Err(e);
///     }
///     
///     Ok(())
/// }
///
/// // Pattern 2: Collect all validation errors
/// fn validate_all_market_params(
///     env: &Env,
///     admin: &Address,
///     question: &String,
///     duration: &u32,
/// ) -> Vec<ValidationError> {
///     let mut errors = Vec::new();
///     
///     if InputValidator::validate_address(env, admin).is_err() {
///         errors.push(ValidationError::InvalidAddress);
///     }
///     
///     if InputValidator::validate_string(env, question, 10, 500).is_err() {
///         errors.push(ValidationError::InvalidString);
///     }
///     
///     if InputValidator::validate_duration(duration).is_err() {
///         errors.push(ValidationError::InvalidDuration);
///     }
///     
///     errors
/// }
///
/// // Pattern 3: Convert and propagate errors
/// fn create_market_with_validation(
///     env: &Env,
///     admin: &Address,
///     question: &String,
/// ) -> Result<(), Error> {
///     match validate_market_creation_params(env, admin, question) {
///         Ok(()) => {
///             // Proceed with market creation
///             println!("All validations passed, creating market");
///             Ok(())
///         }
///         Err(validation_error) => {
///             // Convert validation error to contract error
///             Err(validation_error.to_contract_error())
///         }
///     }
/// }
/// ```
///
/// # Integration Points
///
/// ValidationError integrates with:
/// - **Contract Error System**: Convert to contract errors for user feedback
/// - **Input Validation**: Categorize input validation failures
/// - **Market Validation**: Handle market-specific validation errors
/// - **Oracle Validation**: Manage oracle configuration errors
/// - **Fee Validation**: Handle fee structure validation errors
/// - **Event System**: Log validation errors for debugging
/// - **Admin System**: Validate administrative operations
///
/// # Error Recovery
///
/// Strategies for error recovery:
/// - **Input Sanitization**: Clean and retry with sanitized input
/// - **Default Values**: Use safe defaults for optional parameters
/// - **User Guidance**: Provide specific error messages for correction
/// - **Graceful Degradation**: Continue with reduced functionality
/// - **Retry Logic**: Implement retry mechanisms for transient errors
#[contracttype]
#[derive(Debug, Clone, PartialEq)]
pub enum ValidationError {
    InvalidInput,
    InvalidMarket,
    InvalidOracle,
    InvalidFee,
    InvalidVote,
    InvalidDispute,
    InvalidAddress,
    InvalidString,
    InvalidNumber,
    InvalidTimestamp,
    InvalidDuration,
    InvalidOutcome,
    InvalidStake,
    InvalidThreshold,
    InvalidConfig,
}

impl ValidationError {
    /// Convert validation error to contract error
    pub fn to_contract_error(&self) -> Error {
        match self {
            ValidationError::InvalidInput => Error::InvalidInput,
            ValidationError::InvalidMarket => Error::MarketNotFound,
            ValidationError::InvalidOracle => Error::InvalidConfig,
            ValidationError::InvalidFee => Error::InvalidConfig,
            ValidationError::InvalidVote => Error::AlreadyVoted,
            ValidationError::InvalidDispute => Error::AlreadyDisputed,
            ValidationError::InvalidAddress => Error::Unauthorized,
            ValidationError::InvalidString => Error::InvalidInput,
            ValidationError::InvalidNumber => Error::InvalidThreshold,
            ValidationError::InvalidTimestamp => Error::InvalidInput,
            ValidationError::InvalidDuration => Error::InvalidInput,
            ValidationError::InvalidOutcome => Error::InvalidOutcome,
            ValidationError::InvalidStake => Error::InsufficientStake,
            ValidationError::InvalidThreshold => Error::InvalidThreshold,
            ValidationError::InvalidConfig => Error::InvalidConfig,
        }
    }
}

// ===== VALIDATION RESULT TYPES =====

/// Comprehensive validation result with detailed information and metrics.
///
/// This structure provides detailed information about validation operations,
/// including success/failure status, error counts, warnings, and recommendations.
/// It enables comprehensive validation reporting and helps developers understand
/// validation outcomes in detail.
///
/// # Core Fields
///
/// **Status Information:**
/// - `is_valid`: Overall validation success status
/// - `error_count`: Number of validation errors encountered
/// - `warning_count`: Number of validation warnings generated
/// - `recommendation_count`: Number of improvement recommendations
///
/// # Example Usage
///
/// ```rust
/// # use predictify_hybrid::validation::ValidationResult;
///
/// // Create a valid result
/// let mut result = ValidationResult::valid();
/// assert!(result.is_valid);
/// assert_eq!(result.error_count, 0);
/// assert_eq!(result.warning_count, 0);
///
/// // Add warnings and recommendations
/// result.add_warning();
/// result.add_recommendation();
///
/// assert!(result.is_valid); // Still valid with warnings
/// assert_eq!(result.warning_count, 1);
/// assert_eq!(result.recommendation_count, 1);
///
/// // Add an error
/// result.add_error();
/// assert!(!result.is_valid); // Now invalid
/// assert_eq!(result.error_count, 1);
/// assert!(result.has_errors());
/// assert!(result.has_warnings());
/// ```
///
/// # Validation Workflow
///
/// Typical validation workflow using ValidationResult:
/// ```rust
/// # use soroban_sdk::{Env, Address, String, Vec};
/// # use predictify_hybrid::validation::{ValidationResult, InputValidator};
/// # let env = Env::default();
///
/// // Start with valid result
/// let mut validation_result = ValidationResult::valid();
///
/// // Validate multiple parameters
/// let admin = Address::generate(&env);
/// let question = String::from_str(&env, "Will BTC reach $100k?");
/// let duration = 30u32;
///
/// // Validate admin address
/// if InputValidator::validate_address(&env, &admin).is_err() {
///     validation_result.add_error();
///     println!("Admin address validation failed");
/// }
///
/// // Validate question length
/// if InputValidator::validate_string(&env, &question, 10, 500).is_err() {
///     validation_result.add_error();
///     println!("Question validation failed");
/// } else if question.len() < 20 {
///     validation_result.add_warning();
///     println!("Question is quite short, consider adding more detail");
/// }
///
/// // Validate duration
/// if InputValidator::validate_duration(&duration).is_err() {
///     validation_result.add_error();
///     println!("Duration validation failed");
/// } else if duration < 7 {
///     validation_result.add_recommendation();
///     println!("Consider longer duration for better market participation");
/// }
///
/// // Check final result
/// if validation_result.is_valid {
///     println!("✓ All validations passed");
///     if validation_result.has_warnings() {
///         println!("⚠ {} warnings generated", validation_result.warning_count);
///     }
///     if validation_result.recommendation_count > 0 {
///         println!("💡 {} recommendations available", validation_result.recommendation_count);
///     }
/// } else {
///     println!("✗ Validation failed with {} errors", validation_result.error_count);
/// }
/// ```
///
/// # Batch Validation
///
/// Handle multiple validation operations:
/// ```rust
/// # use soroban_sdk::{Env, Address, String, Vec};
/// # use predictify_hybrid::validation::{ValidationResult, InputValidator};
/// # let env = Env::default();
///
/// // Validate multiple market parameters
/// fn validate_market_batch(
///     env: &Env,
///     admins: &Vec<Address>,
///     questions: &Vec<String>,
///     durations: &Vec<u32>,
/// ) -> ValidationResult {
///     let mut result = ValidationResult::valid();
///     
///     // Validate all admins
///     for (i, admin) in admins.iter().enumerate() {
///         if InputValidator::validate_address(env, admin).is_err() {
///             result.add_error();
///             println!("Admin {} validation failed", i + 1);
///         }
///     }
///     
///     // Validate all questions
///     for (i, question) in questions.iter().enumerate() {
///         if InputValidator::validate_string(env, question, 10, 500).is_err() {
///             result.add_error();
///             println!("Question {} validation failed", i + 1);
///         } else if question.len() < 20 {
///             result.add_warning();
///             println!("Question {} is quite short", i + 1);
///         }
///     }
///     
///     // Validate all durations
///     for (i, duration) in durations.iter().enumerate() {
///         if InputValidator::validate_duration(duration).is_err() {
///             result.add_error();
///             println!("Duration {} validation failed", i + 1);
///         } else if *duration < 7 {
///             result.add_recommendation();
///             println!("Duration {} could be longer", i + 1);
///         }
///     }
///     
///     result
/// }
///
/// // Use batch validation
/// let admins = vec![
///     Address::generate(&env),
///     Address::generate(&env),
/// ];
/// let questions = vec![
///     String::from_str(&env, "Will BTC reach $100k?"),
///     String::from_str(&env, "Will ETH reach $5k?"),
/// ];
/// let durations = vec![30u32, 60u32];
///
/// let batch_result = validate_market_batch(&env, &admins, &questions, &durations);
///
/// println!("Batch validation completed:");
/// println!("  Valid: {}", batch_result.is_valid);
/// println!("  Errors: {}", batch_result.error_count);
/// println!("  Warnings: {}", batch_result.warning_count);
/// println!("  Recommendations: {}", batch_result.recommendation_count);
/// ```
///
/// # Validation Reporting
///
/// Generate detailed validation reports:
/// ```rust
/// # use predictify_hybrid::validation::ValidationResult;
///
/// // Generate validation summary
/// fn generate_validation_report(result: &ValidationResult) -> String {
///     let mut report = String::new();
///     
///     if result.is_valid {
///         report.push_str("✓ VALIDATION PASSED\n");
///     } else {
///         report.push_str("✗ VALIDATION FAILED\n");
///     }
///     
///     if result.error_count > 0 {
///         report.push_str(&format!("Errors: {}\n", result.error_count));
///     }
///     
///     if result.warning_count > 0 {
///         report.push_str(&format!("Warnings: {}\n", result.warning_count));
///     }
///     
///     if result.recommendation_count > 0 {
///         report.push_str(&format!("Recommendations: {}\n", result.recommendation_count));
///     }
///     
///     report
/// }
///
/// // Example usage
/// let mut result = ValidationResult::valid();
/// result.add_warning();
/// result.add_recommendation();
///
/// let report = generate_validation_report(&result);
/// println!("{}", report);
/// // Output:
/// // ✓ VALIDATION PASSED
/// // Warnings: 1
/// // Recommendations: 1
/// ```
///
/// # Integration Points
///
/// ValidationResult integrates with:
/// - **Input Validation**: Aggregate input validation results
/// - **Market Validation**: Collect market validation outcomes
/// - **Oracle Validation**: Track oracle validation status
/// - **Fee Validation**: Monitor fee validation results
/// - **Admin System**: Validate administrative operations
/// - **Event System**: Log validation outcomes
/// - **User Interface**: Provide detailed validation feedback
///
/// # Best Practices
///
/// Recommendations for using ValidationResult:
/// - **Comprehensive Checking**: Always check both errors and warnings
/// - **User Feedback**: Provide specific feedback based on validation results
/// - **Logging**: Log validation results for debugging and monitoring
/// - **Recovery**: Implement recovery strategies for validation failures
/// - **Performance**: Use batch validation for multiple operations
/// - **Documentation**: Document validation rules and expected outcomes
#[contracttype]
#[derive(Debug, Clone)]
pub struct ValidationResult {
    pub is_valid: bool,
    pub error_count: u32,
    pub warning_count: u32,
    pub recommendation_count: u32,
}

impl ValidationResult {
    /// Create a valid validation result
    pub fn valid() -> Self {
        Self {
            is_valid: true,
            error_count: 0,
            warning_count: 0,
            recommendation_count: 0,
        }
    }

    /// Create an invalid validation result
    pub fn invalid() -> Self {
        Self {
            is_valid: false,
            error_count: 1,
            warning_count: 0,
            recommendation_count: 0,
        }
    }

    /// Add an error to the validation result
    pub fn add_error(&mut self) {
        self.is_valid = false;
        self.error_count += 1;
    }

    /// Add a warning to the validation result
    pub fn add_warning(&mut self) {
        self.warning_count += 1;
    }

    /// Add a recommendation to the validation result
    pub fn add_recommendation(&mut self) {
        self.recommendation_count += 1;
    }

    /// Check if validation result has errors
    pub fn has_errors(&self) -> bool {
        self.error_count > 0
    }

    /// Check if validation result has warnings
    pub fn has_warnings(&self) -> bool {
        self.warning_count > 0
    }
}

// ===== INPUT VALIDATION =====

/// Comprehensive input validation utilities for prediction market operations.
///
/// This utility class provides essential input validation operations for prediction markets,
/// including address validation, string validation, numeric validation, timestamp validation,
/// and duration validation. All validation functions return detailed error information
/// and are optimized for blockchain execution.
///
/// # Core Functionality
///
/// **Address Validation:**
/// - Validate address format and structure
/// - Check address permissions and accessibility
/// - Handle Soroban SDK address constraints
///
/// **String Validation:**
/// - Validate string length within specified bounds
/// - Check string content for validity
/// - Handle Unicode and special character constraints
///
/// **Numeric Validation:**
/// - Validate number ranges and bounds
/// - Check for positive numbers
/// - Handle integer overflow and underflow
///
/// **Timestamp Validation:**
/// - Validate future timestamps for market deadlines
/// - Check timestamp format and range
/// - Handle blockchain time constraints
///
/// **Duration Validation:**
/// - Validate duration ranges for markets
/// - Check minimum and maximum duration limits
/// - Handle duration format and conversion
///
/// # Example Usage
///
/// ```rust
/// # use soroban_sdk::{Env, Address, String};
/// # use predictify_hybrid::validation::{InputValidator, ValidationError};
/// # let env = Env::default();
///
/// // Validate address
/// let user_address = Address::generate(&env);
/// match InputValidator::validate_address(&env, &user_address) {
///     Ok(()) => println!("Address is valid"),
///     Err(ValidationError::InvalidAddress) => {
///         println!("Invalid address format");
///     }
///     Err(e) => println!("Validation error: {:?}", e),
/// }
///
/// // Validate string length
/// let market_question = String::from_str(&env, "Will Bitcoin reach $100,000?");
/// match InputValidator::validate_string(&env, &market_question, 10, 500) {
///     Ok(()) => println!("Question length is valid"),
///     Err(ValidationError::InvalidString) => {
///         println!("Question is too short or too long");
///     }
///     Err(e) => println!("Validation error: {:?}", e),
/// }
///
/// // Validate positive number
/// let stake_amount = 1000000i128; // 1 XLM in stroops
/// match InputValidator::validate_positive_number(&stake_amount) {
///     Ok(()) => println!("Stake amount is positive"),
///     Err(ValidationError::InvalidNumber) => {
///         println!("Stake amount must be positive");
///     }
///     Err(e) => println!("Validation error: {:?}", e),
/// }
///
/// // Validate number range
/// let threshold = 50000000i128; // $50 threshold
/// let min_threshold = 1000000i128; // $1 minimum
/// let max_threshold = 1000000000i128; // $1000 maximum
/// match InputValidator::validate_number_range(&threshold, &min_threshold, &max_threshold) {
///     Ok(()) => println!("Threshold is within valid range"),
///     Err(ValidationError::InvalidNumber) => {
///         println!("Threshold is outside valid range");
///     }
///     Err(e) => println!("Validation error: {:?}", e),
/// }
///
/// // Validate future timestamp
/// let market_deadline = env.ledger().timestamp() + 86400; // 1 day from now
/// match InputValidator::validate_future_timestamp(&env, &market_deadline) {
///     Ok(()) => println!("Deadline is in the future"),
///     Err(ValidationError::InvalidTimestamp) => {
///         println!("Deadline must be in the future");
///     }
///     Err(e) => println!("Validation error: {:?}", e),
/// }
///
/// // Validate duration
/// let market_duration = 30u32; // 30 days
/// match InputValidator::validate_duration(&market_duration) {
///     Ok(()) => println!("Duration is valid"),
///     Err(ValidationError::InvalidDuration) => {
///         println!("Duration is outside valid range");
///     }
///     Err(e) => println!("Validation error: {:?}", e),
/// }
/// ```
///
/// # Address Validation
///
/// Validate addresses for various use cases:
/// ```rust
/// # use soroban_sdk::{Env, Address};
/// # use predictify_hybrid::validation::{InputValidator, ValidationError};
/// # let env = Env::default();
///
/// // Validate market admin address
/// let admin_address = Address::generate(&env);
/// match InputValidator::validate_address(&env, &admin_address) {
///     Ok(()) => {
///         println!("Admin address is valid: {}", admin_address);
///         // Proceed with admin operations
///     }
///     Err(ValidationError::InvalidAddress) => {
///         println!("Invalid admin address format");
///         // Handle invalid address
///     }
///     Err(e) => {
///         println!("Unexpected validation error: {:?}", e);
///     }
/// }
///
/// // Validate multiple participant addresses
/// let participants = vec![
///     Address::generate(&env),
///     Address::generate(&env),
///     Address::generate(&env),
/// ];
///
/// let mut valid_participants = Vec::new();
/// let mut invalid_count = 0;
///
/// for (i, participant) in participants.iter().enumerate() {
///     match InputValidator::validate_address(&env, participant) {
///         Ok(()) => {
///             valid_participants.push(participant.clone());
///             println!("Participant {} is valid", i + 1);
///         }
///         Err(_) => {
///             invalid_count += 1;
///             println!("Participant {} is invalid", i + 1);
///         }
///     }
/// }
///
/// println!("Valid participants: {}", valid_participants.len());
/// println!("Invalid participants: {}", invalid_count);
///
/// // Validate oracle provider address
/// let oracle_address = Address::generate(&env);
/// if InputValidator::validate_address(&env, &oracle_address).is_ok() {
///     println!("Oracle address is valid for price feeds");
/// } else {
///     println!("Oracle address validation failed");
/// }
/// ```
///
/// # String Validation
///
/// Validate strings with length and content constraints:
/// ```rust
/// # use soroban_sdk::{Env, String};
/// # use predictify_hybrid::validation::{InputValidator, ValidationError};
/// # let env = Env::default();
///
/// // Validate market questions
/// let questions = vec![
///     String::from_str(&env, "Will Bitcoin reach $100,000 by the end of 2024?"),
///     String::from_str(&env, "Short?"), // Too short
///     String::from_str(&env, &"A".repeat(600)), // Too long
///     String::from_str(&env, "Will Ethereum reach $5,000 this year?"),
/// ];
///
/// for (i, question) in questions.iter().enumerate() {
///     match InputValidator::validate_string(&env, question, 10, 500) {
///         Ok(()) => {
///             println!("Question {}: ✓ Valid (length: {})", i + 1, question.len());
///         }
///         Err(ValidationError::InvalidString) => {
///             println!("Question {}: ✗ Invalid length ({})", i + 1, question.len());
///         }
///         Err(e) => {
///             println!("Question {}: ✗ Validation error: {:?}", i + 1, e);
///         }
///     }
/// }
///
/// // Validate market descriptions
/// let descriptions = vec![
///     String::from_str(&env, "Detailed market description with comprehensive information about the prediction criteria."),
///     String::from_str(&env, ""), // Empty description
///     String::from_str(&env, "OK"), // Too short
/// ];
///
/// for (i, description) in descriptions.iter().enumerate() {
///     match InputValidator::validate_string(&env, description, 20, 1000) {
///         Ok(()) => {
///             println!("Description {}: ✓ Valid", i + 1);
///         }
///         Err(ValidationError::InvalidString) => {
///             println!("Description {}: ✗ Length must be 20-1000 characters", i + 1);
///         }
///         Err(e) => {
///             println!("Description {}: ✗ Error: {:?}", i + 1, e);
///         }
///     }
/// }
///
/// // Validate oracle feed IDs
/// let feed_ids = vec![
///     String::from_str(&env, "BTC/USD"),
///     String::from_str(&env, "ETH/USD"),
///     String::from_str(&env, "XLM/USD"),
///     String::from_str(&env, "A"), // Too short
/// ];
///
/// for (i, feed_id) in feed_ids.iter().enumerate() {
///     match InputValidator::validate_string(&env, feed_id, 3, 50) {
///         Ok(()) => {
///             println!("Feed ID {}: ✓ Valid ({})", i + 1, feed_id);
///         }
///         Err(ValidationError::InvalidString) => {
///             println!("Feed ID {}: ✗ Invalid format", i + 1);
///         }
///         Err(e) => {
///             println!("Feed ID {}: ✗ Error: {:?}", i + 1, e);
///         }
///     }
/// }
/// ```
///
/// # Numeric Validation
///
/// Validate numbers with range and positivity constraints:
/// ```rust
/// # use predictify_hybrid::validation::{InputValidator, ValidationError};
///
/// // Validate stake amounts
/// let stake_amounts = vec![
///     1000000i128,   // 1 XLM - valid
///     -500000i128,   // Negative - invalid
///     0i128,         // Zero - invalid for stakes
///     100000000i128, // 100 XLM - valid
/// ];
///
/// for (i, stake) in stake_amounts.iter().enumerate() {
///     match InputValidator::validate_positive_number(stake) {
///         Ok(()) => {
///             println!("Stake {}: ✓ Valid ({} stroops)", i + 1, stake);
///         }
///         Err(ValidationError::InvalidNumber) => {
///             println!("Stake {}: ✗ Must be positive ({} stroops)", i + 1, stake);
///         }
///         Err(e) => {
///             println!("Stake {}: ✗ Error: {:?}", i + 1, e);
///         }
///     }
/// }
///
/// // Validate threshold ranges
/// let thresholds = vec![
///     (50000000i128, 1000000i128, 100000000i128),   // $50, valid range $1-$100
///     (500000i128, 1000000i128, 100000000i128),     // $0.50, below minimum
///     (150000000i128, 1000000i128, 100000000i128),  // $150, above maximum
///     (25000000i128, 1000000i128, 100000000i128),   // $25, valid
/// ];
///
/// for (i, (threshold, min, max)) in thresholds.iter().enumerate() {
///     match InputValidator::validate_number_range(threshold, min, max) {
///         Ok(()) => {
///             println!("Threshold {}: ✓ Valid (${:.2})", i + 1, *threshold as f64 / 1_000_000.0);
///         }
///         Err(ValidationError::InvalidNumber) => {
///             println!("Threshold {}: ✗ Outside range ${:.2}-${:.2} (${:.2})",
///                 i + 1,
///                 *min as f64 / 1_000_000.0,
///                 *max as f64 / 1_000_000.0,
///                 *threshold as f64 / 1_000_000.0
///             );
///         }
///         Err(e) => {
///             println!("Threshold {}: ✗ Error: {:?}", i + 1, e);
///         }
///     }
/// }
///
/// // Validate fee percentages
/// let fee_percentages = vec![
///     250i128,   // 2.5% - valid
///     -100i128,  // Negative - invalid
///     0i128,     // 0% - valid
///     10000i128, // 100% - might be too high
///     15000i128, // 150% - definitely too high
/// ];
///
/// let min_fee = 0i128;
/// let max_fee = 1000i128; // 10% maximum
///
/// for (i, fee) in fee_percentages.iter().enumerate() {
///     match InputValidator::validate_number_range(fee, &min_fee, &max_fee) {
///         Ok(()) => {
///             println!("Fee {}: ✓ Valid ({:.2}%)", i + 1, *fee as f64 / 100.0);
///         }
///         Err(ValidationError::InvalidNumber) => {
///             println!("Fee {}: ✗ Must be 0-10% ({:.2}%)", i + 1, *fee as f64 / 100.0);
///         }
///         Err(e) => {
///             println!("Fee {}: ✗ Error: {:?}", i + 1, e);
///         }
///     }
/// }
/// ```
///
/// # Timestamp and Duration Validation
///
/// Validate timestamps and durations for market operations:
/// ```rust
/// # use soroban_sdk::{Env};
/// # use predictify_hybrid::validation::{InputValidator, ValidationError};
/// # let env = Env::default();
///
/// // Get current timestamp
/// let current_time = env.ledger().timestamp();
///
/// // Validate future timestamps
/// let timestamps = vec![
///     current_time - 3600,    // 1 hour ago - invalid
///     current_time,           // Now - invalid
///     current_time + 3600,    // 1 hour from now - valid
///     current_time + 86400,   // 1 day from now - valid
///     current_time + 2592000, // 30 days from now - valid
/// ];
///
/// for (i, timestamp) in timestamps.iter().enumerate() {
///     match InputValidator::validate_future_timestamp(&env, timestamp) {
///         Ok(()) => {
///             let hours_from_now = (*timestamp as i64 - current_time as i64) / 3600;
///             println!("Timestamp {}: ✓ Valid ({} hours from now)", i + 1, hours_from_now);
///         }
///         Err(ValidationError::InvalidTimestamp) => {
///             let hours_from_now = (*timestamp as i64 - current_time as i64) / 3600;
///             println!("Timestamp {}: ✗ Must be in future ({} hours from now)", i + 1, hours_from_now);
///         }
///         Err(e) => {
///             println!("Timestamp {}: ✗ Error: {:?}", i + 1, e);
///         }
///     }
/// }
///
/// // Validate market durations
/// let durations = vec![
///     0u32,   // 0 days - invalid
///     1u32,   // 1 day - valid
///     7u32,   // 1 week - valid
///     30u32,  // 1 month - valid
///     90u32,  // 3 months - valid
///     365u32, // 1 year - valid
///     400u32, // Over 1 year - might be invalid
/// ];
///
/// for (i, duration) in durations.iter().enumerate() {
///     match InputValidator::validate_duration(duration) {
///         Ok(()) => {
///             println!("Duration {}: ✓ Valid ({} days)", i + 1, duration);
///         }
///         Err(ValidationError::InvalidDuration) => {
///             println!("Duration {}: ✗ Invalid ({} days)", i + 1, duration);
///         }
///         Err(e) => {
///             println!("Duration {}: ✗ Error: {:?}", i + 1, e);
///         }
///     }
/// }
///
/// // Convert durations to timestamps and validate
/// let base_time = current_time;
/// for (i, duration) in durations.iter().enumerate() {
///     let deadline = base_time + (*duration as u64 * 86400); // Convert days to seconds
///     
///     match InputValidator::validate_future_timestamp(&env, &deadline) {
///         Ok(()) => {
///             println!("Deadline for duration {}: ✓ Valid", i + 1);
///         }
///         Err(_) => {
///             println!("Deadline for duration {}: ✗ Invalid", i + 1);
///         }
///     }
/// }
/// ```
///
/// # Integration Points
///
/// InputValidator integrates with:
/// - **Market Creation**: Validate all market creation parameters
/// - **User Input**: Validate user-provided data before processing
/// - **Oracle Configuration**: Validate oracle setup parameters
/// - **Fee Configuration**: Validate fee amounts and percentages
/// - **Admin Operations**: Validate administrative parameters
/// - **Voting System**: Validate voting parameters and constraints
/// - **Dispute System**: Validate dispute creation parameters
///
/// # Validation Rules
///
/// Current validation rules and constraints:
/// - **Addresses**: Must be valid Soroban SDK addresses
/// - **Strings**: Length constraints vary by use case (10-500 chars typical)
/// - **Numbers**: Must be positive for stakes, within ranges for thresholds
/// - **Timestamps**: Must be in the future for deadlines
/// - **Durations**: Typically 1-365 days for market duration
///
/// # Performance Considerations
///
/// Input validation is optimized for blockchain execution:
/// - **Fast Validation**: Simple checks with minimal computation
/// - **Early Exit**: Return immediately on first validation failure
/// - **Minimal Memory**: Avoid unnecessary allocations
/// - **Gas Efficient**: Low computational overhead
/// - **Deterministic**: Consistent results for same inputs
pub struct InputValidator;

impl InputValidator {
    /// Validate address format and structure
    pub fn validate_address(env: &Env, address: &Address) -> Result<(), ValidationError> {
        // Address validation is handled by Soroban SDK
        // Additional validation can be added here if needed
        Ok(())
    }

    /// Validate string length and content
    pub fn validate_string(
        env: &Env,
        value: &String,
        min_length: u32,
        max_length: u32,
    ) -> Result<(), ValidationError> {
<<<<<<< HEAD
        let length = value.len();
        
=======
        let length = value.len() as u32;

>>>>>>> 370801ac
        if length < min_length {
            return Err(ValidationError::InvalidString);
        }

        if length > max_length {
            return Err(ValidationError::InvalidString);
        }

        if value.is_empty() {
            return Err(ValidationError::InvalidString);
        }

        Ok(())
    }

    /// Validate number range
    pub fn validate_number_range(
        value: &i128,
        min: &i128,
        max: &i128,
    ) -> Result<(), ValidationError> {
        if *value < *min {
            return Err(ValidationError::InvalidNumber);
        }

        if *value > *max {
            return Err(ValidationError::InvalidNumber);
        }

        Ok(())
    }

    /// Validate positive number
    pub fn validate_positive_number(value: &i128) -> Result<(), ValidationError> {
        if *value <= 0 {
            return Err(ValidationError::InvalidNumber);
        }

        Ok(())
    }

    /// Validate timestamp (must be in the future)
    pub fn validate_future_timestamp(env: &Env, timestamp: &u64) -> Result<(), ValidationError> {
        let current_time = env.ledger().timestamp();

        if *timestamp <= current_time {
            return Err(ValidationError::InvalidTimestamp);
        }

        Ok(())
    }

    /// Validate duration range
    pub fn validate_duration(duration_days: &u32) -> Result<(), ValidationError> {
        if *duration_days < config::MIN_MARKET_DURATION_DAYS {
            return Err(ValidationError::InvalidInput);
        }

        if *duration_days > config::MAX_MARKET_DURATION_DAYS {
            return Err(ValidationError::InvalidInput);
        }

        Ok(())
    }
}

// ===== MARKET VALIDATION =====

/// Comprehensive market validation utilities for prediction market operations.
///
/// This utility class provides specialized validation operations for prediction markets,
/// including market creation validation, voting validation, oracle validation,
/// fee validation, and market state validation. All validation functions return
/// detailed ValidationResult structures with comprehensive error reporting.
///
/// # Core Functionality
///
/// **Market Creation Validation:**
/// - Validate all market creation parameters
/// - Check admin permissions and address validity
/// - Validate market questions and outcomes
/// - Verify duration and oracle configuration
///
/// **Voting Validation:**
/// - Validate user voting permissions
/// - Check vote outcomes and stake amounts
/// - Verify market state for voting eligibility
/// - Handle duplicate vote prevention
///
/// **Oracle Validation:**
/// - Validate oracle configuration parameters
/// - Check oracle provider settings
/// - Verify feed IDs and threshold values
/// - Handle oracle resolution validation
///
/// **Fee Validation:**
/// - Validate fee collection parameters
/// - Check market eligibility for fee collection
/// - Verify fee amounts and percentages
/// - Handle fee distribution validation
///
/// **Market State Validation:**
/// - Validate market state transitions
/// - Check market lifecycle constraints
/// - Verify resolution and dispute states
/// - Handle market extension validation
///
/// # Example Usage
///
/// ```rust
/// # use soroban_sdk::{Env, Address, String, Vec, Symbol};
/// # use predictify_hybrid::validation::{MarketValidator, ValidationResult};
/// # use predictify_hybrid::types::{Market, OracleConfig, OracleProvider, MarketState};
/// # let env = Env::default();
///
/// // Validate market creation
/// let admin = Address::generate(&env);
/// let question = String::from_str(&env, "Will Bitcoin reach $100,000 by year end?");
/// let outcomes = vec![
///     &env,
///     String::from_str(&env, "yes"),
///     String::from_str(&env, "no"),
/// ];
/// let duration = 90u32; // 90 days
/// let oracle_config = OracleConfig {
///     provider: OracleProvider::Reflector,
///     feed_id: String::from_str(&env, "BTC/USD"),
///     threshold: 100000000000i128, // $100k
///     comparison: String::from_str(&env, "gte"),
/// };
///
/// let creation_result = MarketValidator::validate_market_creation(
///     &env,
///     &admin,
///     &question,
///     &outcomes,
///     &duration,
///     &oracle_config,
/// );
///
/// if creation_result.is_valid {
///     println!("✓ Market creation parameters are valid");
///     if creation_result.has_warnings() {
///         println!("⚠ {} warnings generated", creation_result.warning_count);
///     }
/// } else {
///     println!("✗ Market creation validation failed with {} errors", creation_result.error_count);
/// }
///
/// // Validate voting parameters
/// let voter = Address::generate(&env);
/// let market_id = Symbol::new(&env, "BTC_100K");
/// let outcome = String::from_str(&env, "yes");
/// let stake = 5000000i128; // 5 XLM
///
/// let voting_result = MarketValidator::validate_voting(
///     &env,
///     &voter,
///     &market_id,
///     &outcome,
///     &stake,
/// );
///
/// if voting_result.is_valid {
///     println!("✓ Voting parameters are valid");
/// } else {
///     println!("✗ Voting validation failed");
/// }
/// ```
///
/// # Market Creation Validation
///
/// Comprehensive validation for market creation:
/// ```rust
/// # use soroban_sdk::{Env, Address, String, Vec};
/// # use predictify_hybrid::validation::{MarketValidator, ValidationResult};
/// # use predictify_hybrid::types::{OracleConfig, OracleProvider};
/// # let env = Env::default();
///
/// // Test various market creation scenarios
/// let test_scenarios = vec![
///     // Scenario 1: Valid market
///     (
///         Address::generate(&env),
///         String::from_str(&env, "Will Bitcoin reach $100,000 by December 31, 2024?"),
///         vec![
///             &env,
///             String::from_str(&env, "yes"),
///             String::from_str(&env, "no"),
///         ],
///         90u32,
///         OracleConfig {
///             provider: OracleProvider::Reflector,
///             feed_id: String::from_str(&env, "BTC/USD"),
///             threshold: 100000000000i128,
///             comparison: String::from_str(&env, "gte"),
///         },
///         "Valid market with proper parameters"
///     ),
///     // Scenario 2: Question too short
///     (
///         Address::generate(&env),
///         String::from_str(&env, "BTC?"), // Too short
///         vec![
///             &env,
///             String::from_str(&env, "yes"),
///             String::from_str(&env, "no"),
///         ],
///         30u32,
///         OracleConfig {
///             provider: OracleProvider::Reflector,
///             feed_id: String::from_str(&env, "BTC/USD"),
///             threshold: 100000000000i128,
///             comparison: String::from_str(&env, "gte"),
///         },
///         "Market with question too short"
///     ),
///     // Scenario 3: Duration too short
///     (
///         Address::generate(&env),
///         String::from_str(&env, "Will Ethereum reach $5,000 this quarter?"),
///         vec![
///             &env,
///             String::from_str(&env, "yes"),
///             String::from_str(&env, "no"),
///         ],
///         0u32, // Invalid duration
///         OracleConfig {
///             provider: OracleProvider::Reflector,
///             feed_id: String::from_str(&env, "ETH/USD"),
///             threshold: 5000000000i128,
///             comparison: String::from_str(&env, "gte"),
///         },
///         "Market with invalid duration"
///     ),
/// ];
///
/// for (i, (admin, question, outcomes, duration, oracle_config, description)) in test_scenarios.iter().enumerate() {
///     println!("\n=== Test Scenario {}: {} ===", i + 1, description);
///     
///     let result = MarketValidator::validate_market_creation(
///         &env,
///         admin,
///         question,
///         outcomes,
///         duration,
///         oracle_config,
///     );
///     
///     if result.is_valid {
///         println!("✓ Validation passed");
///         if result.has_warnings() {
///             println!("  ⚠ {} warnings", result.warning_count);
///         }
///         if result.recommendation_count > 0 {
///             println!("  💡 {} recommendations", result.recommendation_count);
///         }
///     } else {
///         println!("✗ Validation failed");
///         println!("  Errors: {}", result.error_count);
///         if result.has_warnings() {
///             println!("  Warnings: {}", result.warning_count);
///         }
///     }
/// }
/// ```
///
/// # Voting Validation
///
/// Validate voting operations and constraints:
/// ```rust
/// # use soroban_sdk::{Env, Address, String, Symbol};
/// # use predictify_hybrid::validation::{MarketValidator, ValidationResult};
/// # let env = Env::default();
///
/// // Test voting scenarios
/// let market_id = Symbol::new(&env, "BTC_100K");
/// let valid_outcomes = vec!["yes", "no"];
///
/// let voting_scenarios = vec![
///     // Scenario 1: Valid vote
///     (
///         Address::generate(&env),
///         String::from_str(&env, "yes"),
///         5000000i128, // 5 XLM stake
///         "Valid vote with proper stake"
///     ),
///     // Scenario 2: Invalid outcome
///     (
///         Address::generate(&env),
///         String::from_str(&env, "maybe"), // Invalid outcome
///         1000000i128,
///         "Vote with invalid outcome"
///     ),
///     // Scenario 3: Zero stake
///     (
///         Address::generate(&env),
///         String::from_str(&env, "no"),
///         0i128, // Zero stake
///         "Vote with zero stake"
///     ),
///     // Scenario 4: Negative stake
///     (
///         Address::generate(&env),
///         String::from_str(&env, "yes"),
///         -1000000i128, // Negative stake
///         "Vote with negative stake"
///     ),
/// ];
///
/// for (i, (voter, outcome, stake, description)) in voting_scenarios.iter().enumerate() {
///     println!("\n=== Voting Scenario {}: {} ===", i + 1, description);
///     
///     let result = MarketValidator::validate_voting(
///         &env,
///         voter,
///         &market_id,
///         outcome,
///         stake,
///     );
///     
///     if result.is_valid {
///         println!("✓ Voting validation passed");
///         println!("  Voter: {}", voter);
///         println!("  Outcome: {}", outcome);
///         println!("  Stake: {} stroops", stake);
///     } else {
///         println!("✗ Voting validation failed");
///         println!("  Errors: {}", result.error_count);
///     }
/// }
/// ```
///
/// # Oracle Validation
///
/// Validate oracle configurations and parameters:
/// ```rust
/// # use soroban_sdk::{Env, String};
/// # use predictify_hybrid::validation::{MarketValidator, ValidationResult};
/// # use predictify_hybrid::types::{OracleConfig, OracleProvider};
/// # let env = Env::default();
///
/// // Test oracle configurations
/// let oracle_scenarios = vec![
///     // Scenario 1: Valid Reflector oracle
///     (
///         OracleConfig {
///             provider: OracleProvider::Reflector,
///             feed_id: String::from_str(&env, "BTC/USD"),
///             threshold: 100000000000i128, // $100k
///             comparison: String::from_str(&env, "gte"),
///         },
///         "Valid Reflector oracle configuration"
///     ),
///     // Scenario 2: Valid Pyth oracle
///     (
///         OracleConfig {
///             provider: OracleProvider::Pyth,
///             feed_id: String::from_str(&env, "ETH/USD"),
///             threshold: 5000000000i128, // $5k
///             comparison: String::from_str(&env, "gte"),
///         },
///         "Valid Pyth oracle configuration"
///     ),
///     // Scenario 3: Invalid threshold (negative)
///     (
///         OracleConfig {
///             provider: OracleProvider::Reflector,
///             feed_id: String::from_str(&env, "XLM/USD"),
///             threshold: -1000000i128, // Negative threshold
///             comparison: String::from_str(&env, "gte"),
///         },
///         "Oracle with negative threshold"
///     ),
///     // Scenario 4: Invalid feed ID (too short)
///     (
///         OracleConfig {
///             provider: OracleProvider::Reflector,
///             feed_id: String::from_str(&env, "B"), // Too short
///             threshold: 50000000000i128,
///             comparison: String::from_str(&env, "gte"),
///         },
///         "Oracle with invalid feed ID"
///     ),
/// ];
///
/// for (i, (oracle_config, description)) in oracle_scenarios.iter().enumerate() {
///     println!("\n=== Oracle Scenario {}: {} ===", i + 1, description);
///     
///     let result = MarketValidator::validate_oracle_config(&env, oracle_config);
///     
///     if result.is_valid {
///         println!("✓ Oracle validation passed");
///         println!("  Provider: {:?}", oracle_config.provider);
///         println!("  Feed ID: {}", oracle_config.feed_id);
///         println!("  Threshold: {}", oracle_config.threshold);
///         println!("  Comparison: {}", oracle_config.comparison);
///     } else {
///         println!("✗ Oracle validation failed");
///         println!("  Errors: {}", result.error_count);
///         if result.has_warnings() {
///             println!("  Warnings: {}", result.warning_count);
///         }
///     }
/// }
/// ```
///
/// # Fee Validation
///
/// Validate fee collection and market eligibility:
/// ```rust
/// # use soroban_sdk::{Env, Address, String, Symbol};
/// # use predictify_hybrid::validation::{MarketValidator, ValidationResult};
/// # use predictify_hybrid::types::{Market, MarketState, OracleConfig, OracleProvider};
/// # let env = Env::default();
///
/// // Create test markets with different states
/// let test_markets = vec![
///     // Market 1: Active market (should not collect fees yet)
///     (
///         Market {
///             admin: Address::generate(&env),
///             question: String::from_str(&env, "Will BTC reach $100k?"),
///             outcomes: vec![
///                 &env,
///                 String::from_str(&env, "yes"),
///                 String::from_str(&env, "no"),
///             ],
///             deadline: env.ledger().timestamp() + 86400,
///             oracle_config: OracleConfig {
///                 provider: OracleProvider::Reflector,
///                 feed_id: String::from_str(&env, "BTC/USD"),
///                 threshold: 100000000000i128,
///                 comparison: String::from_str(&env, "gte"),
///             },
///             state: MarketState::Active,
///         },
///         Symbol::new(&env, "BTC_100K"),
///         "Active market - fees not yet collectible"
///     ),
///     // Market 2: Resolved market (should allow fee collection)
///     (
///         Market {
///             admin: Address::generate(&env),
///             question: String::from_str(&env, "Will ETH reach $5k?"),
///             outcomes: vec![
///                 &env,
///                 String::from_str(&env, "yes"),
///                 String::from_str(&env, "no"),
///             ],
///             deadline: env.ledger().timestamp() - 86400, // Past deadline
///             oracle_config: OracleConfig {
///                 provider: OracleProvider::Reflector,
///                 feed_id: String::from_str(&env, "ETH/USD"),
///                 threshold: 5000000000i128,
///                 comparison: String::from_str(&env, "gte"),
///             },
///             state: MarketState::Resolved,
///         },
///         Symbol::new(&env, "ETH_5K"),
///         "Resolved market - fees collectible"
///     ),
/// ];
///
/// for (i, (market, market_id, description)) in test_markets.iter().enumerate() {
///     println!("\n=== Fee Collection Scenario {}: {} ===", i + 1, description);
///     
///     let result = MarketValidator::validate_market_for_fee_collection(
///         &env,
///         market,
///         market_id,
///     );
///     
///     if result.is_valid {
///         println!("✓ Fee collection validation passed");
///         println!("  Market state: {:?}", market.state);
///         println!("  Market ID: {:?}", market_id);
///     } else {
///         println!("✗ Fee collection validation failed");
///         println!("  Errors: {}", result.error_count);
///         println!("  Market state: {:?}", market.state);
///     }
/// }
/// ```
///
/// # Batch Market Validation
///
/// Validate multiple markets efficiently:
/// ```rust
/// # use soroban_sdk::{Env, Address, String, Vec, Symbol};
/// # use predictify_hybrid::validation::{MarketValidator, ValidationResult};
/// # use predictify_hybrid::types::{OracleConfig, OracleProvider};
/// # let env = Env::default();
///
/// // Batch validate multiple market creation requests
/// fn validate_market_batch(
///     env: &Env,
///     market_requests: &Vec<(
///         Address,
///         String,
///         Vec<String>,
///         u32,
///         OracleConfig,
///     )>,
/// ) -> Vec<ValidationResult> {
///     let mut results = Vec::new();
///     
///     for (admin, question, outcomes, duration, oracle_config) in market_requests {
///         let result = MarketValidator::validate_market_creation(
///             env,
///             admin,
///             question,
///             outcomes,
///             duration,
///             oracle_config,
///         );
///         results.push(result);
///     }
///     
///     results
/// }
///
/// // Create batch of market requests
/// let market_requests = vec![
///     (
///         Address::generate(&env),
///         String::from_str(&env, "Will Bitcoin reach $100,000?"),
///         vec![
///             String::from_str(&env, "yes"),
///             String::from_str(&env, "no"),
///         ],
///         90u32,
///         OracleConfig {
///             provider: OracleProvider::Reflector,
///             feed_id: String::from_str(&env, "BTC/USD"),
///             threshold: 100000000000i128,
///             comparison: String::from_str(&env, "gte"),
///         },
///     ),
///     (
///         Address::generate(&env),
///         String::from_str(&env, "Will Ethereum reach $5,000?"),
///         vec![
///             String::from_str(&env, "yes"),
///             String::from_str(&env, "no"),
///         ],
///         60u32,
///         OracleConfig {
///             provider: OracleProvider::Reflector,
///             feed_id: String::from_str(&env, "ETH/USD"),
///             threshold: 5000000000i128,
///             comparison: String::from_str(&env, "gte"),
///         },
///     ),
/// ];
///
/// let batch_results = validate_market_batch(&env, &market_requests);
///
/// println!("Batch validation completed:");
/// for (i, result) in batch_results.iter().enumerate() {
///     if result.is_valid {
///         println!("  Market {}: ✓ Valid", i + 1);
///     } else {
///         println!("  Market {}: ✗ Invalid ({} errors)", i + 1, result.error_count);
///     }
/// }
///
/// let valid_count = batch_results.iter().filter(|r| r.is_valid).count();
/// let total_count = batch_results.len();
/// println!("Summary: {}/{} markets passed validation", valid_count, total_count);
/// ```
///
/// # Integration Points
///
/// MarketValidator integrates with:
/// - **Market Creation System**: Validate all market creation parameters
/// - **Voting System**: Validate voting operations and constraints
/// - **Oracle System**: Validate oracle configurations and data
/// - **Fee System**: Validate fee collection eligibility
/// - **Admin System**: Validate administrative operations
/// - **Event System**: Log validation outcomes for monitoring
/// - **User Interface**: Provide detailed validation feedback
///
/// # Validation Rules
///
/// Current market validation rules:
/// - **Market Questions**: 10-500 characters, descriptive content
/// - **Market Outcomes**: At least 2 outcomes, valid strings
/// - **Market Duration**: 1-365 days typical range
/// - **Oracle Configuration**: Valid provider, feed ID, threshold
/// - **Voting Stakes**: Positive amounts, valid outcomes
/// - **Fee Collection**: Only for resolved or expired markets
///
/// # Performance Considerations
///
/// Market validation is optimized for blockchain execution:
/// - **Comprehensive Checks**: Validate all parameters in single call
/// - **Detailed Results**: Provide specific error and warning information
/// - **Batch Processing**: Support multiple market validation
/// - **Gas Efficient**: Minimize computational overhead
/// - **Early Exit**: Stop on critical errors when appropriate
pub struct MarketValidator;

impl MarketValidator {
    /// Validate market creation parameters
    pub fn validate_market_creation(
        env: &Env,
        admin: &Address,
        question: &String,
        outcomes: &Vec<String>,
        duration_days: &u32,
        oracle_config: &OracleConfig,
    ) -> ValidationResult {
        let mut result = ValidationResult::valid();

        // Validate admin address
        if InputValidator::validate_address(env, admin).is_err() {
            result.add_error();
        }

        // Validate question
        if InputValidator::validate_string(env, question, 1, 500).is_err() {
            result.add_error();
        }

        // Validate outcomes
        if Self::validate_outcomes(env, outcomes).is_err() {
            result.add_error();
        }

        // Validate duration
        if InputValidator::validate_duration(duration_days).is_err() {
            result.add_error();
        }

        // Validate oracle config
        if OracleValidator::validate_oracle_config(env, oracle_config).is_err() {
            result.add_error();
        }

        result
    }

    /// Validate market outcomes
    pub fn validate_outcomes(env: &Env, outcomes: &Vec<String>) -> Result<(), ValidationError> {
        if outcomes.len() < config::MIN_MARKET_OUTCOMES {
            return Err(ValidationError::InvalidOutcome);
        }

        if outcomes.len() > config::MAX_MARKET_OUTCOMES {
            return Err(ValidationError::InvalidOutcome);
        }

        // Validate each outcome
        for outcome in outcomes.iter() {
            if InputValidator::validate_string(env, &outcome, 1, 100).is_err() {
                return Err(ValidationError::InvalidOutcome);
            }
        }

        // Check for duplicate outcomes
        let mut seen = Vec::new(env);
        for outcome in outcomes.iter() {
            if seen.contains(&outcome) {
                return Err(ValidationError::InvalidOutcome);
            }
            seen.push_back(outcome.clone());
        }

        Ok(())
    }

    /// Validate market state for voting
    pub fn validate_market_for_voting(
        env: &Env,
        market: &Market,
        market_id: &Symbol,
    ) -> Result<(), ValidationError> {
        // Check if market exists
        if market.question.is_empty() {
            return Err(ValidationError::InvalidMarket);
        }

        // Check if market is still active
        let current_time = env.ledger().timestamp();
        if current_time >= market.end_time {
            return Err(ValidationError::InvalidMarket);
        }

        // Check if market is already resolved
        if market.winning_outcome.is_some() {
            return Err(ValidationError::InvalidMarket);
        }

        Ok(())
    }

    /// Validate market state for resolution
    pub fn validate_market_for_resolution(
        env: &Env,
        market: &Market,
        _market_id: &Symbol,
    ) -> Result<(), ValidationError> {
        // Check if market exists
        if market.question.is_empty() {
            return Err(ValidationError::InvalidMarket);
        }

        // Check if market has ended
        let current_time = env.ledger().timestamp();
        if current_time < market.end_time {
            return Err(ValidationError::InvalidMarket);
        }

        // Check if market is already resolved
        if market.winning_outcome.is_some() {
            return Err(ValidationError::InvalidMarket);
        }

        // Check if oracle result is available
        if market.oracle_result.is_none() {
            return Err(ValidationError::InvalidMarket);
        }

        Ok(())
    }

    /// Validate market for fee collection
    pub fn validate_market_for_fee_collection(
        _env: &Env,
        market: &Market,
        _market_id: &Symbol,
    ) -> Result<(), ValidationError> {
        // Check if market exists
        if market.question.is_empty() {
            return Err(ValidationError::InvalidMarket);
        }

        // Check if market is resolved
        if market.winning_outcome.is_none() {
            return Err(ValidationError::InvalidMarket);
        }

        // Check if fees are already collected
        if market.fee_collected {
            return Err(ValidationError::InvalidFee);
        }

        // Check if there are sufficient stakes
        if market.total_staked < config::FEE_COLLECTION_THRESHOLD {
            return Err(ValidationError::InvalidFee);
        }

        Ok(())
    }
}

// ===== ORACLE VALIDATION =====

/// Oracle validation utilities
pub struct OracleValidator;

impl OracleValidator {
    /// Validate oracle configuration
    pub fn validate_oracle_config(
        env: &Env,
        oracle_config: &OracleConfig,
    ) -> Result<(), ValidationError> {
        // Validate feed ID
        if InputValidator::validate_string(env, &oracle_config.feed_id, 1, 50).is_err() {
            return Err(ValidationError::InvalidOracle);
        }

        // Validate threshold
        if InputValidator::validate_positive_number(&oracle_config.threshold).is_err() {
            return Err(ValidationError::InvalidOracle);
        }

        // Validate comparison operator
        if Self::validate_comparison_operator(env, &oracle_config.comparison).is_err() {
            return Err(ValidationError::InvalidOracle);
        }

        Ok(())
    }

    /// Validate comparison operator
    pub fn validate_comparison_operator(
        env: &Env,
        comparison: &String,
    ) -> Result<(), ValidationError> {
        let valid_operators = vec![
            env,
            String::from_str(env, "gt"),
            String::from_str(env, "gte"),
            String::from_str(env, "lt"),
            String::from_str(env, "lte"),
            String::from_str(env, "eq"),
            String::from_str(env, "ne"),
        ];

        if !valid_operators.contains(comparison) {
            return Err(ValidationError::InvalidOracle);
        }

        Ok(())
    }

    /// Validate oracle provider
    pub fn validate_oracle_provider(provider: &OracleProvider) -> Result<(), ValidationError> {
        match provider {
            OracleProvider::BandProtocol => Ok(()),
            OracleProvider::DIA => Ok(()),
            OracleProvider::Reflector => Ok(()),
            OracleProvider::Pyth => Ok(()),
        }
    }

    /// Validate oracle result
    pub fn validate_oracle_result(
        env: &Env,
        oracle_result: &String,
        market_outcomes: &Vec<String>,
    ) -> Result<(), ValidationError> {
        // Check if oracle result is empty
        if oracle_result.is_empty() {
            return Err(ValidationError::InvalidOracle);
        }

        // Check if oracle result matches one of the market outcomes
        if !market_outcomes.contains(oracle_result) {
            return Err(ValidationError::InvalidOracle);
        }

        Ok(())
    }
}

// ===== FEE VALIDATION =====

/// Fee validation utilities
pub struct FeeValidator;

impl FeeValidator {
    /// Validate fee amount
    pub fn validate_fee_amount(amount: &i128) -> Result<(), ValidationError> {
        if InputValidator::validate_positive_number(amount).is_err() {
            return Err(ValidationError::InvalidFee);
        }

        if *amount < config::MIN_FEE_AMOUNT {
            return Err(ValidationError::InvalidFee);
        }

        if *amount > config::MAX_FEE_AMOUNT {
            return Err(ValidationError::InvalidFee);
        }

        Ok(())
    }

    /// Validate fee percentage
    pub fn validate_fee_percentage(percentage: &i128) -> Result<(), ValidationError> {
        if InputValidator::validate_positive_number(percentage).is_err() {
            return Err(ValidationError::InvalidFee);
        }

        if *percentage > 100 {
            return Err(ValidationError::InvalidFee);
        }

        Ok(())
    }

    /// Validate fee configuration
    pub fn validate_fee_config(
        env: &Env,
        platform_fee_percentage: &i128,
        creation_fee: &i128,
        min_fee_amount: &i128,
        max_fee_amount: &i128,
        collection_threshold: &i128,
    ) -> ValidationResult {
        let mut result = ValidationResult::valid();

        // Validate platform fee percentage
        if Self::validate_fee_percentage(platform_fee_percentage).is_err() {
            result.add_error();
        }

        // Validate creation fee
        if Self::validate_fee_amount(creation_fee).is_err() {
            result.add_error();
        }

        // Validate min fee amount
        if Self::validate_fee_amount(min_fee_amount).is_err() {
            result.add_error();
        }

        // Validate max fee amount
        if Self::validate_fee_amount(max_fee_amount).is_err() {
            result.add_error();
        }

        // Validate collection threshold
        if InputValidator::validate_positive_number(collection_threshold).is_err() {
            result.add_error();
        }

        // Validate min <= max
        if *min_fee_amount > *max_fee_amount {
            result.add_error();
        }

        result
    }
}

// ===== VOTE VALIDATION =====

/// Comprehensive vote validation utilities for prediction market voting operations.
///
/// This utility class provides specialized validation for voting operations in prediction markets,
/// including user permission validation, outcome validation, stake amount validation,
/// and market state validation for voting eligibility. All validation functions ensure
/// voting integrity and prevent invalid or duplicate votes.
///
/// # Core Functionality
///
/// **User Validation:**
/// - Validate user addresses and permissions
/// - Check voting eligibility and restrictions
/// - Handle duplicate vote prevention
///
/// **Outcome Validation:**
/// - Validate vote outcomes against market options
/// - Check outcome format and validity
/// - Handle case-sensitive outcome matching
///
/// **Stake Validation:**
/// - Validate stake amounts for voting
/// - Check minimum and maximum stake limits
/// - Handle stake amount formatting
///
/// **Market State Validation:**
/// - Verify market is open for voting
/// - Check market deadlines and expiration
/// - Handle market state transitions
///
/// # Example Usage
///
/// ```rust
/// # use soroban_sdk::{Env, Address, String, Vec, Symbol};
/// # use predictify_hybrid::validation::{VoteValidator, ValidationError};
/// # let env = Env::default();
///
/// // Validate user voting eligibility
/// let voter = Address::generate(&env);
/// let market_id = Symbol::new(&env, "BTC_100K");
///
/// match VoteValidator::validate_user(&env, &voter, &market_id) {
///     Ok(()) => println!("User is eligible to vote"),
///     Err(ValidationError::InvalidAddress) => {
///         println!("Invalid user address");
///     }
///     Err(ValidationError::InvalidVote) => {
///         println!("User has already voted or is not eligible");
///     }
///     Err(e) => println!("Validation error: {:?}", e),
/// }
///
/// // Validate vote outcome
/// let vote_outcome = String::from_str(&env, "yes");
/// let market_outcomes = vec![
///     String::from_str(&env, "yes"),
///     String::from_str(&env, "no"),
/// ];
///
/// match VoteValidator::validate_outcome(&env, &vote_outcome, &market_outcomes) {
///     Ok(()) => println!("Vote outcome is valid"),
///     Err(ValidationError::InvalidOutcome) => {
///         println!("Invalid vote outcome - must be 'yes' or 'no'");
///     }
///     Err(e) => println!("Validation error: {:?}", e),
/// }
///
/// // Validate stake amount
/// let stake_amount = 5000000i128; // 5 XLM
///
/// match VoteValidator::validate_stake_amount(&stake_amount) {
///     Ok(()) => println!("Stake amount is valid"),
///     Err(ValidationError::InvalidStake) => {
///         println!("Invalid stake amount - must be positive");
///     }
///     Err(e) => println!("Validation error: {:?}", e),
/// }
/// ```
///
/// # Integration Points
///
/// VoteValidator integrates with:
/// - **Voting System**: Validate all voting operations
/// - **Market System**: Check market state and eligibility
/// - **User System**: Validate user permissions and addresses
/// - **Stake System**: Validate stake amounts and limits
/// - **Event System**: Log voting validation outcomes
pub struct VoteValidator;

impl VoteValidator {
    /// Validate vote parameters
    pub fn validate_vote(
        env: &Env,
        user: &Address,
        market_id: &Symbol,
        outcome: &String,
        stake_amount: &i128,
        market: &Market,
    ) -> Result<(), ValidationError> {
        // Validate user address
        if InputValidator::validate_address(env, user).is_err() {
            return Err(ValidationError::InvalidVote);
        }

        // Validate market for voting
        if MarketValidator::validate_market_for_voting(env, market, market_id).is_err() {
            return Err(ValidationError::InvalidVote);
        }

        // Validate outcome
        if Self::validate_outcome(env, outcome, &market.outcomes).is_err() {
            return Err(ValidationError::InvalidVote);
        }

        // Validate stake amount
        if Self::validate_stake_amount(stake_amount).is_err() {
            return Err(ValidationError::InvalidVote);
        }

        // Check if user has already voted
        if market.votes.contains_key(user.clone()) {
            return Err(ValidationError::InvalidVote);
        }

        Ok(())
    }

    /// Validate outcome against market outcomes
    pub fn validate_outcome(
        env: &Env,
        outcome: &String,
        market_outcomes: &Vec<String>,
    ) -> Result<(), ValidationError> {
        if outcome.is_empty() {
            return Err(ValidationError::InvalidOutcome);
        }

        if !market_outcomes.contains(outcome) {
            return Err(ValidationError::InvalidOutcome);
        }

        Ok(())
    }

    /// Validate stake amount
    pub fn validate_stake_amount(_stake_amount: &i128) -> Result<(), ValidationError> {
        if InputValidator::validate_positive_number(_stake_amount).is_err() {
            return Err(ValidationError::InvalidStake);
        }
<<<<<<< HEAD
        
        if *_stake_amount < config::MIN_VOTE_STAKE {
=======

        if *stake_amount < config::MIN_VOTE_STAKE {
>>>>>>> 370801ac
            return Err(ValidationError::InvalidStake);
        }

        Ok(())
    }
}

// ===== DISPUTE VALIDATION =====

/// Comprehensive dispute validation utilities for prediction market dispute operations.
///
/// This utility class provides specialized validation for dispute operations in prediction markets,
/// including dispute creation validation, user permission validation, stake validation,
/// and market state validation for dispute eligibility. All validation functions ensure
/// dispute integrity and prevent invalid or duplicate disputes.
///
/// # Core Functionality
///
/// **Dispute Creation Validation:**
/// - Validate dispute creation parameters
/// - Check user permissions for dispute initiation
/// - Verify market state allows disputes
/// - Handle dispute timing constraints
///
/// **Stake Validation:**
/// - Validate dispute stake amounts
/// - Check minimum dispute stake requirements
/// - Handle stake amount formatting and limits
///
/// **Market State Validation:**
/// - Verify market is eligible for disputes
/// - Check market resolution status
/// - Handle dispute window timing
///
/// # Example Usage
///
/// ```rust
/// # use soroban_sdk::{Env, Address, Symbol};
/// # use predictify_hybrid::validation::{DisputeValidator, ValidationError};
/// # use predictify_hybrid::types::{Market, MarketState, OracleConfig, OracleProvider};
/// # let env = Env::default();
///
/// // Validate dispute creation
/// let user = Address::generate(&env);
/// let market_id = Symbol::new(&env, "BTC_100K");
/// let dispute_stake = 10000000i128; // 10 XLM
/// let market = Market {
///     admin: Address::generate(&env),
///     question: String::from_str(&env, "Will BTC reach $100k?"),
///     outcomes: vec![&env, String::from_str(&env, "yes"), String::from_str(&env, "no")],
///     deadline: env.ledger().timestamp() - 3600, // Past deadline
///     oracle_config: OracleConfig {
///         provider: OracleProvider::Reflector,
///         feed_id: String::from_str(&env, "BTC/USD"),
///         threshold: 100000000000i128,
///         comparison: String::from_str(&env, "gte"),
///     },
///     state: MarketState::Resolved,
/// };
///
/// match DisputeValidator::validate_dispute_creation(&env, &user, &market_id, &dispute_stake, &market) {
///     Ok(()) => println!("Dispute creation is valid"),
///     Err(ValidationError::InvalidDispute) => {
///         println!("Dispute creation failed - market not eligible or user not authorized");
///     }
///     Err(ValidationError::InvalidStake) => {
///         println!("Invalid dispute stake amount");
///     }
///     Err(e) => println!("Validation error: {:?}", e),
/// }
///
/// // Validate dispute stake
/// let stake_amounts = vec![1000000i128, 10000000i128, -5000000i128, 0i128];
///
/// for (i, stake) in stake_amounts.iter().enumerate() {
///     match DisputeValidator::validate_dispute_stake(stake) {
///         Ok(()) => println!("Dispute stake {}: Valid ({} stroops)", i + 1, stake),
///         Err(ValidationError::InvalidStake) => {
///             println!("Dispute stake {}: Invalid - must be positive ({} stroops)", i + 1, stake);
///         }
///         Err(e) => println!("Dispute stake {}: Error {:?}", i + 1, e),
///     }
/// }
/// ```
///
/// # Integration Points
///
/// DisputeValidator integrates with:
/// - **Dispute System**: Validate all dispute operations
/// - **Market System**: Check market state and dispute eligibility
/// - **User System**: Validate user permissions and addresses
/// - **Stake System**: Validate dispute stake amounts
/// - **Resolution System**: Check resolution status for disputes
pub struct DisputeValidator;

impl DisputeValidator {
    /// Validate dispute creation
    pub fn validate_dispute_creation(
        env: &Env,
        user: &Address,
        market_id: &Symbol,
        dispute_stake: &i128,
        market: &Market,
    ) -> Result<(), ValidationError> {
        // Validate user address
        if InputValidator::validate_address(env, user).is_err() {
            return Err(ValidationError::InvalidDispute);
        }

        // Validate market exists and is resolved
        if market.question.is_empty() {
            return Err(ValidationError::InvalidMarket);
        }

        if market.winning_outcome.is_none() {
            return Err(ValidationError::InvalidMarket);
        }

        // Validate dispute stake
        if Self::validate_dispute_stake(dispute_stake).is_err() {
            return Err(ValidationError::InvalidDispute);
        }

        // Check if user has already disputed
        if market.dispute_stakes.contains_key(user.clone()) {
            return Err(ValidationError::InvalidDispute);
        }

        Ok(())
    }

    /// Validate dispute stake amount
    pub fn validate_dispute_stake(stake_amount: &i128) -> Result<(), ValidationError> {
        if InputValidator::validate_positive_number(stake_amount).is_err() {
            return Err(ValidationError::InvalidStake);
        }

        if *stake_amount < config::MIN_DISPUTE_STAKE {
            return Err(ValidationError::InvalidStake);
        }

        Ok(())
    }
}

// ===== CONFIGURATION VALIDATION =====

/// Comprehensive configuration validation utilities for contract setup and management.
///
/// This utility class provides specialized validation for contract configuration operations,
/// including contract initialization validation, environment configuration validation,
/// admin setup validation, and token configuration validation. All validation functions
/// ensure proper contract setup and configuration integrity.
///
/// # Core Functionality
///
/// **Contract Configuration:**
/// - Validate contract initialization parameters
/// - Check admin address validity and permissions
/// - Verify token configuration and addresses
/// - Handle contract setup constraints
///
/// **Environment Configuration:**
/// - Validate environment-specific settings
/// - Check network configuration parameters
/// - Verify deployment environment constraints
/// - Handle environment-specific validation rules
///
/// # Example Usage
///
/// ```rust
/// # use soroban_sdk::{Env, Address};
/// # use predictify_hybrid::validation::{ConfigValidator, ValidationError};
/// # use predictify_hybrid::config;
/// # let env = Env::default();
///
/// // Validate contract configuration
/// let admin = Address::generate(&env);
/// let token_id = Address::generate(&env);
///
/// match ConfigValidator::validate_contract_config(&env, &admin, &token_id) {
///     Ok(()) => println!("Contract configuration is valid"),
///     Err(ValidationError::InvalidConfig) => {
///         println!("Invalid contract configuration");
///     }
///     Err(ValidationError::InvalidAddress) => {
///         println!("Invalid admin or token address");
///     }
///     Err(e) => println!("Validation error: {:?}", e),
/// }
///
/// // Validate environment configuration
/// let environment = config::Environment::Testnet;
///
/// match ConfigValidator::validate_environment_config(&env, &environment) {
///     Ok(()) => println!("Environment configuration is valid"),
///     Err(ValidationError::InvalidConfig) => {
///         println!("Invalid environment configuration");
///     }
///     Err(e) => println!("Validation error: {:?}", e),
/// }
/// ```
///
/// # Integration Points
///
/// ConfigValidator integrates with:
/// - **Contract Initialization**: Validate setup parameters
/// - **Admin System**: Validate admin configuration
/// - **Token System**: Validate token configuration
/// - **Environment System**: Validate deployment settings
pub struct ConfigValidator;

impl ConfigValidator {
    /// Validate contract configuration
    pub fn validate_contract_config(
        env: &Env,
        admin: &Address,
        token_id: &Address,
    ) -> Result<(), ValidationError> {
        // Validate admin address
        if InputValidator::validate_address(env, admin).is_err() {
            return Err(ValidationError::InvalidConfig);
        }

        // Validate token address
        if InputValidator::validate_address(env, token_id).is_err() {
            return Err(ValidationError::InvalidConfig);
        }

        Ok(())
    }

    /// Validate environment configuration
    pub fn validate_environment_config(
        env: &Env,
        environment: &config::Environment,
    ) -> Result<(), ValidationError> {
        match environment {
            config::Environment::Development => Ok(()),
            config::Environment::Testnet => Ok(()),
            config::Environment::Mainnet => Ok(()),
            config::Environment::Custom => Ok(()),
        }
    }
}

// ===== COMPREHENSIVE VALIDATION =====

/// Comprehensive validation utilities for complete market operation validation.
///
/// This utility class provides end-to-end validation for complex market operations,
/// combining multiple validation types into comprehensive validation workflows.
/// It orchestrates validation across all system components to ensure complete
/// operation integrity and provides detailed validation reporting.
///
/// # Core Functionality
///
/// **Complete Market Creation:**
/// - Validate all market creation parameters comprehensively
/// - Combine input, market, and oracle validation
/// - Provide detailed validation results with warnings and recommendations
/// - Handle complex validation scenarios
///
/// **Input Validation:**
/// - Validate all user inputs comprehensively
/// - Check multiple input parameters simultaneously
/// - Provide consolidated validation results
/// - Handle input validation dependencies
///
/// **Market State Validation:**
/// - Validate complete market state comprehensively
/// - Check market lifecycle and state transitions
/// - Verify market integrity across all components
/// - Handle complex market validation scenarios
///
/// # Example Usage
///
/// ```rust
/// # use soroban_sdk::{Env, Address, String, Vec, Symbol};
/// # use predictify_hybrid::validation::{ComprehensiveValidator, ValidationResult};
/// # use predictify_hybrid::types::{Market, OracleConfig, OracleProvider, MarketState};
/// # let env = Env::default();
///
/// // Comprehensive market creation validation
/// let admin = Address::generate(&env);
/// let question = String::from_str(&env, "Will Bitcoin reach $100,000 by year end?");
/// let outcomes = vec![
///     String::from_str(&env, "yes"),
///     String::from_str(&env, "no"),
/// ];
/// let duration = 90u32;
/// let oracle_config = OracleConfig {
///     provider: OracleProvider::Reflector,
///     feed_id: String::from_str(&env, "BTC/USD"),
///     threshold: 100000000000i128,
///     comparison: String::from_str(&env, "gte"),
/// };
///
/// let result = ComprehensiveValidator::validate_complete_market_creation(
///     &env,
///     &admin,
///     &question,
///     &outcomes,
///     &duration,
///     &oracle_config,
/// );
///
/// if result.is_valid {
///     println!("✓ Complete market creation validation passed");
///     if result.has_warnings() {
///         println!("⚠ {} warnings generated", result.warning_count);
///     }
///     if result.recommendation_count > 0 {
///         println!("💡 {} recommendations available", result.recommendation_count);
///     }
/// } else {
///     println!("✗ Market creation validation failed with {} errors", result.error_count);
/// }
///
/// // Comprehensive input validation
/// let input_result = ComprehensiveValidator::validate_inputs(
///     &env,
///     &admin,
///     &question,
///     &outcomes,
///     &duration,
/// );
///
/// println!("Input validation: {}", if input_result.is_valid { "✓ Valid" } else { "✗ Invalid" });
///
/// // Comprehensive market state validation
/// let market = Market {
///     admin: admin.clone(),
///     question: question.clone(),
///     outcomes: outcomes.clone(),
///     deadline: env.ledger().timestamp() + 86400 * duration as u64,
///     oracle_config: oracle_config.clone(),
///     state: MarketState::Active,
/// };
/// let market_id = Symbol::new(&env, "BTC_100K");
///
/// let state_result = ComprehensiveValidator::validate_market_state(
///     &env,
///     &market,
///     &market_id,
/// );
///
/// println!("Market state validation: {}", if state_result.is_valid { "✓ Valid" } else { "✗ Invalid" });
/// ```
///
/// # Integration Points
///
/// ComprehensiveValidator integrates with:
/// - **All Validation Systems**: Orchestrates comprehensive validation
/// - **Market System**: Validates complete market operations
/// - **User Interface**: Provides detailed validation feedback
/// - **Admin System**: Validates administrative operations
/// - **Event System**: Logs comprehensive validation outcomes
pub struct ComprehensiveValidator;

impl ComprehensiveValidator {
    /// Validate complete market creation with all parameters
    pub fn validate_complete_market_creation(
        env: &Env,
        admin: &Address,
        question: &String,
        outcomes: &Vec<String>,
        duration_days: &u32,
        oracle_config: &OracleConfig,
    ) -> ValidationResult {
        let mut result = ValidationResult::valid();

        // Input validation
        let input_result = Self::validate_inputs(env, admin, question, outcomes, duration_days);
        if !input_result.is_valid {
            result.add_error();
        }

        // Market validation
        let market_result = MarketValidator::validate_market_creation(
            env,
            admin,
            question,
            outcomes,
            duration_days,
            oracle_config,
        );
        if !market_result.is_valid {
            result.add_error();
        }

        // Oracle validation
        if OracleValidator::validate_oracle_config(env, oracle_config).is_err() {
            result.add_error();
        }

        // Add recommendations
        if result.is_valid {
            result.add_recommendation();
            result.add_recommendation();
        }

        result
    }

    /// Validate all inputs comprehensively
    pub fn validate_inputs(
        env: &Env,
        admin: &Address,
        question: &String,
        outcomes: &Vec<String>,
        duration_days: &u32,
    ) -> ValidationResult {
        let mut result = ValidationResult::valid();

        // Validate admin
        if InputValidator::validate_address(env, admin).is_err() {
            result.add_error();
        }

        // Validate question
        if InputValidator::validate_string(env, question, 1, 500).is_err() {
            result.add_error();
        }

        // Validate outcomes
        if MarketValidator::validate_outcomes(env, outcomes).is_err() {
            result.add_error();
        }

        // Validate duration
        if InputValidator::validate_duration(duration_days).is_err() {
            result.add_error();
        }

        result
    }

    /// Validate market state comprehensively
    pub fn validate_market_state(
        env: &Env,
        market: &Market,
        _market_id: &Symbol,
    ) -> ValidationResult {
        let mut result = ValidationResult::valid();

        // Basic market validation
        if market.question.is_empty() {
            result.add_error();
            return result;
        }

        // Check market timing
        let current_time = env.ledger().timestamp();
        if current_time >= market.end_time {
            result.add_warning();
        }

        // Check market resolution
        if market.winning_outcome.is_some() {
            result.add_warning();
        }

        // Check oracle result
        if market.oracle_result.is_some() {
            result.add_warning();
        }

        // Check fee collection
        if market.fee_collected {
            result.add_warning();
        }

        // Add recommendations
        if market.total_staked < config::FEE_COLLECTION_THRESHOLD {
            result.add_recommendation();
        }

        result
    }
}

// ===== VALIDATION TESTING UTILITIES =====

/// Comprehensive validation testing utilities for development and testing.
///
/// This utility class provides essential testing support for validation operations,
/// including test data generation, validation result creation, error simulation,
/// and testing infrastructure support. All functions are designed to facilitate
/// comprehensive testing of validation functionality.
///
/// # Core Functionality
///
/// **Test Data Generation:**
/// - Create test validation results for various scenarios
/// - Generate test validation errors for error handling
/// - Create test markets and oracle configurations
/// - Generate realistic test data for validation testing
///
/// **Validation Testing:**
/// - Validate test data structure integrity
/// - Create test scenarios for validation functions
/// - Support unit and integration testing
/// - Handle validation testing workflows
///
/// **Mock Data Creation:**
/// - Create mock markets for validation testing
/// - Generate mock oracle configurations
/// - Create test addresses and parameters
/// - Support comprehensive validation testing
///
/// # Example Usage
///
/// ```rust
/// # use soroban_sdk::{Env};
/// # use predictify_hybrid::validation::{ValidationTestingUtils, ValidationResult, ValidationError};
/// # use predictify_hybrid::types::{Market, OracleConfig};
/// # let env = Env::default();
///
/// // Create test validation result
/// let test_result = ValidationTestingUtils::create_test_validation_result(&env);
/// println!("Test result valid: {}", test_result.is_valid);
/// println!("Test result errors: {}", test_result.error_count);
///
/// // Create test validation error
/// let test_error = ValidationTestingUtils::create_test_validation_error(&env);
/// println!("Test error: {:?}", test_error);
///
/// // Create test market
/// let test_market = ValidationTestingUtils::create_test_market(&env);
/// println!("Test market question: {}", test_market.question);
/// println!("Test market outcomes: {}", test_market.outcomes.len());
///
/// // Create test oracle config
/// let test_oracle = ValidationTestingUtils::create_test_oracle_config(&env);
/// println!("Test oracle provider: {:?}", test_oracle.provider);
/// println!("Test oracle feed: {}", test_oracle.feed_id);
///
/// // Validate test data structure
/// let validation_result = ValidationTestingUtils::validate_test_data_structure(&test_result);
/// match validation_result {
///     Ok(()) => println!("✓ Test data structure is valid"),
///     Err(e) => println!("✗ Test data validation failed: {:?}", e),
/// }
/// ```
///
/// # Integration Points
///
/// ValidationTestingUtils integrates with:
/// - **Unit Testing**: Provide test data for validation functions
/// - **Integration Testing**: Support end-to-end validation testing
/// - **Development Tools**: Generate test scenarios for development
/// - **Quality Assurance**: Support comprehensive validation testing
pub struct ValidationTestingUtils;

impl ValidationTestingUtils {
    /// Create test validation result
    pub fn create_test_validation_result(env: &Env) -> ValidationResult {
        let mut result = ValidationResult::valid();
        result.add_warning();
        result.add_recommendation();
        result
    }

    /// Create test validation error
    pub fn create_test_validation_error() -> ValidationError {
        ValidationError::InvalidInput
    }

    /// Validate test data structure
    pub fn validate_test_data_structure<T>(_data: &T) -> Result<(), ValidationError> {
        // This is a placeholder for testing validation
        Ok(())
    }

    /// Create test market for validation
    pub fn create_test_market(env: &Env) -> Market {
        Market::new(
            env,
            Address::from_str(
                env,
                "GAAAAAAAAAAAAAAAAAAAAAAAAAAAAAAAAAAAAAAAAAAAAAAAAAAAAWHF",
            ),
            String::from_str(env, "Test Market"),
            vec![
                env,
                String::from_str(env, "yes"),
                String::from_str(env, "no"),
            ],
            env.ledger().timestamp() + 86400,
            OracleConfig {
                provider: OracleProvider::Pyth,
                feed_id: String::from_str(env, "BTC/USD"),
                threshold: 2500000,
                comparison: String::from_str(env, "gt"),
            },
            crate::types::MarketState::Active,
        )
    }

    /// Create test oracle config for validation
    pub fn create_test_oracle_config(env: &Env) -> OracleConfig {
        OracleConfig {
            provider: OracleProvider::Pyth,
            feed_id: String::from_str(env, "BTC/USD"),
            threshold: 2500000,
            comparison: String::from_str(env, "gt"),
        }
    }
}

// ===== VALIDATION ERROR HANDLING =====

/// Comprehensive validation error handling utilities for error management.
///
/// This utility class provides specialized error handling for validation operations,
/// including error conversion, error logging, error recovery, and error reporting.
/// All functions ensure proper error handling and provide detailed error information
/// for debugging and user feedback.
///
/// # Core Functionality
///
/// **Error Conversion:**
/// - Convert validation errors to contract errors
/// - Handle error type mapping and conversion
/// - Provide consistent error handling across systems
/// - Support error propagation and handling
///
/// **Error Processing:**
/// - Handle validation results and extract errors
/// - Process validation outcomes and error states
/// - Support error aggregation and reporting
/// - Handle complex error scenarios
///
/// **Error Logging:**
/// - Log validation errors for debugging
/// - Record validation warnings and recommendations
/// - Support error monitoring and analysis
/// - Handle error reporting and notification
///
/// # Example Usage
///
/// ```rust
/// # use predictify_hybrid::validation::{ValidationErrorHandler, ValidationError, ValidationResult};
/// # use predictify_hybrid::errors::Error;
///
/// // Handle validation error conversion
/// let validation_error = ValidationError::InvalidStake;
/// let contract_error = ValidationErrorHandler::handle_validation_error(validation_error);
///
/// match contract_error {
///     Error::InsufficientStake => {
///         println!("Converted to insufficient stake error");
///     }
///     _ => {
///         println!("Unexpected error conversion");
///     }
/// }
///
/// // Handle validation result
/// let mut result = ValidationResult::valid();
/// result.add_error();
///
/// match ValidationErrorHandler::handle_validation_result(result) {
///     Ok(()) => println!("Validation passed"),
///     Err(e) => println!("Validation failed: {:?}", e),
/// }
/// ```
///
/// # Integration Points
///
/// ValidationErrorHandler integrates with:
/// - **Error System**: Convert and handle validation errors
/// - **Logging System**: Log validation errors and outcomes
/// - **User Interface**: Provide error feedback and messages
/// - **Monitoring System**: Track validation error patterns
pub struct ValidationErrorHandler;

impl ValidationErrorHandler {
    /// Handle validation error and convert to contract error
    pub fn handle_validation_error(error: ValidationError) -> Error {
        error.to_contract_error()
    }

    /// Handle validation result and return first error if any
    pub fn handle_validation_result(result: ValidationResult) -> Result<(), Error> {
        if result.has_errors() {
            return Err(Error::InvalidInput);
        }
        Ok(())
    }

    /// Log validation warnings and recommendations
    pub fn log_validation_info(env: &Env, result: &ValidationResult) {
        // Log warnings and recommendations
        // In a real implementation, this would log to the event system
    }
}

// ===== VALIDATION DOCUMENTATION =====

/// Comprehensive validation documentation utilities for system documentation.
///
/// This utility class provides documentation and information about the validation system,
/// including validation rules, error codes, system overview, and usage guidelines.
/// All functions provide detailed information for developers and users of the
/// validation system.
///
/// # Core Functionality
///
/// **System Documentation:**
/// - Provide validation system overview and architecture
/// - Document validation rules and constraints
/// - Explain validation workflows and processes
/// - Support developer documentation needs
///
/// **Error Documentation:**
/// - Document validation error codes and meanings
/// - Provide error handling guidelines
/// - Explain error recovery strategies
/// - Support error troubleshooting
///
/// **Usage Documentation:**
/// - Provide validation usage examples
/// - Document best practices and patterns
/// - Explain integration guidelines
/// - Support developer onboarding
///
/// # Example Usage
///
/// ```rust
/// # use soroban_sdk::{Env, Map, String};
/// # use predictify_hybrid::validation::ValidationDocumentation;
/// # let env = Env::default();
///
/// // Get validation system overview
/// let overview = ValidationDocumentation::get_validation_overview(&env);
/// println!("Validation system: {}", overview);
///
/// // Get validation rules
/// let rules = ValidationDocumentation::get_validation_rules(&env);
/// for (rule_name, rule_description) in rules.iter() {
///     println!("Rule {}: {}", rule_name, rule_description);
/// }
///
/// // Get error codes
/// let error_codes = ValidationDocumentation::get_validation_error_codes(&env);
/// for (error_code, error_description) in error_codes.iter() {
///     println!("Error {}: {}", error_code, error_description);
/// }
/// ```
///
/// # Integration Points
///
/// ValidationDocumentation integrates with:
/// - **Documentation System**: Provide validation documentation
/// - **Developer Tools**: Support development and debugging
/// - **User Interface**: Provide user-facing documentation
/// - **Help System**: Support user guidance and assistance
pub struct ValidationDocumentation;

impl ValidationDocumentation {
    /// Get validation system overview
    pub fn get_validation_overview(env: &Env) -> String {
        String::from_str(
            env,
            "Comprehensive validation system for Predictify Hybrid contract",
        )
    }

    /// Get validation rules documentation
    pub fn get_validation_rules(env: &Env) -> Map<String, String> {
        let mut rules = Map::new(env);

        rules.set(
            String::from_str(env, "market_creation"),
            String::from_str(env, "Market creation requires valid admin, question, outcomes, duration, and oracle config")
        );

        rules.set(
            String::from_str(env, "voting"),
            String::from_str(
                env,
                "Voting requires valid user, market, outcome, and stake amount",
            ),
        );

        rules.set(
            String::from_str(env, "oracle"),
            String::from_str(env, "Oracle config requires valid provider, feed_id, threshold, and comparison operator")
        );

        rules.set(
            String::from_str(env, "fees"),
            String::from_str(
                env,
                "Fees must be within configured min/max ranges and percentages",
            ),
        );

        rules
    }

    /// Get validation error codes
    pub fn get_validation_error_codes(env: &Env) -> Map<String, String> {
        let mut codes = Map::new(env);

        codes.set(
            String::from_str(env, "InvalidInput"),
            String::from_str(env, "General input validation error"),
        );

        codes.set(
            String::from_str(env, "InvalidMarket"),
            String::from_str(env, "Market-specific validation error"),
        );

        codes.set(
            String::from_str(env, "InvalidOracle"),
            String::from_str(env, "Oracle-specific validation error"),
        );

        codes.set(
            String::from_str(env, "InvalidFee"),
            String::from_str(env, "Fee-specific validation error"),
        );

        codes
    }
}<|MERGE_RESOLUTION|>--- conflicted
+++ resolved
@@ -1,21 +1,17 @@
 #![allow(unused_variables)]
 
-<<<<<<< HEAD
+
 use soroban_sdk::{
     contracttype, vec, Address, Env, Map, String, Symbol, Vec,
 };
-=======
-extern crate alloc;
-
->>>>>>> 370801ac
+
 use crate::{
     config,
     errors::Error,
     types::{Market, OracleConfig, OracleProvider},
-<<<<<<< HEAD
+
     config,
-=======
->>>>>>> 370801ac
+
 };
 // use alloc::string::ToString; // Removed to fix Display/ToString trait errors
 use soroban_sdk::{contracttype, vec, Address, Env, Map, String, Symbol, Vec};
@@ -999,13 +995,10 @@
         min_length: u32,
         max_length: u32,
     ) -> Result<(), ValidationError> {
-<<<<<<< HEAD
+
         let length = value.len();
         
-=======
-        let length = value.len() as u32;
-
->>>>>>> 370801ac
+
         if length < min_length {
             return Err(ValidationError::InvalidString);
         }
@@ -2075,13 +2068,10 @@
         if InputValidator::validate_positive_number(_stake_amount).is_err() {
             return Err(ValidationError::InvalidStake);
         }
-<<<<<<< HEAD
+
         
         if *_stake_amount < config::MIN_VOTE_STAKE {
-=======
-
-        if *stake_amount < config::MIN_VOTE_STAKE {
->>>>>>> 370801ac
+
             return Err(ValidationError::InvalidStake);
         }
 
