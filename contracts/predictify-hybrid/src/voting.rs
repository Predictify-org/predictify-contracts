#![allow(dead_code)]

use crate::{
    errors::Error,
<<<<<<< HEAD
    markets::{MarketAnalytics, MarketStateManager, MarketUtils},
    types::Market,
    validation::MarketValidator,
};
=======
    markets::{MarketAnalytics, MarketStateManager, MarketUtils, MarketValidator},
    types::Market,
};

>>>>>>> 370801ac
use soroban_sdk::{contracttype, symbol_short, vec, Address, Env, Map, String, Symbol, Vec};

// ===== CONSTANTS =====
// Note: These constants are now managed by the config module
// Use ConfigManager::get_voting_config() to get current values

/// Minimum stake amount for voting (0.1 XLM)
pub const MIN_VOTE_STAKE: i128 = crate::config::MIN_VOTE_STAKE;

/// Minimum stake amount for disputes (10 XLM)
pub const MIN_DISPUTE_STAKE: i128 = crate::config::MIN_DISPUTE_STAKE;

/// Maximum dispute threshold (100 XLM)
pub const MAX_DISPUTE_THRESHOLD: i128 = crate::config::MAX_DISPUTE_THRESHOLD;

/// Base dispute threshold (10 XLM)
pub const BASE_DISPUTE_THRESHOLD: i128 = crate::config::BASE_DISPUTE_THRESHOLD;

/// Market size threshold for large markets (1000 XLM)
pub const LARGE_MARKET_THRESHOLD: i128 = crate::config::LARGE_MARKET_THRESHOLD;

/// Activity level threshold for high activity (100 votes)
pub const HIGH_ACTIVITY_THRESHOLD: u32 = crate::config::HIGH_ACTIVITY_THRESHOLD;

/// Platform fee percentage (2%)
pub const FEE_PERCENTAGE: i128 = crate::config::DEFAULT_PLATFORM_FEE_PERCENTAGE;

/// Dispute extension period in hours
pub const DISPUTE_EXTENSION_HOURS: u32 = crate::config::DISPUTE_EXTENSION_HOURS;

// ===== VOTING STRUCTURES =====

/// Represents a user's vote on a prediction market.
///
/// This structure encapsulates all essential information about a user's voting action,
/// including their chosen outcome, stake amount, and timestamp. Votes are immutable
/// once recorded and form the foundation of the prediction market's consensus mechanism.
///
/// # Example Usage
///
/// ```rust
/// # use soroban_sdk::{Env, Address, String};
/// # use predictify_hybrid::voting::Vote;
/// # let env = Env::default();
///
/// let vote = Vote {
///     user: Address::generate(&env),
///     outcome: String::from_str(&env, "yes"),
///     stake: 5000000i128, // 0.5 XLM
///     timestamp: env.ledger().timestamp(),
/// };
/// ```
///
/// # Integration Points
///
/// Vote structures integrate with:
/// - **Market System**: Votes are aggregated to determine market consensus
/// - **Payout System**: Vote stakes determine winning distributions
/// - **Analytics System**: Vote data powers market analytics and insights
#[contracttype]
pub struct Vote {
    pub user: Address,
    pub outcome: String,
    pub stake: i128,
    pub timestamp: u64,
}

/// Comprehensive voting statistics for a prediction market.
///
/// This structure provides detailed analytics about voting activity on a market,
/// including participation metrics, stake distribution, and voter demographics.
/// Statistics are calculated dynamically and provide insights into market health
/// and consensus formation.
///
/// # Example Usage
///
/// ```rust
/// # use soroban_sdk::{Env, Map, String};
/// # use predictify_hybrid::voting::VotingStats;
/// # let env = Env::default();
///
/// let mut outcome_distribution = Map::new(&env);
/// outcome_distribution.set(String::from_str(&env, "yes"), 15000000i128);
/// outcome_distribution.set(String::from_str(&env, "no"), 8000000i128);
///
/// let stats = VotingStats {
///     total_votes: 25,
///     total_staked: 23000000i128,
///     outcome_distribution,
///     unique_voters: 18,
/// };
/// ```
#[contracttype]
pub struct VotingStats {
    pub total_votes: u32,
    pub total_staked: i128,
    pub outcome_distribution: Map<String, i128>,
    pub unique_voters: u32,
}

/// Comprehensive payout calculation data for winning voters.
///
/// This structure contains all necessary information to calculate and validate
/// payouts for users who voted on the winning outcome of a prediction market.
/// It ensures transparent and accurate distribution of winnings based on
/// proportional stake and platform fee deductions.
///
/// # Example Usage
///
/// ```rust
/// # use predictify_hybrid::voting::PayoutData;
///
/// let payout_data = PayoutData {
///     user_stake: 2000000i128,      // User staked 0.2 XLM
///     winning_total: 8000000i128,   // Total winning stake: 0.8 XLM
///     total_pool: 20000000i128,     // Total market pool: 2.0 XLM
///     fee_percentage: 200i128,      // 2% platform fee
///     payout_amount: 4900000i128,   // Final payout: 0.49 XLM
/// };
/// ```
#[contracttype]
pub struct PayoutData {
    pub user_stake: i128,
    pub winning_total: i128,
    pub total_pool: i128,
    pub fee_percentage: i128,
    pub payout_amount: i128,
}

/// Dynamic dispute threshold configuration for prediction markets.
///
/// This structure manages the dispute threshold system that determines how much
/// stake is required to initiate a dispute against a market's resolution.
/// Thresholds are dynamically adjusted based on market characteristics such as
/// size, activity level, and complexity to ensure appropriate dispute barriers.
///
/// # Example Usage
///
/// ```rust
/// # use soroban_sdk::{Env, Symbol};
/// # use predictify_hybrid::voting::DisputeThreshold;
/// # let env = Env::default();
///
/// let threshold = DisputeThreshold {
///     market_id: Symbol::new(&env, "BTC_100K"),
///     base_threshold: 100000000i128,      // 10 XLM base
///     adjusted_threshold: 150000000i128,   // 15 XLM after adjustments
///     market_size_factor: 1200i128,       // 20% increase for large market
///     activity_factor: 1100i128,          // 10% increase for high activity
///     complexity_factor: 1000i128,        // No complexity adjustment
///     timestamp: env.ledger().timestamp(),
/// };
/// ```
#[contracttype]
pub struct DisputeThreshold {
    pub market_id: Symbol,
    pub base_threshold: i128,
    pub adjusted_threshold: i128,
    pub market_size_factor: i128,
    pub activity_factor: i128,
    pub complexity_factor: i128,
    pub timestamp: u64,
}

/// Threshold adjustment factors for dynamic dispute threshold calculation.
///
/// This structure contains the individual adjustment factors used to calculate
/// dynamic dispute thresholds based on market characteristics. Each factor
/// represents a multiplier (in basis points) that adjusts the base threshold
/// to reflect market-specific conditions and risk levels.
///
/// # Example Usage
///
/// ```rust
/// # use predictify_hybrid::voting::ThresholdAdjustmentFactors;
///
/// let factors = ThresholdAdjustmentFactors {
///     market_size_factor: 1300i128,    // 30% increase for large market
///     activity_factor: 1150i128,       // 15% increase for high activity
///     complexity_factor: 1100i128,     // 10% increase for complexity
///     total_adjustment: 1649i128,      // Combined 64.9% increase
/// };
///
/// let base_threshold = 100000000i128; // 10 XLM
/// let adjusted_threshold = (base_threshold * factors.total_adjustment) / 1000;
/// ```
#[contracttype]
pub struct ThresholdAdjustmentFactors {
    pub market_size_factor: i128,
    pub activity_factor: i128,
    pub complexity_factor: i128,
    pub total_adjustment: i128,
}

/// Historical record of dispute threshold changes for audit and governance.
///
/// This structure maintains a complete audit trail of all dispute threshold
/// modifications for a market, including the rationale for changes and the
/// administrator who authorized them. This ensures transparency and accountability
/// in threshold management decisions.
///
/// # Example Usage
///
/// ```rust
/// # use soroban_sdk::{Env, Address, String, Symbol};
/// # use predictify_hybrid::voting::ThresholdHistoryEntry;
/// # let env = Env::default();
///
/// let history_entry = ThresholdHistoryEntry {
///     market_id: Symbol::new(&env, "BTC_100K"),
///     old_threshold: 100000000i128,    // Previous: 10 XLM
///     new_threshold: 150000000i128,    // New: 15 XLM
///     adjustment_reason: String::from_str(&env, "Increased due to high market activity"),
///     adjusted_by: Address::generate(&env),
///     timestamp: env.ledger().timestamp(),
/// };
/// ```
#[contracttype]
#[derive(Clone)]
pub struct ThresholdHistoryEntry {
    pub market_id: Symbol,
    pub old_threshold: i128,
    pub new_threshold: i128,
    pub adjustment_reason: String,
    pub adjusted_by: Address,
    pub timestamp: u64,
}

// ===== VOTING MANAGER =====

/// Comprehensive voting manager for prediction market voting operations.
///
/// VotingManager serves as the central coordinator for all voting-related operations
/// in the prediction market system. It handles vote processing, dispute management,
/// claim processing, fee collection, and dynamic threshold management. The manager
/// ensures voting integrity, proper stake handling, and accurate payout calculations.
///
/// # Core Functionality
///
/// **Vote Processing:**
/// - Validate and process user votes on market outcomes
/// - Handle stake transfers and vote recording
/// - Ensure voting eligibility and prevent duplicate votes
///
/// **Dispute Management:**
/// - Process dispute submissions against market resolutions
/// - Validate dispute stakes against dynamic thresholds
/// - Handle dispute stake transfers and recording
///
/// **Claim Processing:**
/// - Calculate and distribute winnings to successful voters
/// - Validate claim eligibility and prevent double claims
/// - Handle payout transfers and fee deductions
///
/// **Threshold Management:**
/// - Calculate dynamic dispute thresholds based on market characteristics
/// - Support administrative threshold adjustments
/// - Maintain threshold history for governance and audit
///
/// # Example Usage
///
/// ```rust
/// # use soroban_sdk::{Env, Address, String, Symbol};
/// # use predictify_hybrid::voting::VotingManager;
/// # let env = Env::default();
///
/// let user = Address::generate(&env);
/// let market_id = Symbol::new(&env, "BTC_100K");
/// let outcome = String::from_str(&env, "yes");
/// let stake = 5000000i128; // 0.5 XLM
///
/// // Process a user vote
/// match VotingManager::process_vote(&env, user.clone(), market_id.clone(), outcome, stake) {
///     Ok(()) => println!("Vote processed successfully"),
///     Err(e) => println!("Vote processing failed: {:?}", e),
/// }
///
/// // Process a winning claim
/// match VotingManager::process_claim(&env, user.clone(), market_id.clone()) {
///     Ok(payout) => println!("Claim processed: {} stroops payout", payout),
///     Err(e) => println!("Claim processing failed: {:?}", e),
/// }
/// ```
///
/// # Integration Points
///
/// VotingManager integrates with:
/// - **Market System**: Validates market states and updates market data
/// - **Token System**: Handles stake transfers and payout distributions
/// - **Event System**: Emits events for all voting operations
/// - **Validation System**: Uses comprehensive validation for all operations
pub struct VotingManager;

impl VotingManager {
    /// Process a user's vote on a market
    pub fn process_vote(
        env: &Env,
        user: Address,
        market_id: Symbol,
        outcome: String,
        stake: i128,
    ) -> Result<(), Error> {
        // Require authentication from the user
        user.require_auth();

        // Get and validate market
        let mut market = MarketStateManager::get_market(env, &market_id)?;
        VotingValidator::validate_market_for_voting(env, &market)?;

        // Validate vote parameters
        VotingValidator::validate_vote_input(env, &market_id, &outcome, stake, &market.outcomes)?;

        // Process stake transfer
        VotingUtils::transfer_stake(env, &user, stake)?;

        // Add vote to market (pass market_id for event emission)
        MarketStateManager::add_vote(&mut market, user, outcome, stake, Some(&market_id));
        MarketStateManager::update_market(env, &market_id, &market);

        Ok(())
    }

    /// Process a user's dispute of market result
    pub fn process_dispute(
        env: &Env,
        user: Address,
        market_id: Symbol,
        stake: i128,
    ) -> Result<(), Error> {
        // Require authentication from the user
        user.require_auth();

        // Get and validate market
        let mut market = MarketStateManager::get_market(env, &market_id)?;
        VotingValidator::validate_market_for_dispute(env, &market)?;

        // Validate dispute stake
        VotingValidator::validate_dispute_stake(stake)?;

        // Process stake transfer
        VotingUtils::transfer_stake(env, &user, stake)?;

        // Add dispute stake and extend market (pass market_id for event emission)
        MarketStateManager::add_dispute_stake(&mut market, user, stake, Some(&market_id));
        MarketStateManager::extend_for_dispute(&mut market, env, DISPUTE_EXTENSION_HOURS.into());
        MarketStateManager::update_market(env, &market_id, &market);

        Ok(())
    }

    /// Process winnings claim for a user
    pub fn process_claim(env: &Env, user: Address, market_id: Symbol) -> Result<i128, Error> {
        // Require authentication from the user
        user.require_auth();

        // Get and validate market
        let mut market = MarketStateManager::get_market(env, &market_id)?;
        VotingValidator::validate_market_for_claim(env, &market, &user)?;

        // Calculate and process payout
        let payout = VotingUtils::calculate_user_payout(env, &market, &user)?;

        // Transfer winnings if any
        if payout > 0 {
            VotingUtils::transfer_winnings(env, &user, payout)?;
        }

        // Mark as claimed
        MarketStateManager::mark_claimed(&mut market, user, Some(&market_id));
        MarketStateManager::update_market(env, &market_id, &market);

        Ok(payout)
    }

    /// Collect platform fees from a market (moved to fees module)
    /// This function is deprecated and should use FeeManager::collect_fees instead
    pub fn collect_fees(env: &Env, admin: Address, market_id: Symbol) -> Result<i128, Error> {
        // Delegate to the fees module
        crate::fees::FeeManager::collect_fees(env, admin, market_id)
    }

    /// Calculate dynamic dispute threshold for a market
<<<<<<< HEAD
    pub fn calculate_dispute_threshold(env: &Env, market_id: Symbol) -> Result<DisputeThreshold, Error> {
        let _market = MarketStateManager::get_market(env, &market_id)?;
        
=======

    pub fn calculate_dispute_threshold(
        env: &Env,
        market_id: Symbol,
    ) -> Result<DisputeThreshold, Error> {
        let _market = MarketStateManager::get_market(env, &market_id)?;

>>>>>>> 370801ac
        // Get adjustment factors
        let factors = ThresholdUtils::get_threshold_adjustment_factors(env, &market_id)?;

        // Calculate adjusted threshold
        let adjusted_threshold =
            ThresholdUtils::calculate_adjusted_threshold(BASE_DISPUTE_THRESHOLD, &factors)?;

        // Create threshold data
        let threshold = DisputeThreshold {
            market_id: market_id.clone(),
            base_threshold: BASE_DISPUTE_THRESHOLD,
            adjusted_threshold,
            market_size_factor: factors.market_size_factor,
            activity_factor: factors.activity_factor,
            complexity_factor: factors.complexity_factor,
            timestamp: env.ledger().timestamp(),
        };

        // Store threshold data
        ThresholdUtils::store_dispute_threshold(env, &market_id, &threshold)?;

        Ok(threshold)
    }

    /// Update dispute threshold for a market (admin only)
    pub fn update_dispute_thresholds(
        env: &Env,
        admin: Address,
        market_id: Symbol,
        new_threshold: i128,
        reason: String,
    ) -> Result<DisputeThreshold, Error> {
        // Require authentication from the admin
        admin.require_auth();

        // Validate admin permissions
        VotingValidator::validate_admin_authentication(env, &admin)?;

        // Validate new threshold
        ThresholdValidator::validate_threshold_limits(new_threshold)?;

        // Get current threshold
        let current_threshold = ThresholdUtils::get_dispute_threshold(env, &market_id)?;

        // Create new threshold data
        let new_threshold_data = DisputeThreshold {
            market_id: market_id.clone(),
            base_threshold: new_threshold,
            adjusted_threshold: new_threshold,
            market_size_factor: 0,
            activity_factor: 0,
            complexity_factor: 0,
            timestamp: env.ledger().timestamp(),
        };

        // Store new threshold
        ThresholdUtils::store_dispute_threshold(env, &market_id, &new_threshold_data)?;

        // Add to history
        ThresholdUtils::add_threshold_history_entry(
            env,
            &market_id,
            current_threshold.adjusted_threshold,
            new_threshold,
            reason,
            &admin,
        )?;

        // Get market for updating
        let mut market = MarketStateManager::get_market(env, &market_id)?;

        // Mark fees as collected
        MarketStateManager::mark_fees_collected(&mut market, Some(&market_id));
        MarketStateManager::update_market(env, &market_id, &market);
        Ok(new_threshold_data)
    }

    /// Get threshold history for a market
    pub fn get_threshold_history(
        env: &Env,
        market_id: Symbol,
    ) -> Result<Vec<ThresholdHistoryEntry>, Error> {
        ThresholdUtils::get_threshold_history(env, &market_id)
    }
}

// ===== THRESHOLD UTILITIES =====

/// Comprehensive threshold management utilities for dynamic dispute thresholds.
///
/// ThresholdUtils provides a complete suite of functions for managing dynamic dispute
/// thresholds in prediction markets. It handles threshold calculation, adjustment factor
/// computation, threshold storage and retrieval, history tracking, and validation.
/// The utilities ensure fair and appropriate dispute barriers based on market characteristics.
///
/// # Core Functionality
///
/// **Threshold Calculation:**
/// - Calculate dynamic thresholds based on market characteristics
/// - Apply adjustment factors for market size, activity, and complexity
/// - Ensure thresholds remain within acceptable bounds
///
/// **Factor Management:**
/// - Compute adjustment factors based on market metrics
/// - Handle market size, activity level, and complexity assessments
/// - Combine factors into total adjustment multipliers
///
/// **Storage Operations:**
/// - Store and retrieve dispute threshold configurations
/// - Maintain threshold history for audit and governance
/// - Handle threshold updates and modifications
///
/// # Example Usage
///
/// ```rust
/// # use soroban_sdk::{Env, Symbol, Address, String};
/// # use predictify_hybrid::voting::{ThresholdUtils, DisputeThreshold};
/// # let env = Env::default();
///
/// let market_id = Symbol::new(&env, "BTC_100K");
///
/// // Get threshold adjustment factors
/// match ThresholdUtils::get_threshold_adjustment_factors(&env, &market_id) {
///     Ok(factors) => {
///         println!("Market size factor: {}", factors.market_size_factor);
///         println!("Activity factor: {}", factors.activity_factor);
///         println!("Total adjustment: {}", factors.total_adjustment);
///     }
///     Err(e) => println!("Factor calculation failed: {:?}", e),
/// }
/// ```
///
/// # Integration Points
///
/// ThresholdUtils integrates with:
/// - **Voting System**: Provide thresholds for dispute validation
/// - **Market Analytics**: Use market data for threshold calculations
/// - **Admin System**: Support manual threshold adjustments
/// - **Storage System**: Persist threshold data and history
pub struct ThresholdUtils;

impl ThresholdUtils {
    /// Get threshold adjustment factors for a market
    pub fn get_threshold_adjustment_factors(
        env: &Env,
        market_id: &Symbol,
    ) -> Result<ThresholdAdjustmentFactors, Error> {
        let market = MarketStateManager::get_market(env, market_id)?;

        // Calculate market size factor
        let market_size_factor =
            Self::adjust_threshold_by_market_size(env, market_id, BASE_DISPUTE_THRESHOLD)?;

        // Calculate activity factor
<<<<<<< HEAD
        let activity_factor = Self::modify_threshold_by_activity(env, market_id, market.votes.len())?;
        
=======

        let activity_factor =
            Self::modify_threshold_by_activity(env, market_id, market.votes.len() as u32)?;

>>>>>>> 370801ac
        // Calculate complexity factor (based on number of outcomes)
        let complexity_factor = Self::calculate_complexity_factor(&market)?;

        let total_adjustment = market_size_factor + activity_factor + complexity_factor;

        Ok(ThresholdAdjustmentFactors {
            market_size_factor,
            activity_factor,
            complexity_factor,
            total_adjustment,
        })
    }

    /// Adjust threshold by market size
    pub fn adjust_threshold_by_market_size(
        env: &Env,
        market_id: &Symbol,
        base_threshold: i128,
    ) -> Result<i128, Error> {
        let market = MarketStateManager::get_market(env, market_id)?;

        // For large markets, increase threshold
        if market.total_staked > LARGE_MARKET_THRESHOLD {
            // Increase by 50% for large markets
            Ok((base_threshold * 150) / 100)
        } else {
            Ok(0) // No adjustment for smaller markets
        }
    }

    /// Modify threshold by activity level
    pub fn modify_threshold_by_activity(
        env: &Env,
        market_id: &Symbol,
        activity_level: u32,
    ) -> Result<i128, Error> {
        let _market = MarketStateManager::get_market(env, market_id)?;
<<<<<<< HEAD
        
=======

>>>>>>> 370801ac
        // For high activity markets, increase threshold
        if activity_level > HIGH_ACTIVITY_THRESHOLD {
            // Increase by 25% for high activity
            Ok((BASE_DISPUTE_THRESHOLD * 25) / 100)
        } else {
            Ok(0) // No adjustment for lower activity
        }
    }

    /// Calculate complexity factor based on market characteristics
    pub fn calculate_complexity_factor(market: &Market) -> Result<i128, Error> {
        // More outcomes = higher complexity = higher threshold
        let outcome_count = market.outcomes.len() as i128;

        if outcome_count > 3 {
            // Increase by 10% per additional outcome beyond 3
            let additional_outcomes = outcome_count - 3;
            Ok((BASE_DISPUTE_THRESHOLD * 10 * additional_outcomes) / 100)
        } else {
            Ok(0)
        }
    }

    /// Calculate adjusted threshold based on factors
    pub fn calculate_adjusted_threshold(
        base_threshold: i128,
        factors: &ThresholdAdjustmentFactors,
    ) -> Result<i128, Error> {
        let adjusted = base_threshold + factors.total_adjustment;

        // Ensure within limits
        if adjusted < MIN_DISPUTE_STAKE {
            return Err(Error::InvalidThreshold);
        }

        if adjusted > MAX_DISPUTE_THRESHOLD {
            return Err(Error::InvalidThreshold);
        }

        Ok(adjusted)
    }

    /// Store dispute threshold
    pub fn store_dispute_threshold(
        env: &Env,
        _market_id: &Symbol,
        threshold: &DisputeThreshold,
    ) -> Result<(), Error> {
        let key = symbol_short!("dispute_t");
        env.storage().persistent().set(&key, threshold);
        Ok(())
    }

    /// Get dispute threshold
    pub fn get_dispute_threshold(env: &Env, market_id: &Symbol) -> Result<DisputeThreshold, Error> {
        let key = symbol_short!("dispute_t");
        Ok(env
            .storage()
            .persistent()
            .get(&key)
            .unwrap_or(DisputeThreshold {
                market_id: market_id.clone(),
                base_threshold: BASE_DISPUTE_THRESHOLD,
                adjusted_threshold: BASE_DISPUTE_THRESHOLD,
                market_size_factor: 0,
                activity_factor: 0,
                complexity_factor: 0,
                timestamp: env.ledger().timestamp(),
            }))
    }

    /// Add threshold history entry
    pub fn add_threshold_history_entry(
        env: &Env,
        market_id: &Symbol,
        old_threshold: i128,
        new_threshold: i128,
        reason: String,
        adjusted_by: &Address,
    ) -> Result<(), Error> {
        let entry = ThresholdHistoryEntry {
            market_id: market_id.clone(),
            old_threshold,
            new_threshold,
            adjustment_reason: reason,
            adjusted_by: adjusted_by.clone(),
            timestamp: env.ledger().timestamp(),
        };

        let key = symbol_short!("th_hist");
        let mut history: Vec<ThresholdHistoryEntry> =
            env.storage().persistent().get(&key).unwrap_or(vec![env]);

        history.push_back(entry);
        env.storage().persistent().set(&key, &history);

        Ok(())
    }

    /// Get threshold history
    pub fn get_threshold_history(
        env: &Env,
        market_id: &Symbol,
    ) -> Result<Vec<ThresholdHistoryEntry>, Error> {
        let key = symbol_short!("th_hist");
        let history: Vec<ThresholdHistoryEntry> =
            env.storage().persistent().get(&key).unwrap_or(vec![env]);

        // Filter by market_id
        let mut filtered_history = vec![env];
        for entry in history.iter() {
            if entry.market_id == *market_id {
                filtered_history.push_back(entry);
            }
        }

        Ok(filtered_history)
    }

    /// Validate dispute threshold
    pub fn validate_dispute_threshold(threshold: i128, _market_id: &Symbol) -> Result<bool, Error> {
        if threshold < MIN_DISPUTE_STAKE {
            return Err(Error::InvalidThreshold);
        }

        if threshold > MAX_DISPUTE_THRESHOLD {
            return Err(Error::InvalidThreshold);
        }

        Ok(true)
    }
}

// ===== THRESHOLD VALIDATOR =====

/// Comprehensive validation utilities for threshold-related operations.
///
/// ThresholdValidator provides specialized validation functions for all threshold-related
/// operations in the voting system. It ensures that threshold values are within acceptable
/// ranges, validates administrative permissions for threshold adjustments, and maintains
/// system integrity through comprehensive validation checks.
///
/// # Core Functionality
///
/// **Threshold Validation:**
/// - Validate threshold values against system limits
/// - Check threshold ranges and constraints
/// - Ensure threshold consistency and integrity
///
/// **Permission Validation:**
/// - Validate administrative permissions for threshold adjustments
/// - Check user authorization for threshold operations
/// - Ensure proper access control for sensitive operations
///
/// # Example Usage
///
/// ```rust
/// # use soroban_sdk::{Env, Address};
/// # use predictify_hybrid::voting::ThresholdValidator;
/// # let env = Env::default();
///
/// // Validate threshold limits
/// let threshold = 100000000i128; // 10 XLM
/// match ThresholdValidator::validate_threshold_limits(threshold) {
///     Ok(()) => println!("Threshold is valid"),
///     Err(e) => println!("Threshold validation failed: {:?}", e),
/// }
///
/// // Validate admin permissions
/// let admin = Address::generate(&env);
/// match ThresholdValidator::validate_threshold_adjustment_permissions(&env, &admin) {
///     Ok(()) => println!("Admin authorized for threshold adjustments"),
///     Err(e) => println!("Permission validation failed: {:?}", e),
/// }
/// ```
///
/// # Integration Points
///
/// ThresholdValidator integrates with:
/// - **Admin System**: Validate administrative operations
/// - **Threshold System**: Ensure threshold value integrity
/// - **Security System**: Enforce access control and permissions
pub struct ThresholdValidator;

impl ThresholdValidator {
    /// Validate threshold limits
    pub fn validate_threshold_limits(threshold: i128) -> Result<(), Error> {
        if threshold < MIN_DISPUTE_STAKE {
            return Err(Error::InvalidThreshold);
        }

        if threshold > MAX_DISPUTE_THRESHOLD {
            return Err(Error::InvalidThreshold);
        }

        Ok(())
    }

    /// Validate threshold adjustment permissions
    pub fn validate_threshold_adjustment_permissions(
        env: &Env,
        admin: &Address,
    ) -> Result<(), Error> {
        VotingValidator::validate_admin_authentication(env, admin)
    }
}

// ===== VOTING VALIDATOR =====

/// Comprehensive validation utilities for voting-related operations.
///
/// VotingValidator provides specialized validation functions for all voting operations
/// in the prediction market system. It ensures voting integrity, validates user permissions,
/// checks market states, and validates stake amounts to maintain system security and fairness.
///
/// # Core Functionality
///
/// **User Validation:**
/// - Validate user authentication and authorization
/// - Check admin permissions for administrative operations
/// - Ensure proper access control for voting operations
///
/// **Market State Validation:**
/// - Validate market states for voting eligibility
/// - Check market states for dispute eligibility
/// - Verify market states for claim processing
/// - Validate market states for fee collection
///
/// **Parameter Validation:**
/// - Validate vote parameters including outcomes and stakes
/// - Check dispute stake amounts against thresholds
/// - Validate stake amounts with dynamic threshold checking
///
/// # Example Usage
///
/// ```rust
/// # use soroban_sdk::{Env, Address, String, Vec};
/// # use predictify_hybrid::voting::VotingValidator;
/// # use predictify_hybrid::types::Market;
/// # let env = Env::default();
///
/// // Validate vote parameters
/// let outcome = String::from_str(&env, "yes");
/// let valid_outcomes = vec![&env,
///     String::from_str(&env, "yes"),
///     String::from_str(&env, "no")
/// ];
/// let stake = 5000000i128; // 0.5 XLM
///
/// match VotingValidator::validate_vote_parameters(&env, &outcome, &valid_outcomes, stake) {
///     Ok(()) => println!("Vote parameters are valid"),
///     Err(e) => println!("Vote validation failed: {:?}", e),
/// }
///
/// // Validate dispute stake
/// let dispute_stake = 100000000i128; // 10 XLM
/// match VotingValidator::validate_dispute_stake(dispute_stake) {
///     Ok(()) => println!("Dispute stake is sufficient"),
///     Err(e) => println!("Dispute stake validation failed: {:?}", e),
/// }
/// ```
///
/// # Integration Points
///
/// VotingValidator integrates with:
/// - **Authentication System**: Validate user permissions and access
/// - **Market System**: Check market states and eligibility
/// - **Stake System**: Validate stake amounts and requirements
/// - **Security System**: Enforce voting rules and constraints
pub struct VotingValidator;

impl VotingValidator {
    /// Validate user authentication
    pub fn validate_user_authentication(_user: &Address) -> Result<(), Error> {
        // Note: In Soroban, authentication is handled by require_auth()
        // This function serves as a placeholder for additional validation logic
        Ok(())
    }

    /// Validate admin authentication and permissions
    pub fn validate_admin_authentication(env: &Env, admin: &Address) -> Result<(), Error> {
        let stored_admin: Option<Address> =
            env.storage().persistent().get(&Symbol::new(env, "Admin"));

        match stored_admin {
            Some(stored_admin) => {
                if admin != &stored_admin {
                    return Err(Error::Unauthorized);
                }
                Ok(())
            }
            None => Err(Error::Unauthorized),
        }
    }

    /// Validate market state for voting
    pub fn validate_market_for_voting(env: &Env, market: &Market) -> Result<(), Error> {
        // Check if market is active
        let current_time = env.ledger().timestamp();
        if current_time >= market.end_time {
            return Err(Error::MarketClosed);
        }

        // Check if market is already resolved
        if market.winning_outcome.is_some() {
            return Err(Error::MarketAlreadyResolved);
        }

        Ok(())
    }

    /// Validate market state for dispute
    pub fn validate_market_for_dispute(env: &Env, market: &Market) -> Result<(), Error> {
        // Check if market has ended
        let current_time = env.ledger().timestamp();
        if current_time < market.end_time {
            return Err(Error::MarketClosed);
        }

        // Check if market is already resolved
        if market.winning_outcome.is_some() {
            return Err(Error::MarketAlreadyResolved);
        }

        Ok(())
    }

    /// Validate market state for claim

    pub fn validate_market_for_claim(
        _env: &Env,
        market: &Market,
        user: &Address,
    ) -> Result<(), Error> {
        // Check if user has already claimed
        let claimed = market.claimed.get(user.clone()).unwrap_or(false);
        if claimed {
            return Err(Error::AlreadyClaimed);
        }

        // Check if market is resolved
        if market.winning_outcome.is_none() {
            return Err(Error::MarketNotResolved);
        }

        // Check if user has voted
        if !market.votes.contains_key(user.clone()) {
            return Err(Error::NothingToClaim);
        }

        Ok(())
    }

    /// Validate market state for fee collection
    pub fn validate_market_for_fee_collection(_market: &Market) -> Result<(), Error> {
        // Check if fees already collected
        // This function is deprecated and should use FeeManager::validate_market_for_fee_collection instead
        Ok(())
    }

    pub fn validate_vote_input(
        env: &Env,
        _market_id: &Symbol,
        _outcome: &String,
        stake: i128,
        valid_outcomes: &Vec<String>,
    ) -> Result<(), Error> {
        // Validate outcome
        if MarketValidator::validate_outcomes(env, valid_outcomes).is_err() {
            return Err(Error::InvalidInput);
        }

        // Validate stake
        if stake < MIN_VOTE_STAKE {
            return Err(Error::InsufficientStake);
        }

        Ok(())
    }

    /// Validate dispute stake
    pub fn validate_dispute_stake(stake: i128) -> Result<(), Error> {
        if stake < MIN_DISPUTE_STAKE {
            return Err(Error::InsufficientStake);
        }

        Ok(())
    }

    /// Validate dispute stake with dynamic threshold
    pub fn validate_dispute_stake_with_threshold(
        env: &Env,
        stake: i128,
        market_id: &Symbol,
    ) -> Result<(), Error> {
        // Get dynamic threshold for the market
        let threshold = ThresholdUtils::get_dispute_threshold(env, market_id)?;

        if stake < threshold.adjusted_threshold {
            return Err(Error::InsufficientStake);
        }

        Ok(())
    }
}

// ===== VOTING UTILITIES =====

/// Comprehensive utility functions for voting operations.
///
/// VotingUtils provides essential utility functions for voting operations in prediction
/// markets, including stake transfers, payout calculations, voting statistics, and user
/// vote tracking. These utilities support the core voting functionality and ensure
/// proper handling of stakes, payouts, and voting data.
///
/// # Core Functionality
///
/// **Stake Management:**
/// - Transfer stakes from users to contract
/// - Transfer winnings to users
/// - Handle fee transfers to administrators
/// - Calculate payout amounts for winning voters
///
/// **Statistics and Analytics:**
/// - Generate voting statistics for markets
/// - Track user voting participation
/// - Retrieve user vote details
/// - Monitor claim status for users
///
/// **Fee Calculations:**
/// - Calculate platform fees for markets
/// - Handle fee distribution and transfers
/// - Support fee-related operations
///
/// # Example Usage
///
/// ```rust
/// # use soroban_sdk::{Env, Address};
/// # use predictify_hybrid::voting::VotingUtils;
/// # use predictify_hybrid::types::Market;
/// # let env = Env::default();
///
/// // Transfer stake from user
/// let user = Address::generate(&env);
/// let stake = 5000000i128; // 0.5 XLM
///
/// match VotingUtils::transfer_stake(&env, &user, stake) {
///     Ok(()) => println!("Stake transferred successfully"),
///     Err(e) => println!("Stake transfer failed: {:?}", e),
/// }
///
/// // Check if user has voted
/// # let market = Market::new(
/// #     &env,
/// #     Address::generate(&env),
/// #     String::from_str(&env, "Test"),
/// #     vec![&env, String::from_str(&env, "yes"), String::from_str(&env, "no")],
/// #     env.ledger().timestamp() + 86400,
/// #     crate::types::OracleConfig::new(
/// #         crate::types::OracleProvider::Reflector,
/// #         String::from_str(&env, "BTC/USD"),
/// #         100000000000i128,
/// #         String::from_str(&env, "gte")
/// #     ),
/// #     crate::types::MarketState::Active
/// # );
///
/// if VotingUtils::has_user_voted(&market, &user) {
///     println!("User has already voted on this market");
/// } else {
///     println!("User has not voted yet");
/// }
/// ```
///
/// # Integration Points
///
/// VotingUtils integrates with:
/// - **Token System**: Handle stake and payout transfers
/// - **Market System**: Access market data for calculations
/// - **Analytics System**: Provide voting statistics and metrics
/// - **Fee System**: Calculate and distribute platform fees
pub struct VotingUtils;

impl VotingUtils {
    /// Transfer stake from user to contract
    pub fn transfer_stake(env: &Env, user: &Address, stake: i128) -> Result<(), Error> {
        let token_client = MarketUtils::get_token_client(env)?;
        token_client.transfer(user, &env.current_contract_address(), &stake);
        Ok(())
    }

    /// Transfer winnings to user
    pub fn transfer_winnings(env: &Env, user: &Address, amount: i128) -> Result<(), Error> {
        let token_client = MarketUtils::get_token_client(env)?;
        token_client.transfer(&env.current_contract_address(), user, &amount);
        Ok(())
    }

    /// Transfer fees to admin (moved to fees module)
    /// This function is deprecated and should use FeeUtils::transfer_fees_to_admin instead
    pub fn transfer_fees(env: &Env, admin: &Address, amount: i128) -> Result<(), Error> {
        // Delegate to the fees module
        crate::fees::FeeUtils::transfer_fees_to_admin(env, admin, amount)
    }

    /// Calculate user's payout
    pub fn calculate_user_payout(
        _env: &Env,
        market: &Market,
        user: &Address,
    ) -> Result<i128, Error> {
        let winning_outcome = market
            .winning_outcome
            .as_ref()
            .ok_or(Error::MarketNotResolved)?;

        let user_outcome = market
            .votes
            .get(user.clone())
            .ok_or(Error::NothingToClaim)?;

        let user_stake = market.stakes.get(user.clone()).unwrap_or(0);

        // Only pay if user voted for winning outcome
        if user_outcome != *winning_outcome {
            return Ok(0);
        }

        // Calculate winning statistics
        let winning_stats = MarketAnalytics::calculate_winning_stats(market, winning_outcome);

        // Calculate payout
        let payout = MarketUtils::calculate_payout(
            user_stake,
            winning_stats.winning_total,
            winning_stats.total_pool,
            FEE_PERCENTAGE,
        )?;

        Ok(payout)
    }

    /// Calculate fee amount for a market (moved to fees module)
    /// This function is deprecated and should use FeeCalculator::calculate_platform_fee instead
    pub fn calculate_fee_amount(market: &Market) -> Result<i128, Error> {
        // Delegate to the fees module
        crate::fees::FeeCalculator::calculate_platform_fee(market)
    }

    /// Get voting statistics for a market
    pub fn get_voting_stats(_market: &Market) -> VotingStats {
        // TODO: Implement proper voting stats calculation
        // This requires access to the environment for Map creation
        VotingStats {
            total_votes: 0,
            total_staked: 0,
            outcome_distribution: Map::new(&Env::default()),
            unique_voters: 0,
        }
    }

    /// Check if user has voted on a market
    pub fn has_user_voted(market: &Market, user: &Address) -> bool {
        market.votes.contains_key(user.clone())
    }

    /// Get user's vote details
    pub fn get_user_vote(market: &Market, user: &Address) -> Option<(String, i128)> {
        let outcome = market.votes.get(user.clone())?;
        let stake = market.stakes.get(user.clone()).unwrap_or(0);
        Some((outcome, stake))
    }

    /// Check if user has claimed winnings
    pub fn has_user_claimed(market: &Market, user: &Address) -> bool {
        market.claimed.get(user.clone()).unwrap_or(false)
    }
}

// ===== VOTING ANALYTICS =====

/// Comprehensive analytics functions for voting data analysis.
///
/// VotingAnalytics provides advanced analytical capabilities for prediction market
/// voting data, including participation analysis, stake distribution calculations,
/// voting power concentration metrics, and voter ranking systems. These analytics
/// support market insights, risk assessment, and governance decisions.
///
/// # Core Functionality
///
/// **Participation Analytics:**
/// - Calculate voting participation rates
/// - Analyze voter engagement patterns
/// - Track participation trends over time
///
/// **Stake Analytics:**
/// - Calculate average stake per voter
/// - Analyze stake distribution by outcome
/// - Measure voting power concentration
/// - Identify top voters by stake amount
///
/// **Market Health Metrics:**
/// - Assess market consensus strength
/// - Detect potential manipulation patterns
/// - Evaluate market liquidity and activity
///
/// # Example Usage
///
/// ```rust
/// # use soroban_sdk::{Env, Address, String, Map};
/// # use predictify_hybrid::voting::VotingAnalytics;
/// # use predictify_hybrid::types::Market;
/// # let env = Env::default();
///
/// # let market = Market::new(
/// #     &env,
/// #     Address::generate(&env),
/// #     String::from_str(&env, "Test Market"),
/// #     vec![&env, String::from_str(&env, "yes"), String::from_str(&env, "no")],
/// #     env.ledger().timestamp() + 86400,
/// #     crate::types::OracleConfig::new(
/// #         crate::types::OracleProvider::Reflector,
/// #         String::from_str(&env, "BTC/USD"),
/// #         100000000000i128,
/// #         String::from_str(&env, "gte")
/// #     ),
/// #     crate::types::MarketState::Active
/// # );
///
/// // Calculate participation rate
/// let participation_rate = VotingAnalytics::calculate_participation_rate(&market);
/// println!("Participation rate: {:.2}%", participation_rate * 100.0);
///
/// // Calculate average stake
/// let avg_stake = VotingAnalytics::calculate_average_stake(&market);
/// println!("Average stake per voter: {} stroops", avg_stake);
///
/// // Analyze voting power concentration
/// let concentration = VotingAnalytics::calculate_voting_power_concentration(&market);
/// println!("Voting power concentration: {:.2}", concentration);
///
/// // Get top voters
/// let top_voters = VotingAnalytics::get_top_voters(&market, 5);
/// println!("Top {} voters by stake:", top_voters.len());
/// for (i, (voter, stake)) in top_voters.iter().enumerate() {
///     println!("{}. {}: {} stroops", i + 1, voter, stake);
/// }
/// ```
///
/// # Analytics Applications
///
/// - **Market Health Assessment**: Evaluate market participation and engagement
/// - **Risk Management**: Detect concentration risks and manipulation attempts
/// - **Governance Insights**: Inform threshold adjustments and policy decisions
/// - **User Experience**: Provide market insights and voting recommendations
///
/// # Integration Points
///
/// VotingAnalytics integrates with:
/// - **Market System**: Access voting and market data
/// - **Dashboard System**: Provide real-time analytics displays
/// - **Risk Management**: Support risk assessment and monitoring
/// - **Governance System**: Inform policy and threshold decisions
pub struct VotingAnalytics;

impl VotingAnalytics {
    /// Calculate voting participation rate
    pub fn calculate_participation_rate(market: &Market) -> f64 {
        if market.total_staked == 0 {
            return 0.0;
        }

        // This is a simplified calculation - in a real scenario you might want
        // to track total eligible participants
        let participation_rate = (market.votes.len() as f64) / 100.0; // Assuming 100 max participants
        participation_rate.min(1.0)
    }

    /// Calculate average stake per voter
    pub fn calculate_average_stake(market: &Market) -> i128 {
        if market.votes.is_empty() {
            return 0;
        }

        market.total_staked / (market.votes.len() as i128)
    }

    /// Calculate stake distribution by outcome
    pub fn calculate_stake_distribution(_market: &Market) -> Map<String, i128> {
        // Implementation
        Map::new(&Env::default())
    }

    /// Calculate voting power concentration
    pub fn calculate_voting_power_concentration(market: &Market) -> f64 {
        if market.total_staked == 0 {
            return 0.0;
        }

        let mut total_squared_stakes = 0i128;
        for (_, stake) in market.stakes.iter() {
            total_squared_stakes += stake * stake;
        }

        let concentration =
            (total_squared_stakes as f64) / ((market.total_staked * market.total_staked) as f64);
        concentration.min(1.0)
    }

    /// Get top voters by stake amount
    pub fn get_top_voters(_market: &Market, _limit: usize) -> Vec<(Address, i128)> {
        // Implementation
        Vec::new(&Env::default())
    }
}

// ===== VOTING TESTING UTILITIES =====

#[cfg(test)]
pub mod testing {
    use super::*;

    /// Create a test vote for testing and development purposes.
    ///
    /// This utility function creates a properly structured Vote instance for use in
    /// testing scenarios. It ensures all required fields are populated with valid
    /// test data and follows the same structure as production votes.
    ///
    /// # Parameters
    ///
    /// * `env` - The Soroban environment for timestamp generation
    /// * `user` - The address of the test user casting the vote
    /// * `outcome` - The outcome the test user is voting for
    /// * `stake` - The stake amount for the test vote (in stroops)
    ///
    /// # Example Usage
    ///
    /// ```rust
    /// # use soroban_sdk::{Env, Address, String};
    /// # use predictify_hybrid::voting::testing;
    /// # let env = Env::default();
    ///
    /// let test_user = Address::generate(&env);
    /// let test_outcome = String::from_str(&env, "yes");
    /// let test_stake = 5000000i128; // 0.5 XLM
    ///
    /// let test_vote = testing::create_test_vote(&env, test_user, test_outcome, test_stake);
    ///
    /// assert_eq!(test_vote.stake, test_stake);
    /// assert_eq!(test_vote.outcome, String::from_str(&env, "yes"));
    /// ```
    pub fn create_test_vote(env: &Env, user: Address, outcome: String, stake: i128) -> Vote {
        Vote {
            user,
            outcome,
            stake,
            timestamp: env.ledger().timestamp(),
        }
    }

    /// Create test voting statistics for testing and development purposes.
    ///
    /// This utility function creates a properly structured VotingStats instance with
    /// realistic test data for use in testing scenarios. It includes sample outcome
    /// distributions and voting metrics that reflect typical market activity.
    ///
    /// # Parameters
    ///
    /// * `env` - The Soroban environment for creating maps and data structures
    ///
    /// # Example Usage
    ///
    /// ```rust
    /// # use soroban_sdk::Env;
    /// # use predictify_hybrid::voting::testing;
    /// # let env = Env::default();
    ///
    /// let test_stats = testing::create_test_voting_stats(&env);
    ///
    /// assert!(test_stats.total_votes > 0);
    /// assert!(test_stats.total_staked > 0);
    /// assert!(test_stats.unique_voters > 0);
    /// assert!(!test_stats.outcome_distribution.is_empty());
    /// ```
    pub fn create_test_voting_stats(env: &Env) -> VotingStats {
        let outcome_distribution = Map::new(env);
        VotingStats {
            total_votes: 0,
            total_staked: 0,
            outcome_distribution,
            unique_voters: 0,
        }
    }

    /// Create test payout data for testing and development purposes.
    ///
    /// This utility function creates a properly structured PayoutData instance with
    /// realistic test values for payout calculations. The test data includes valid
    /// stake amounts, pool totals, fee percentages, and calculated payout amounts.
    ///
    /// # Example Usage
    ///
    /// ```rust
    /// # use predictify_hybrid::voting::testing;
    ///
    /// let test_payout = testing::create_test_payout_data();
    ///
    /// assert!(test_payout.user_stake > 0);
    /// assert!(test_payout.winning_total > 0);
    /// assert!(test_payout.total_pool > 0);
    /// assert!(test_payout.fee_percentage >= 0);
    /// assert!(test_payout.payout_amount > 0);
    /// ```
    pub fn create_test_payout_data() -> PayoutData {
        PayoutData {
            user_stake: 1000,
            winning_total: 5000,
            total_pool: 10000,
            fee_percentage: 2,
            payout_amount: 1960, // (1000 * 5000 / 10000) * 0.98
        }
    }

    /// Validate the structure and integrity of a Vote instance.
    ///
    /// This utility function performs comprehensive validation of a Vote structure
    /// to ensure all fields are properly populated and within valid ranges. It checks
    /// stake amounts, timestamp validity, and outcome format consistency.
    ///
    /// # Parameters
    ///
    /// * `vote` - The Vote instance to validate
    ///
    /// # Example Usage
    ///
    /// ```rust
    /// # use soroban_sdk::{Env, Address, String};
    /// # use predictify_hybrid::voting::{Vote, testing};
    /// # let env = Env::default();
    ///
    /// let test_vote = Vote {
    ///     user: Address::generate(&env),
    ///     outcome: String::from_str(&env, "yes"),
    ///     stake: 5000000i128,
    ///     timestamp: env.ledger().timestamp(),
    /// };
    ///
    /// match testing::validate_vote_structure(&test_vote) {
    ///     Ok(()) => println!("Vote structure is valid"),
    ///     Err(e) => println!("Vote validation failed: {:?}", e),
    /// }
    /// ```
    pub fn validate_vote_structure(vote: &Vote) -> Result<(), Error> {
        if vote.stake <= 0 {
            return Err(Error::InsufficientStake);
        }

        if vote.outcome.is_empty() {
            return Err(Error::InvalidOutcome);
        }

        Ok(())
    }

    /// Validate the structure and consistency of a VotingStats instance.
    ///
    /// This utility function performs comprehensive validation of a VotingStats structure
    /// to ensure all fields are consistent and within valid ranges. It checks vote counts,
    /// stake totals, outcome distribution consistency, and voter count validity.
    ///
    /// # Parameters
    ///
    /// * `stats` - The VotingStats instance to validate
    ///
    /// # Example Usage
    ///
    /// ```rust
    /// # use soroban_sdk::{Env, Map, String};
    /// # use predictify_hybrid::voting::{VotingStats, testing};
    /// # let env = Env::default();
    ///
    /// let mut outcome_distribution = Map::new(&env);
    /// outcome_distribution.set(String::from_str(&env, "yes"), 10000000i128);
    /// outcome_distribution.set(String::from_str(&env, "no"), 5000000i128);
    ///
    /// let test_stats = VotingStats {
    ///     total_votes: 15,
    ///     total_staked: 15000000i128,
    ///     outcome_distribution,
    ///     unique_voters: 12,
    /// };
    ///
    /// match testing::validate_voting_stats(&test_stats) {
    ///     Ok(()) => println!("Voting stats structure is valid"),
    ///     Err(e) => println!("Stats validation failed: {:?}", e),
    /// }
    /// ```
    pub fn validate_voting_stats(stats: &VotingStats) -> Result<(), Error> {
        if stats.total_staked < 0 {
            return Err(Error::InsufficientStake);
        }

        if stats.total_votes < stats.unique_voters {
            return Err(Error::InvalidInput);
        }

        Ok(())
    }
}

// ===== MODULE TESTS =====

#[cfg(test)]
mod tests {
    use super::*;

    use crate::types::{OracleConfig, OracleProvider};
    use soroban_sdk::{testutils::Address as _, vec};

    #[test]
    fn test_voting_validator_authentication() {
        let env = Env::default();
        let user = Address::generate(&env);

        // Should not panic for valid user
        assert!(VotingValidator::validate_user_authentication(&user).is_ok());
    }

    #[test]
    fn test_voting_validator_stake_validation() {
        // Valid stake
        assert!(VotingValidator::validate_dispute_stake(MIN_DISPUTE_STAKE).is_ok());

        // Invalid stake
        assert!(VotingValidator::validate_dispute_stake(MIN_DISPUTE_STAKE - 1).is_err());
    }

    #[test]
    fn test_voting_utils_fee_calculation() {
        use crate::types::{OracleConfig, OracleProvider};
        
        let env = Env::default();
        let mut market = Market::new(
            &env,
            Address::generate(&env),
            String::from_str(&env, "Test Market"),
            soroban_sdk::vec![
                &env,
                String::from_str(&env, "yes"),
                String::from_str(&env, "no"),
            ],
            env.ledger().timestamp() + 86400,
            OracleConfig::new(
                OracleProvider::Pyth,
                String::from_str(&env, "BTC/USD"),
                2500000,
                String::from_str(&env, "gt"),
            ),
            crate::types::MarketState::Active,
        );
        market.total_staked = 100_000_000; // 10 XLM

        let fee = VotingUtils::calculate_fee_amount(&market).unwrap();
        assert_eq!(fee, 2_000_000); // 2% of 100_000_000 = 2_000_000 (0.2 XLM)
    }

    #[test]
    fn test_voting_analytics_average_stake() {
        use crate::types::{OracleConfig, OracleProvider};
        
        let env = Env::default();
        let mut market = Market::new(
            &env,
            Address::generate(&env),
            String::from_str(&env, "Test Market"),
            soroban_sdk::vec![
                &env,
                String::from_str(&env, "yes"),
                String::from_str(&env, "no"),
            ],
            env.ledger().timestamp() + 86400,
            OracleConfig::new(
                OracleProvider::Pyth,
                String::from_str(&env, "BTC/USD"),
                2500000,
                String::from_str(&env, "gt"),
            ),
            crate::types::MarketState::Active,
        );

        // Add some test votes
        let user1 = Address::generate(&env);
        let user2 = Address::generate(&env);

        market.add_vote(user1, String::from_str(&env, "yes"), 1000);
        market.add_vote(user2, String::from_str(&env, "no"), 2000);

        let avg_stake = VotingAnalytics::calculate_average_stake(&market);
        assert_eq!(avg_stake, 1500); // (1000 + 2000) / 2
    }

    #[test]
    fn test_voting_utils_stats() {
        use crate::types::{OracleConfig, OracleProvider};
        
        let env = Env::default();
        let mut market = Market::new(
            &env,
            Address::generate(&env),
            String::from_str(&env, "Test Market"),
            soroban_sdk::vec![
                &env,
                String::from_str(&env, "yes"),
                String::from_str(&env, "no"),
            ],
            env.ledger().timestamp() + 86400,
            OracleConfig::new(
                OracleProvider::Pyth,
                String::from_str(&env, "BTC/USD"),
                2500000,
                String::from_str(&env, "gt"),
            ),
            crate::types::MarketState::Active,
        );

        let user = Address::generate(&env);
        market.add_vote(user.clone(), String::from_str(&env, "yes"), 1000);

        let stats = VotingUtils::get_voting_stats(&market);
        assert_eq!(stats.total_votes, 0); // Simplified implementation returns 0
        assert_eq!(stats.total_staked, 0); // Simplified implementation returns 0
        assert_eq!(stats.unique_voters, 0); // Simplified implementation returns 0
        assert!(VotingUtils::has_user_voted(&market, &user));
    }

    #[test]
    fn test_testing_utilities() {
        let env = Env::default();
        let user = Address::generate(&env);

        let vote = testing::create_test_vote(&env, user, String::from_str(&env, "yes"), 1000);

        assert!(testing::validate_vote_structure(&vote).is_ok());

        let stats = testing::create_test_voting_stats(&env);
        assert!(testing::validate_voting_stats(&stats).is_ok());
    }
}<|MERGE_RESOLUTION|>--- conflicted
+++ resolved
@@ -2,17 +2,12 @@
 
 use crate::{
     errors::Error,
-<<<<<<< HEAD
+
     markets::{MarketAnalytics, MarketStateManager, MarketUtils},
     types::Market,
     validation::MarketValidator,
 };
-=======
-    markets::{MarketAnalytics, MarketStateManager, MarketUtils, MarketValidator},
-    types::Market,
-};
-
->>>>>>> 370801ac
+
 use soroban_sdk::{contracttype, symbol_short, vec, Address, Env, Map, String, Symbol, Vec};
 
 // ===== CONSTANTS =====
@@ -395,19 +390,11 @@
     }
 
     /// Calculate dynamic dispute threshold for a market
-<<<<<<< HEAD
+
     pub fn calculate_dispute_threshold(env: &Env, market_id: Symbol) -> Result<DisputeThreshold, Error> {
         let _market = MarketStateManager::get_market(env, &market_id)?;
         
-=======
-
-    pub fn calculate_dispute_threshold(
-        env: &Env,
-        market_id: Symbol,
-    ) -> Result<DisputeThreshold, Error> {
-        let _market = MarketStateManager::get_market(env, &market_id)?;
-
->>>>>>> 370801ac
+
         // Get adjustment factors
         let factors = ThresholdUtils::get_threshold_adjustment_factors(env, &market_id)?;
 
@@ -562,15 +549,10 @@
             Self::adjust_threshold_by_market_size(env, market_id, BASE_DISPUTE_THRESHOLD)?;
 
         // Calculate activity factor
-<<<<<<< HEAD
+
         let activity_factor = Self::modify_threshold_by_activity(env, market_id, market.votes.len())?;
         
-=======
-
-        let activity_factor =
-            Self::modify_threshold_by_activity(env, market_id, market.votes.len() as u32)?;
-
->>>>>>> 370801ac
+
         // Calculate complexity factor (based on number of outcomes)
         let complexity_factor = Self::calculate_complexity_factor(&market)?;
 
@@ -608,11 +590,9 @@
         activity_level: u32,
     ) -> Result<i128, Error> {
         let _market = MarketStateManager::get_market(env, market_id)?;
-<<<<<<< HEAD
+
         
-=======
-
->>>>>>> 370801ac
+
         // For high activity markets, increase threshold
         if activity_level > HIGH_ACTIVITY_THRESHOLD {
             // Increase by 25% for high activity
