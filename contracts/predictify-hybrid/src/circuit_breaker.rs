--- conflicted
+++ resolved
@@ -1,17 +1,9 @@
-<<<<<<< HEAD
-use soroban_sdk::{contracttype, Address, Env, Map, String, Symbol, Vec};
-
-=======
->>>>>>> bb4ffeb1
 use crate::admin::AdminAccessControl;
 use crate::errors::Error;
 use crate::events::{CircuitBreakerEvent, EventEmitter};
 use alloc::format;
 use alloc::string::ToString;
-<<<<<<< HEAD
-=======
 use soroban_sdk::{contracttype, Address, Env, Map, String, Symbol, Vec};
->>>>>>> bb4ffeb1
 
 // ===== CIRCUIT BREAKER TYPES =====
 
